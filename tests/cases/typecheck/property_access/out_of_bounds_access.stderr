--- conflicted
+++ resolved
@@ -1,14 +1,6 @@
-<<<<<<< HEAD
-error[0016]: property `2` not found on type `(s515: i32, s517: i32)`
+error[0016]: property `2` not found on type `(s517: i32, s519: i32)`
  --> $DIR/out_of_bounds_access.hash:4:3
 3 |     t := (1, 2)
 4 |     t.2
-  |     ^ term has type `(s515: i32, s517: i32)`. Property `2` is not present on this type
-=======
-error[0016]: property `2` not found on type `(s517: i32, s518: i32)`
- --> $DIR/out_of_bounds_access.hash:4:3
-3 |     t := (1, 2)
-4 |     t.2
-  |     ^ term has type `(s517: i32, s518: i32)`. Property `2` is not present on this type
->>>>>>> 3204a8a9
+  |     ^ term has type `(s517: i32, s519: i32)`. Property `2` is not present on this type
 5 |   }