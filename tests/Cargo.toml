--- conflicted
+++ resolved
@@ -36,10 +36,7 @@
 # Internal macros the that the tester uses
 hash-testing-macros = { path = "../tests/testing-macros" }
 hash-testing-internal = { path = "../tests/testing-internal" }
-<<<<<<< HEAD
 
 [dev-dependencies]
 rusty-fork = "0.3"
-=======
-clap = { version = "4.3.8", features = ["derive"] }
->>>>>>> 353d5b87
+clap = { version = "4.3.8", features = ["derive"] }