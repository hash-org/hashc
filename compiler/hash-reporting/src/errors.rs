//! Hash Compiler error and warning reporting module
//!
//! All rights reserved 2021 (c) The Hash Language authors

use std::{io, process::exit};
use thiserror::Error;

use hash_ast::error::ParseError;

/// Enum representing the variants of error that can occur when running an interactive session
#[derive(Error, Debug)]
pub enum InteractiveCommandError {
    #[error("Unkown command `{0}`.")]
    UnrecognisedCommand(String),

    #[error("Command `{0}` does not take any arguments.")]
    ZeroArguments(String),

    // @Future: Maybe provide a second paramater to support multiple argument command
    #[error("Command `{0}` requires one argument.")]
    ArgumentMismatchError(String),

    #[error("Unexpected error: `{0}`")]
    InternalError(String),
}

/// Error message prefix
const ERR: &str = "\x1b[31m\x1b[1merror\x1b[0m";

/// Errors that might occur when attempting to compile and or interpret a
/// program.
#[derive(Debug, Error)]
pub enum CompilerError {
    #[error("{0}")]
    IoError(#[from] io::Error),
<<<<<<< HEAD
    #[error("Sorry :^(\nInternal panic: {message}\n{}", match .extra_info {
        Some(x) => x,
        None => "",
    })]
    #[allow(dead_code)]
    InternalError {
        message: String,
        extra_info: Option<String>,
    },
=======
    #[error("{message}")]
    ArgumentError { message: String },
>>>>>>> 436af144
    #[error("{0}")]
    ParseError(#[from] ParseError),
    #[error("{0}")]
    InterpreterError(#[from] InteractiveCommandError),
}

impl CompilerError {
    pub fn report_and_exit(&self) -> ! {
        self.report();
        exit(-1);
    }

    pub fn report(&self) {
        println!("{}: {}", ERR, self);
    }
}<|MERGE_RESOLUTION|>--- conflicted
+++ resolved
@@ -33,20 +33,8 @@
 pub enum CompilerError {
     #[error("{0}")]
     IoError(#[from] io::Error),
-<<<<<<< HEAD
-    #[error("Sorry :^(\nInternal panic: {message}\n{}", match .extra_info {
-        Some(x) => x,
-        None => "",
-    })]
-    #[allow(dead_code)]
-    InternalError {
-        message: String,
-        extra_info: Option<String>,
-    },
-=======
     #[error("{message}")]
     ArgumentError { message: String },
->>>>>>> 436af144
     #[error("{0}")]
     ParseError(#[from] ParseError),
     #[error("{0}")]
