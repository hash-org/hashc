--- conflicted
+++ resolved
@@ -7,17 +7,7 @@
 };
 
 use hash_ast::ast::AstNodeId;
-<<<<<<< HEAD
-use hash_source::{
-    constant::{IntConstant, InternedFloat, InternedInt, InternedStr},
-    identifier::Identifier,
-    location::Span,
-    SourceId,
-};
-=======
-use hash_intrinsics::intrinsics;
 use hash_source::{identifier::Identifier, location::Span, SourceId};
->>>>>>> b17713d5
 use hash_storage::{
     static_sequence_store_indirect,
     store::{
