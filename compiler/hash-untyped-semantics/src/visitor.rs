//! Visitor pattern for the semantic analysis stage. This file implements
//! the [ast::AstVisitor] pattern on the AST for [SemanticAnalyser]. During
//! traversal, the visitor calls various functions that are defined on the
//! analyser to perform a variety of semantic checks.
#![allow(unused)] // @@Temporary

use std::{collections::HashSet, convert::Infallible, mem};

use hash_ast::{
    ast::{
        self, walk_mut_self, AstNodeRef, AstVisitorMutSelf, BindingPat, Block, BlockExpr,
        Declaration, EnumDef, Expr, LitExpr, Mutability, Name, ParamOrigin, StructDef,
    },
    ast_visitor_mut_self_default_impl,
    origin::BlockOrigin,
};
use hash_reporting::macros::panic_on_span;
use hash_source::{identifier::IDENTS, ModuleKind};

use crate::{
    analysis::SemanticAnalyser,
    diagnostics::{error::AnalysisErrorKind, warning::AnalysisWarningKind},
};

impl<'s> SemanticAnalyser<'s> {
<<<<<<< HEAD
=======
    fn invalid_argument(
        &mut self,
        expected: DirectiveArgument,
        directive: AstNodeRef<Name>,
        subject: AstNodeRef<Expr>,
    ) {
        self.append_error(
            AnalysisErrorKind::InvalidDirectiveArgument {
                name: directive.ident,
                expected,
                received: subject.body().into(),
                notes: vec![],
            },
            subject,
        )
    }

    /// Function that performs a check on a given directive which expects a
    /// function declaration as an argument.
    fn validate_fn_decl_directive(
        &mut self,
        directive: AstNodeRef<Name>,
        subject: AstNodeRef<Expr>,
    ) {
        // Check that the supplied argument to `#entry_point` is a
        // declaration, the entry point must be a function definition
        // which will be checked at a later stage.

        if let Expr::Declaration(decl) = subject.body() {
            if decl.value.is_none() {
                self.invalid_argument(DirectiveArgument::Declaration, directive, subject);
                return;
            }

            // Ensure that the value of the declaration is a function definition.
            let value = decl.value.as_ref().unwrap();

            match value.body() {
                Expr::FnDef(_) => {}
                _ => self.invalid_argument(DirectiveArgument::FnDef, directive, value.ast_ref()),
            }
        } else if !matches!(subject.body(), Expr::FnDef(_)) {
            self.invalid_argument(DirectiveArgument::Declaration, directive, subject);
        }
    }

    /// Function that performs a check on a given directive which expects a
    /// struct, enum or data definition.
    fn validate_data_def_directive(
        &mut self,
        directive: AstNodeRef<Name>,
        subject: AstNodeRef<Expr>,
    ) {
        if let Expr::Declaration(decl) = subject.body() {
            if decl.value.is_none() {
                self.invalid_argument(DirectiveArgument::Declaration, directive, subject);
                return;
            }

            // Ensure that the value of the declaration is an enum
            // or a struct definition.
            let value = decl.value.as_ref().unwrap();

            match value.body() {
                Expr::StructDef(_) | Expr::EnumDef(_) => {}
                _ => self.invalid_argument(
                    DirectiveArgument::StructDef | DirectiveArgument::EnumDef,
                    directive,
                    value.ast_ref(),
                ),
            }
        } else {
            self.invalid_argument(DirectiveArgument::Declaration, directive, subject);
        }
    }

    /// Function that performs a check on a given directive
    /// and a specified subject [AstNodeRef].
    fn validate_directive(
        &mut self,
        directive: AstNodeRef<Name>,
        subject: AstNodeRef<'_, Expr>,
    ) -> Result<(), Infallible> {
        let name = directive.ident;

        // Here we should check if in the event that an `intrinsics` directive
        // is being used only within the `prelude` module.
        if name == IDENTS.intrinsics {
            let id = directive.span().id;
            let module_kind = self.source_map.module_kind_by_id(id);

            if !matches!(module_kind, Some(ModuleKind::Prelude)) {
                self.append_error(
                    AnalysisErrorKind::DisallowedDirective { name: directive.ident, module_kind },
                    directive,
                );
                // exit early as we don't care about if the arguments of the directive are
                // invalid in an invalid module context.
                return Ok(());
            }
            // @@Cleanup @@Hardcoded: we check here that this particular directive
            // expression must be a `mod` block since otherwise the directive
            // wouldn't make sense...
            if !matches!(subject.body(), Expr::ModDef(..)) {
                self.invalid_argument(DirectiveArgument::ModDef, directive, subject);
            }
        } else if name == IDENTS.dump_ir || name == IDENTS.dump_llvm_ir {
            // For the `#dump_ir` directive, we are expecting that it takes either a
            // function definition and be within a constant scope
            match subject.body() {
                Expr::Declaration(_) => {
                    self.maybe_emit_invalid_scope_err(directive, BlockOrigin::Const, subject);
                }
                Expr::Block(BlockExpr { data: block })
                    if matches!(block.body(), Block::Body(..)) =>
                {
                    self.maybe_emit_invalid_scope_err(
                        directive,
                        BlockOrigin::Const,
                        block.ast_ref(),
                    );
                }
                _ => self.append_error(
                    AnalysisErrorKind::InvalidDirectiveArgument {
                        name: directive.ident,
                        expected: DirectiveArgument::Declaration | DirectiveArgument::Block,
                        received: subject.body().into(),
                        notes: vec![],
                    },
                    subject,
                ),
            }
        } else if name == IDENTS.layout_of {
            // The `#layout_of` directive accepts only type definitions.
            //
            // @@Future: it would be nice for this directive to accept any type-like
            // expression and then later print the layout of the underlying type, and
            // deal with generic parameters being passed to the type, etc.
            match &subject.body() {
                Expr::Declaration(Declaration { value: Some(value), .. }) => {
                    match value.body() {
                        Expr::StructDef(StructDef { ty_params, .. })
                        | Expr::EnumDef(EnumDef { ty_params, .. })
                            if let Some(node) = ty_params && node.params.is_empty() => {}
                        expr => {
                            let mut notes = vec![];
                            // Add an additional note if the type is a function definition
                            // and that the directive does not current handle this
                            if matches!(
                                expr,
                                Expr::TyFnDef(_) | Expr::StructDef(_) | Expr::EnumDef(_)
                            ) {
                                notes.push(
                                    "currently, the `#layout_of` directive does not handle function definitions. This is subject to change in the future.".to_string(),
                                );
                            }
                            self.append_error(
                                AnalysisErrorKind::InvalidDirectiveArgument {
                                    name: directive.ident,
                                    expected: DirectiveArgument::StructDef
                                        | DirectiveArgument::EnumDef,
                                    received: value.body().into(),
                                    notes,
                                },
                                value.ast_ref(),
                            )
                        }
                    }
                }
                expr => {
                    let mut notes = vec![];
                    if matches!(expr, Expr::Declaration(Declaration { value: None, .. })) {
                        notes.push(
                            "`#layout_of` requires that the provided declaration must have a value"
                                .to_string(),
                        )
                    };
                    self.append_error(
                        AnalysisErrorKind::InvalidDirectiveArgument {
                            name: directive.ident,
                            // @@Hack: we should be a bit more specific here.
                            expected: DirectiveArgument::Declaration,
                            received: subject.body().into(),
                            notes,
                        },
                        subject,
                    )
                }
            }
        } else if name == IDENTS.entry_point
            || name == IDENTS.foreign
            || name == IDENTS.no_mangle
            || name == IDENTS.pure
            || name == IDENTS.lang
        {
            // Check that the supplied argument to a function modifying directive
            // is a declaration of a function that the directive will apply to.
            self.validate_fn_decl_directive(directive, subject)
        } else if directive.is(IDENTS.repr_c) {
            // Check that the supplied argument to a function modifying directive
            // is a declaration of a function that the directive will apply to.
            self.validate_data_def_directive(directive, subject)
        } else if !directive.is(IDENTS.dump_ast)
            && !directive.is(IDENTS.dump_tir)
            && !directive.is(IDENTS.run)
        {
            // @@Future: use some kind of scope validation in order to verify that
            // the used directives are valid
            self.append_warning(
                AnalysisWarningKind::UnknownDirective { name: directive.ident },
                directive,
            )
        }

        Ok(())
    }

>>>>>>> 1502dd97
    /// This function is used by directives that require their usage to be
    /// within a constant block, i.e. the `dump_ir` directive must only
    /// accept declarations that are in constant blocks. This function will
    /// emit an error if the current block is not a constant block.
    fn maybe_emit_invalid_scope_err<T>(
        &mut self,
        directive: AstNodeRef<Name>,
        expected_origin: BlockOrigin,
        item: AstNodeRef<T>,
    ) {
        if !self.is_in_constant_block() {
            self.append_error(
                AnalysisErrorKind::InvalidDirectiveScope {
                    name: directive.ident,
                    expected: expected_origin,
                    received: self.current_block,
                },
                item,
            );
        }
    }
}

impl AstVisitorMutSelf for SemanticAnalyser<'_> {
    type Error = Infallible;

    ast_visitor_mut_self_default_impl!(
        hiding: FloatLit,
        DirectiveExpr,
        FnDef,
        Params,
        LoopBlock,
        ForLoopBlock,
        WhileLoopBlock,
        ModDef,
        ImplDef,
        IfClause,
        IfBlock,
        BodyBlock,
        ReturnStatement,
        BreakStatement,
        ContinueStatement,
        MergeDeclaration,
        TraitDef,
        TraitImpl,
        LitPat,
        BindingPat,
        RangePat,
        Module
    );

    type FloatLitRet = ();

    fn visit_float_lit(
        &mut self,
        node: hash_ast::ast::AstNodeRef<hash_ast::ast::FloatLit>,
    ) -> Result<Self::FloatLitRet, Self::Error> {
        // We disallow float literals within patterns
        if self.is_in_lit_pat {
            self.append_error(AnalysisErrorKind::DisallowedFloatPat, node);
        }

        Ok(())
    }

    type FnDefRet = ();

    fn visit_fn_def(
        &mut self,
        node: hash_ast::ast::AstNodeRef<hash_ast::ast::FnDef>,
    ) -> Result<Self::FnDefRet, Self::Error> {
        // Swap the values with a new `true` and save the old state.
        let last_in_fn = mem::replace(&mut self.is_in_fn, true);
        let _ = walk_mut_self::walk_fn_def(self, node);
        self.is_in_fn = last_in_fn;

        Ok(())
    }

    type ParamsRet = ();
    fn visit_params(
        &mut self,
        node: AstNodeRef<ast::Params>,
    ) -> Result<Self::ParamsRet, Self::Error> {
        let _ = walk_mut_self::walk_params(self, node);

        // Check that the parameters are all named or all un-named.
        self.check_field_naming(node.origin, node.params.ast_ref_iter());

        // We also want to check that the parameters adhere to the rules
        // of `self` and if any parameters don't specify any type annotations
        // which could make them ambigious.
        for param in node.params.ast_ref_iter() {
            self.check_fn_param_type_annotations(node.origin, param);
        }

        Ok(())
    }

    type LoopBlockRet = ();

    fn visit_loop_block(
        &mut self,
        node: hash_ast::ast::AstNodeRef<hash_ast::ast::LoopBlock>,
    ) -> Result<Self::LoopBlockRet, Self::Error> {
        // Swap the values with a new `true` and save the old state.
        let last_in_loop = mem::replace(&mut self.is_in_loop, true);

        let _ = walk_mut_self::walk_loop_block(self, node);

        // Reset the value to the old value
        self.is_in_loop = last_in_loop;

        Ok(())
    }

    type ForLoopBlockRet = ();

    fn visit_for_loop_block(
        &mut self,
        node: hash_ast::ast::AstNodeRef<hash_ast::ast::ForLoopBlock>,
    ) -> Result<Self::ForLoopBlockRet, Self::Error> {
        panic_on_span!(
            node.span(),
            self.source_map,
            "hit non de-sugared for-block whilst performing semantic analysis"
        );
    }

    type WhileLoopBlockRet = ();

    fn visit_while_loop_block(
        &mut self,
        node: hash_ast::ast::AstNodeRef<hash_ast::ast::WhileLoopBlock>,
    ) -> Result<Self::WhileLoopBlockRet, Self::Error> {
        panic_on_span!(
            node.span(),
            self.source_map,
            "hit non de-sugared while-block whilst performing semantic analysis"
        );
    }

    type ModDefRet = ();

    fn visit_mod_def(
        &mut self,
        node: hash_ast::ast::AstNodeRef<hash_ast::ast::ModDef>,
    ) -> Result<Self::ModDefRet, Self::Error> {
        self.check_constant_body_block(&node.body().block, BlockOrigin::Mod);
        Ok(())
    }

    type ImplDefRet = ();

    fn visit_impl_def(
        &mut self,
        node: hash_ast::ast::AstNodeRef<hash_ast::ast::ImplDef>,
    ) -> Result<Self::ImplDefRet, Self::Error> {
        self.check_constant_body_block(&node.body().block, BlockOrigin::Impl);
        Ok(())
    }

    type IfClauseRet = ();

    fn visit_if_clause(
        &mut self,
        node: hash_ast::ast::AstNodeRef<hash_ast::ast::IfClause>,
    ) -> Result<Self::IfClauseRet, Self::Error> {
        panic_on_span!(
            node.span(),
            self.source_map,
            "hit non de-sugared if-clause whilst performing semantic analysis"
        );
    }

    type IfBlockRet = ();

    fn visit_if_block(
        &mut self,
        node: hash_ast::ast::AstNodeRef<hash_ast::ast::IfBlock>,
    ) -> Result<Self::IfBlockRet, Self::Error> {
        panic_on_span!(
            node.span(),
            self.source_map,
            "hit non de-sugared if-block whilst performing semantic analysis"
        );
    }

    type BodyBlockRet = ();

    fn visit_body_block(
        &mut self,
        node: hash_ast::ast::AstNodeRef<hash_ast::ast::BodyBlock>,
    ) -> Result<Self::BodyBlockRet, Self::Error> {
        // Iterate over the statements in a body block to check if there are any
        // 'useless' expressions... a literal that is constant of made of other
        // constant literals
        for statement in node.statements.iter() {
            match statement.body() {
                Expr::Lit(LitExpr { data }) if data.body().is_constant() => {
                    self.append_warning(
                        AnalysisWarningKind::UselessExpression,
                        statement.ast_ref(),
                    );
                }
                _ => {}
            }
        }

        let old_block_origin = mem::replace(&mut self.current_block, BlockOrigin::Body);

        let _ = walk_mut_self::walk_body_block(self, node);

        self.current_block = old_block_origin;

        Ok(())
    }

    type ReturnStatementRet = ();

    fn visit_return_statement(
        &mut self,
        node: hash_ast::ast::AstNodeRef<hash_ast::ast::ReturnStatement>,
    ) -> Result<Self::ReturnStatementRet, Self::Error> {
        if !self.is_in_fn {
            self.append_error(AnalysisErrorKind::UsingReturnOutsideOfFn, node);
        }

        let _ = walk_mut_self::walk_return_statement(self, node);
        Ok(())
    }

    type BreakStatementRet = ();

    fn visit_break_statement(
        &mut self,
        node: hash_ast::ast::AstNodeRef<hash_ast::ast::BreakStatement>,
    ) -> Result<Self::BreakStatementRet, Self::Error> {
        if !self.is_in_loop {
            self.append_error(AnalysisErrorKind::UsingBreakOutsideLoop, node);
        }

        Ok(())
    }

    type ContinueStatementRet = ();

    fn visit_continue_statement(
        &mut self,
        node: hash_ast::ast::AstNodeRef<hash_ast::ast::ContinueStatement>,
    ) -> Result<Self::ContinueStatementRet, Self::Error> {
        if !self.is_in_loop {
            self.append_error(AnalysisErrorKind::UsingContinueOutsideLoop, node);
        }

        Ok(())
    }

    type MergeDeclarationRet = ();

    fn visit_merge_declaration(
        &mut self,
        node: hash_ast::ast::AstNodeRef<hash_ast::ast::MergeDeclaration>,
    ) -> Result<Self::MergeDeclarationRet, Self::Error> {
        // @@Note: We probably don't have to walk this??
        let _ = walk_mut_self::walk_merge_declaration(self, node);
        Ok(())
    }

    type TraitDefRet = ();

    fn visit_trait_def(
        &mut self,
        node: hash_ast::ast::AstNodeRef<hash_ast::ast::TraitDef>,
    ) -> Result<Self::TraitDefRet, Self::Error> {
        let old_block_origin = mem::replace(&mut self.current_block, BlockOrigin::Trait);
        let _ = walk_mut_self::walk_trait_def(self, node);
        self.current_block = old_block_origin;

        Ok(())
    }

    type TraitImplRet = ();

    fn visit_trait_impl(
        &mut self,
        node: hash_ast::ast::AstNodeRef<hash_ast::ast::TraitImpl>,
    ) -> Result<Self::TraitImplRet, Self::Error> {
        self.check_members_are_declarative(node.trait_body.ast_ref_iter(), BlockOrigin::Impl);

        // Verify that the declarations in this implementation block adhere to the
        // rules of constant blocks....
        let old_block_origin = mem::replace(&mut self.current_block, BlockOrigin::Impl);
        let _ = walk_mut_self::walk_trait_impl(self, node);
        self.current_block = old_block_origin;

        Ok(())
    }

    type LitPatRet = ();

    fn visit_lit_pat(
        &mut self,
        node: hash_ast::ast::AstNodeRef<hash_ast::ast::LitPat>,
    ) -> Result<Self::LitPatRet, Self::Error> {
        let last_in_lit_pat = mem::replace(&mut self.is_in_lit_pat, true);

        let _ = walk_mut_self::walk_lit_pat(self, node);

        self.is_in_lit_pat = last_in_lit_pat;
        Ok(())
    }

    type BindingPatRet = ();

    fn visit_binding_pat(
        &mut self,
        node: hash_ast::ast::AstNodeRef<hash_ast::ast::BindingPat>,
    ) -> Result<Self::BindingPatRet, Self::Error> {
        let BindingPat { mutability, visibility, .. } = node.body();

        // If the pattern is present in a declaration that is within a constant block,
        // it it not allowed to be declared to be mutable. If we are not in a
        // constant scope, then we should check if binding contains a visibility
        // modifier which is disallowed within body blocks.
        if self.is_in_constant_block() {
            if let Some(mut_annotation) = mutability {
                if *mut_annotation.body() == Mutability::Mutable {
                    self.append_error(
                        AnalysisErrorKind::IllegalBindingMutability,
                        mut_annotation.ast_ref(),
                    );
                }
            }
        } else if let Some(visibility_annotation) = visibility {
            self.append_error(
                AnalysisErrorKind::IllegalBindingVisibilityModifier {
                    modifier: *visibility_annotation.body(),
                    origin: self.current_block,
                },
                visibility_annotation.ast_ref(),
            );
        }

        Ok(())
    }

    type RangePatRet = ();

    fn visit_range_pat(
        &mut self,
        node: hash_ast::ast::AstNodeRef<hash_ast::ast::RangePat>,
    ) -> Result<Self::RangePatRet, Self::Error> {
        let _ = walk_mut_self::walk_range_pat(self, node);

        // Check that the range pattern is not used in a constant block.
        if node.body().end == ast::RangeEnd::Excluded && node.body().hi.is_none() {
            self.append_error(AnalysisErrorKind::ExclusiveRangeWithNoEnding, node)
        }

        Ok(())
    }

    type ModuleRet = HashSet<usize>;

    fn visit_module(
        &mut self,
        node: hash_ast::ast::AstNodeRef<hash_ast::ast::Module>,
    ) -> Result<Self::ModuleRet, Self::Error> {
        let error_indices =
            self.check_members_are_declarative(node.contents.ast_ref_iter(), BlockOrigin::Root);

        Ok(error_indices)
    }
}<|MERGE_RESOLUTION|>--- conflicted
+++ resolved
@@ -23,226 +23,6 @@
 };
 
 impl<'s> SemanticAnalyser<'s> {
-<<<<<<< HEAD
-=======
-    fn invalid_argument(
-        &mut self,
-        expected: DirectiveArgument,
-        directive: AstNodeRef<Name>,
-        subject: AstNodeRef<Expr>,
-    ) {
-        self.append_error(
-            AnalysisErrorKind::InvalidDirectiveArgument {
-                name: directive.ident,
-                expected,
-                received: subject.body().into(),
-                notes: vec![],
-            },
-            subject,
-        )
-    }
-
-    /// Function that performs a check on a given directive which expects a
-    /// function declaration as an argument.
-    fn validate_fn_decl_directive(
-        &mut self,
-        directive: AstNodeRef<Name>,
-        subject: AstNodeRef<Expr>,
-    ) {
-        // Check that the supplied argument to `#entry_point` is a
-        // declaration, the entry point must be a function definition
-        // which will be checked at a later stage.
-
-        if let Expr::Declaration(decl) = subject.body() {
-            if decl.value.is_none() {
-                self.invalid_argument(DirectiveArgument::Declaration, directive, subject);
-                return;
-            }
-
-            // Ensure that the value of the declaration is a function definition.
-            let value = decl.value.as_ref().unwrap();
-
-            match value.body() {
-                Expr::FnDef(_) => {}
-                _ => self.invalid_argument(DirectiveArgument::FnDef, directive, value.ast_ref()),
-            }
-        } else if !matches!(subject.body(), Expr::FnDef(_)) {
-            self.invalid_argument(DirectiveArgument::Declaration, directive, subject);
-        }
-    }
-
-    /// Function that performs a check on a given directive which expects a
-    /// struct, enum or data definition.
-    fn validate_data_def_directive(
-        &mut self,
-        directive: AstNodeRef<Name>,
-        subject: AstNodeRef<Expr>,
-    ) {
-        if let Expr::Declaration(decl) = subject.body() {
-            if decl.value.is_none() {
-                self.invalid_argument(DirectiveArgument::Declaration, directive, subject);
-                return;
-            }
-
-            // Ensure that the value of the declaration is an enum
-            // or a struct definition.
-            let value = decl.value.as_ref().unwrap();
-
-            match value.body() {
-                Expr::StructDef(_) | Expr::EnumDef(_) => {}
-                _ => self.invalid_argument(
-                    DirectiveArgument::StructDef | DirectiveArgument::EnumDef,
-                    directive,
-                    value.ast_ref(),
-                ),
-            }
-        } else {
-            self.invalid_argument(DirectiveArgument::Declaration, directive, subject);
-        }
-    }
-
-    /// Function that performs a check on a given directive
-    /// and a specified subject [AstNodeRef].
-    fn validate_directive(
-        &mut self,
-        directive: AstNodeRef<Name>,
-        subject: AstNodeRef<'_, Expr>,
-    ) -> Result<(), Infallible> {
-        let name = directive.ident;
-
-        // Here we should check if in the event that an `intrinsics` directive
-        // is being used only within the `prelude` module.
-        if name == IDENTS.intrinsics {
-            let id = directive.span().id;
-            let module_kind = self.source_map.module_kind_by_id(id);
-
-            if !matches!(module_kind, Some(ModuleKind::Prelude)) {
-                self.append_error(
-                    AnalysisErrorKind::DisallowedDirective { name: directive.ident, module_kind },
-                    directive,
-                );
-                // exit early as we don't care about if the arguments of the directive are
-                // invalid in an invalid module context.
-                return Ok(());
-            }
-            // @@Cleanup @@Hardcoded: we check here that this particular directive
-            // expression must be a `mod` block since otherwise the directive
-            // wouldn't make sense...
-            if !matches!(subject.body(), Expr::ModDef(..)) {
-                self.invalid_argument(DirectiveArgument::ModDef, directive, subject);
-            }
-        } else if name == IDENTS.dump_ir || name == IDENTS.dump_llvm_ir {
-            // For the `#dump_ir` directive, we are expecting that it takes either a
-            // function definition and be within a constant scope
-            match subject.body() {
-                Expr::Declaration(_) => {
-                    self.maybe_emit_invalid_scope_err(directive, BlockOrigin::Const, subject);
-                }
-                Expr::Block(BlockExpr { data: block })
-                    if matches!(block.body(), Block::Body(..)) =>
-                {
-                    self.maybe_emit_invalid_scope_err(
-                        directive,
-                        BlockOrigin::Const,
-                        block.ast_ref(),
-                    );
-                }
-                _ => self.append_error(
-                    AnalysisErrorKind::InvalidDirectiveArgument {
-                        name: directive.ident,
-                        expected: DirectiveArgument::Declaration | DirectiveArgument::Block,
-                        received: subject.body().into(),
-                        notes: vec![],
-                    },
-                    subject,
-                ),
-            }
-        } else if name == IDENTS.layout_of {
-            // The `#layout_of` directive accepts only type definitions.
-            //
-            // @@Future: it would be nice for this directive to accept any type-like
-            // expression and then later print the layout of the underlying type, and
-            // deal with generic parameters being passed to the type, etc.
-            match &subject.body() {
-                Expr::Declaration(Declaration { value: Some(value), .. }) => {
-                    match value.body() {
-                        Expr::StructDef(StructDef { ty_params, .. })
-                        | Expr::EnumDef(EnumDef { ty_params, .. })
-                            if let Some(node) = ty_params && node.params.is_empty() => {}
-                        expr => {
-                            let mut notes = vec![];
-                            // Add an additional note if the type is a function definition
-                            // and that the directive does not current handle this
-                            if matches!(
-                                expr,
-                                Expr::TyFnDef(_) | Expr::StructDef(_) | Expr::EnumDef(_)
-                            ) {
-                                notes.push(
-                                    "currently, the `#layout_of` directive does not handle function definitions. This is subject to change in the future.".to_string(),
-                                );
-                            }
-                            self.append_error(
-                                AnalysisErrorKind::InvalidDirectiveArgument {
-                                    name: directive.ident,
-                                    expected: DirectiveArgument::StructDef
-                                        | DirectiveArgument::EnumDef,
-                                    received: value.body().into(),
-                                    notes,
-                                },
-                                value.ast_ref(),
-                            )
-                        }
-                    }
-                }
-                expr => {
-                    let mut notes = vec![];
-                    if matches!(expr, Expr::Declaration(Declaration { value: None, .. })) {
-                        notes.push(
-                            "`#layout_of` requires that the provided declaration must have a value"
-                                .to_string(),
-                        )
-                    };
-                    self.append_error(
-                        AnalysisErrorKind::InvalidDirectiveArgument {
-                            name: directive.ident,
-                            // @@Hack: we should be a bit more specific here.
-                            expected: DirectiveArgument::Declaration,
-                            received: subject.body().into(),
-                            notes,
-                        },
-                        subject,
-                    )
-                }
-            }
-        } else if name == IDENTS.entry_point
-            || name == IDENTS.foreign
-            || name == IDENTS.no_mangle
-            || name == IDENTS.pure
-            || name == IDENTS.lang
-        {
-            // Check that the supplied argument to a function modifying directive
-            // is a declaration of a function that the directive will apply to.
-            self.validate_fn_decl_directive(directive, subject)
-        } else if directive.is(IDENTS.repr_c) {
-            // Check that the supplied argument to a function modifying directive
-            // is a declaration of a function that the directive will apply to.
-            self.validate_data_def_directive(directive, subject)
-        } else if !directive.is(IDENTS.dump_ast)
-            && !directive.is(IDENTS.dump_tir)
-            && !directive.is(IDENTS.run)
-        {
-            // @@Future: use some kind of scope validation in order to verify that
-            // the used directives are valid
-            self.append_warning(
-                AnalysisWarningKind::UnknownDirective { name: directive.ident },
-                directive,
-            )
-        }
-
-        Ok(())
-    }
-
->>>>>>> 1502dd97
     /// This function is used by directives that require their usage to be
     /// within a constant block, i.e. the `dump_ir` directive must only
     /// accept declarations that are in constant blocks. This function will
