use std::collections::HashMap;

use hash_source::location::Span;
use hash_storage::store::SequenceStoreKey;
use hash_utils::parking_lot::RwLock;

use super::{
    args::{ArgId, PatArgId},
    data::{CtorDefId, DataDefId},
    fns::FnDefId,
    mods::{ModDefId, ModMemberId},
    params::ParamId,
    pats::PatId,
    scopes::{StackId, StackMemberId},
    symbols::SymbolId,
    terms::TermId,
    tys::TyId,
};
<<<<<<< HEAD
use crate::{
    args::{ArgsSeqId, PatArgsSeqId},
    data::CtorDefsSeqId,
    mods::ModMembersSeqId,
    params::ParamsSeqId,
};
=======
use crate::environment::stores::tir_stores;
>>>>>>> 3204a8a9

macro_rules! location_targets {
    ($($name:ident: $ty:ty $(= sequence $indexed_name:ident: $indexed_type:ident)?),* $(,)?) => {
        #[derive(Debug, Clone, Copy, Hash, PartialEq, Eq)]
        pub enum LocationTarget {
           $(
               $name($ty),
           )*
           Location(Span),
        }

        #[derive(Debug, Clone, Copy, Hash, PartialEq, Eq)]
        pub enum IndexedLocationTarget {
            $(
                $(
                    $indexed_name($indexed_type),
                )?
            )*
        }

        impl hash_storage::store::SequenceStoreKey for IndexedLocationTarget {
            type ElementKey = (Self, usize);
            fn to_index_and_len(self) -> (usize, usize) {
                match self {
                    $(
                        $(
                            Self::$indexed_name(id) => id.to_index_and_len(),
                        )?
                    )*
                }
            }

            fn from_index_and_len_unchecked(_: usize, _: usize) -> Self {
                // Invalid because IndexedLocationTarget is one of potentially many different types
                // of indexed targets
                panic!("Used from_index_and_len_unchecked in indexed location target")
            }
        }

        impl<T: Clone> From<&T> for LocationTarget
        where
            LocationTarget: From<T>,
        {
            fn from(x: &T) -> Self {
                Self::from(x.clone())
            }
        }

        impl From<Span> for LocationTarget {
            fn from(loc: Span) -> Self {
                Self::Location(loc)
            }
        }

        $(
            impl From<$ty> for LocationTarget {
                fn from(ty: $ty) -> Self {
                    Self::$name(ty)
                }
            }
        )*

        $(
            $(
                impl From<$indexed_type> for IndexedLocationTarget {
                    fn from(ty: $indexed_type) -> Self {
                        Self::$indexed_name(ty)
                    }
                }
            )?
        )*

        impl From<(IndexedLocationTarget, usize)> for LocationTarget {
            fn from((ty, index): (IndexedLocationTarget, usize)) -> Self {
                match ty {
                    $(
                        $(
                            IndexedLocationTarget::$indexed_name(indexed_target) => Self::$name((indexed_target, index).into()),
                        )?
                    )*
                }
            }
        }
    };
}

location_targets! {
    Term: TermId,
    Ty: TyId,
    Pat: PatId,
    Symbol: SymbolId,

    DataDef: DataDefId,
    CtorDef: CtorDefId = sequence CtorDefs: CtorDefsSeqId,

    ModDef: ModDefId,
    ModMember: ModMemberId = sequence ModMembers: ModMembersSeqId,

    Stack: StackId,
    StackMember: StackMemberId,

    FnDef: FnDefId,

    Arg: ArgId = sequence Args: ArgsSeqId,
    Param: ParamId = sequence Params: ParamsSeqId,
    PatArg: PatArgId = sequence PatArgs: PatArgsSeqId,
}

/// Stores the source location of various targets in the term tree.
///
/// Not every [LocationTarget] is guaranteed to have an attached location, but
/// if it does it will be stored here.
///
/// When a set of locations (for example a [ParamsId]) is copied, the reference
/// to the map of locations that the internal parameters refer to is copied
/// since the inner map is behind an [Rc<T>].
#[derive(Debug, Default)]
pub struct LocationStore {
    // @@Performance: DashMap?
    data: RwLock<HashMap<LocationTarget, Span>>,
}

impl LocationStore {
    /// Create a new [LocationStore]
    pub fn new() -> Self {
        Self::default()
    }

    /// Add a [Span] to a specified [LocationTarget]
    pub fn add_location_to_target(&self, target: impl Into<LocationTarget>, location: Span) {
        self.data.write().insert(target.into(), location);
    }

    /// Add a set of [Span]s to a specified [IndexedLocationTarget]
    pub fn add_locations_to_targets(
        &self,
        targets: impl Into<IndexedLocationTarget>,
        location: impl Fn(usize) -> Option<Span>,
    ) {
        let targets = targets.into();
        for target in targets.to_index_range() {
            if let Some(loc) = location(target) {
                self.add_location_to_target(LocationTarget::from((targets, target)), loc);
            }
        }
    }

    /// Get a [Span] from a specified [LocationTarget]
    pub fn get_location(&self, target: impl Into<LocationTarget>) -> Option<Span> {
        self.data.read().get(&target.into()).copied()
    }

    /// Get the overall [Span] covering all the members of a specified
    /// [IndexedLocationTarget].
    pub fn get_overall_location(&self, target: impl Into<IndexedLocationTarget>) -> Option<Span> {
        let info = tir_stores().ast_info();
        let target = target.into();

        let maybe_node = match target {
            IndexedLocationTarget::Params(id) => info.params_seq().get_node_by_data(id),
            IndexedLocationTarget::Args(id) => info.args_seq().get_node_by_data(id),
            IndexedLocationTarget::PatArgs(id) => info.pat_args_seq().get_node_by_data(id),
            IndexedLocationTarget::CtorDefs(id) => info.ctor_defs_seq().get_node_by_data(id),
            IndexedLocationTarget::ModMembers(id) => info.mod_members_seq().get_node_by_data(id),
        };

        // If we could find an overall AstNode, then we can just use the span, otherwise
        // we fallback to scanning the parameters.
        maybe_node.map_or_else(
            || {
                target
                    .to_index_range()
                    .map(|index| self.get_location(LocationTarget::from((target, index))))
                    .fold(None, |acc: Option<Span>, loc| Some(acc?.join(loc?)))
            },
            |node| Some(node.span()),
        )
    }

    /// Copy a set of locations from the first [IndexedLocationTarget] to the
    /// second [IndexedLocationTarget].
    ///
    /// Both [IndexedLocationTarget]s must have the same length.
    pub fn copy_locations(
        &self,
        src: impl Into<IndexedLocationTarget> + Clone,
        dest: impl Into<IndexedLocationTarget> + Clone,
    ) {
        let src = src.into();
        let dest = dest.into();
        for index in src.to_index_range() {
            self.copy_location((src, index), (dest, index));
        }
    }

    /// Copy a location from a source [LocationTarget] to a destination target.
    ///
    /// if the `source` is not present within the store, then no location is
    /// copied.
    pub fn copy_location(&self, src: impl Into<LocationTarget>, dest: impl Into<LocationTarget>) {
        if let Some(origin) = self.get_location(src.into()) {
            self.add_location_to_target(dest.into(), origin);
        }
    }

    /// Merge the given [LocationTarget]s into a single [LocationTarget]
    /// provided that they can be merged in terms of order. All `ids` of the
    /// [Span]s must match.
    ///
    /// **Note**: At least one of the [LocationTarget]s must have an associated
    /// [Span].
    pub fn merge_locations(
        &self,
        locations: impl Iterator<Item = LocationTarget>,
    ) -> LocationTarget {
        let mut locations = locations.skip_while(|loc| self.get_location(loc).is_none());
        let mut initial_span = locations.next().map(|loc| self.get_location(loc).unwrap()).unwrap();

        // Iterate over the locations and then join them with the initial one
        for location in locations {
            if let Some(other) = self.get_location(location) {
                initial_span = initial_span.join(other);
            }
        }

        initial_span.into()
    }
}<|MERGE_RESOLUTION|>--- conflicted
+++ resolved
@@ -1,7 +1,7 @@
 use std::collections::HashMap;
 
 use hash_source::location::Span;
-use hash_storage::store::SequenceStoreKey;
+use hash_storage::store::{statics::StoreId, SequenceStoreKey};
 use hash_utils::parking_lot::RwLock;
 
 use super::{
@@ -16,16 +16,13 @@
     terms::TermId,
     tys::TyId,
 };
-<<<<<<< HEAD
 use crate::{
     args::{ArgsSeqId, PatArgsSeqId},
     data::CtorDefsSeqId,
+    environment::stores::tir_stores,
     mods::ModMembersSeqId,
     params::ParamsSeqId,
 };
-=======
-use crate::environment::stores::tir_stores;
->>>>>>> 3204a8a9
 
 macro_rules! location_targets {
     ($($name:ident: $ty:ty $(= sequence $indexed_name:ident: $indexed_type:ident)?),* $(,)?) => {
