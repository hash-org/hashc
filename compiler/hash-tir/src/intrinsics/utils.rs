//! Various utility functions for working with intrinsics and primitives.

use hash_const_eval::Const;
use hash_source::constant::{FloatTy, IntTy, SIntTy, UIntTy};
use hash_storage::store::statics::{SequenceStoreValue, StoreId};
use hash_target::{data_layout::HasDataLayout, primitives::BigIntTy, HasTarget};
use hash_utils::derive_more::From;

use super::{
    definitions::{BoolCtor, Primitive},
    make::IsPrimitiveCtor,
};
use crate::{
    context::HasContext,
    tir::{
<<<<<<< HEAD
        Arg, ArrayCtorInfo, CharLit, CtorDefId, CtorTerm, DataDefCtors, IntLit, Lit, Node,
        NodeOrigin, PrimitiveCtorInfo, Term, TermId, Ty, TyId,
=======
        Arg, ArrayCtorInfo, CtorDefId, CtorPat, CtorTerm, DataDefCtors, Lit, Node, NodeOrigin, Pat,
        PatArg, PatId, PrimitiveCtorInfo, Term, TermId, Ty, TyId,
>>>>>>> 77cfe7ea
    },
};

/// Primitive literal types.
///
/// @@Future: maybe use `IntTy` and `FloatTy` for integer and float types
/// instead?
#[derive(Clone, Copy)]
pub enum LitTy {
    I8,
    U8,
    I16,
    U16,
    I32,
    U32,
    I64,
    U64,
    U128,
    I128,
    F32,
    F64,
    Bool,
    Char,
}

impl LitTy {
    /// Check if the type is an integer type.
    pub fn is_int(&self) -> bool {
        matches!(
            self,
            LitTy::I8
                | LitTy::U8
                | LitTy::I16
                | LitTy::U16
                | LitTy::I32
                | LitTy::U32
                | LitTy::I64
                | LitTy::U64
                | LitTy::U128
                | LitTy::I128
        )
    }
}

impl From<LitTy> for IntTy {
    fn from(value: LitTy) -> Self {
        match value {
            LitTy::U8 => IntTy::UInt(UIntTy::U8),
            LitTy::U16 => IntTy::UInt(UIntTy::U16),
            LitTy::U32 => IntTy::UInt(UIntTy::U32),
            LitTy::U64 => IntTy::UInt(UIntTy::U64),
            LitTy::U128 => IntTy::UInt(UIntTy::U128),
            LitTy::I8 => IntTy::Int(SIntTy::I8),
            LitTy::I16 => IntTy::Int(SIntTy::I16),
            LitTy::I32 => IntTy::Int(SIntTy::I32),
            LitTy::I64 => IntTy::Int(SIntTy::I64),
            LitTy::I128 => IntTy::Int(SIntTy::I128),
            _ => unreachable!(),
        }
    }
}

impl From<LitTy> for FloatTy {
    fn from(value: LitTy) -> Self {
        match value {
            LitTy::F32 => FloatTy::F32,
            LitTy::F64 => FloatTy::F64,
            _ => unreachable!(),
        }
    }
}

/// Get the bool constructor for the given value.
///
/// Both constructors do not take arguments.
pub fn get_bool_ctor(value: bool) -> CtorDefId {
    if value {
        BoolCtor::True.def()
    } else {
        BoolCtor::False.def()
    }
}

/// Check if the given term is the `true` constructor.
pub fn is_true_bool_ctor(term: TermId) -> bool {
    match *term.value() {
        Term::Ctor(ctor_term) => ctor_term.ctor == get_bool_ctor(true),
        _ => false,
    }
}

/// Create a boolean term of the given value.
pub fn bool_term(value: bool, origin: NodeOrigin) -> TermId {
    Node::create_at(
        Term::Ctor(CtorTerm {
            ctor: get_bool_ctor(value),
            ctor_args: Node::create_at(Node::<Arg>::empty_seq(), origin),
        }),
        origin,
    )
}

/// Get the given type as a primitive integer type if possible.
pub fn try_use_ty_as_int_ty(ty: TyId) -> Option<IntTy> {
    match *ty.value() {
        Ty::DataTy(data) => match Primitive::try_from_def(data.data_def) {
            Some(Primitive::I8) => Some(IntTy::Int(SIntTy::I8)),
            Some(Primitive::U8) => Some(IntTy::UInt(UIntTy::U8)),
            Some(Primitive::I16) => Some(IntTy::Int(SIntTy::I16)),
            Some(Primitive::U16) => Some(IntTy::UInt(UIntTy::U16)),
            Some(Primitive::I32) => Some(IntTy::Int(SIntTy::I32)),
            Some(Primitive::U32) => Some(IntTy::UInt(UIntTy::U32)),
            Some(Primitive::I64) => Some(IntTy::Int(SIntTy::I64)),
            Some(Primitive::U64) => Some(IntTy::UInt(UIntTy::U64)),
            Some(Primitive::I128) => Some(IntTy::Int(SIntTy::I128)),
            Some(Primitive::U128) => Some(IntTy::UInt(UIntTy::U128)),
            Some(Primitive::Ibig) => Some(IntTy::Big(BigIntTy::IBig)),
            Some(Primitive::Ubig) => Some(IntTy::Big(BigIntTy::UBig)),
            Some(Primitive::Isize) => Some(IntTy::Int(SIntTy::ISize)),
            Some(Primitive::Usize) => Some(IntTy::UInt(UIntTy::USize)),
            _ => None,
        },
        _ => None,
    }
}

/// Get the given type as a primitive float type if possible.
pub fn try_use_ty_as_float_ty(ty: TyId) -> Option<FloatTy> {
    match *ty.value() {
        Ty::DataTy(data) => match Primitive::try_from_def(data.data_def) {
            Some(Primitive::F32) => Some(FloatTy::F32),
            Some(Primitive::F64) => Some(FloatTy::F64),
            _ => None,
        },
        _ => None,
    }
}

/// Get the given type as a primitive array type if possible.
pub fn try_use_ty_as_array_ty(ty: TyId) -> Option<ArrayCtorInfo> {
    match *ty.value() {
        Ty::DataTy(data) => match data.data_def.borrow().ctors {
            DataDefCtors::Primitive(PrimitiveCtorInfo::Array(array)) => Some(array),
            _ => None,
        },
        _ => None,
    }
}

/// Get the given type as a literal type if possible.
pub fn try_use_ty_as_lit_ty<T: HasTarget>(env: &T, ty: TyId) -> Option<LitTy> {
    match *ty.value() {
        Ty::DataTy(data) => match Primitive::try_from_def(data.data_def) {
            Some(Primitive::I8) => Some(LitTy::I8),
            Some(Primitive::U8) => Some(LitTy::U8),
            Some(Primitive::I16) => Some(LitTy::I16),
            Some(Primitive::U16) => Some(LitTy::U16),
            Some(Primitive::I32) => Some(LitTy::I32),
            Some(Primitive::U32) => Some(LitTy::U32),
            Some(Primitive::I64) => Some(LitTy::I64),
            Some(Primitive::U64) => Some(LitTy::U64),
            Some(Primitive::U128) => Some(LitTy::U128),
            Some(Primitive::I128) => Some(LitTy::I128),
            Some(Primitive::F32) => Some(LitTy::F32),
            Some(Primitive::F64) => Some(LitTy::F64),
            Some(Primitive::Bool) => Some(LitTy::Bool),
            Some(Primitive::Char) => Some(LitTy::Char),
            Some(Primitive::Isize) => match env.target().pointer_bit_width {
                8 => Some(LitTy::I8),
                16 => Some(LitTy::I16),
                32 => Some(LitTy::I32),
                64 => Some(LitTy::I64),
                _ => unreachable!(),
            },
            Some(Primitive::Usize) => match env.target().pointer_bit_width {
                8 => Some(LitTy::U8),
                16 => Some(LitTy::U16),
                32 => Some(LitTy::U32),
                64 => Some(LitTy::U64),
                _ => unreachable!(),
            },
            _ => None,
        },
        _ => None,
    }
}

/// Helper struct to represent a float value which can be freely converted
/// between `f32` and `f64`.
#[derive(Clone, Copy, PartialEq, PartialOrd, From)]
pub enum Float {
    F32(f32),
    F64(f64),
}

impl From<Float> for f32 {
    fn from(value: Float) -> Self {
        match value {
            Float::F32(value) => value,
            Float::F64(value) => value as f32,
        }
    }
}

impl From<Float> for f64 {
    fn from(value: Float) -> Self {
        match value {
            Float::F32(value) => value as f64,
            Float::F64(value) => value,
        }
    }
}

/// Create a term from the given usize integer literal.
pub fn create_term_from_usize_lit<C: HasDataLayout>(
    ctx: &C,
    lit: usize,
    origin: NodeOrigin,
) -> TermId {
    let lit = Const::usize(lit.try_into().unwrap(), ctx);
    Node::create_at(Term::Lit(Node::create_at(Lit::Const(lit), origin)), origin)
}

/// Create a term from the given integer literal.
pub fn create_term_from_const<L: Into<Const>>(lit: L, origin: NodeOrigin) -> TermId {
    let lit = Lit::Const(lit.into());
    Node::create_at(Term::Lit(Node::create_at(lit, origin)), origin)
}

/// Get the given term as a character literal if possible.
pub fn try_use_term_as_char_lit(term: TermId) -> Option<char> {
    match *term.value() {
        Term::Lit(lit) => match *lit.value() {
            Lit::Const(c) => c.as_scalar().try_into().ok(),
            _ => None,
        },
        _ => None,
    }
}

/// Try to use a term as an integer literal, but returning the [IntConstant]
/// instead of specifically casting to a type.
pub fn try_use_term_as_const<T: HasContext + HasTarget>(env: &T, term: TermId) -> Option<Const> {
    match *term.value() {
        Term::Lit(lit) => match *lit.value() {
            Lit::Const(val) => Some(val),
            _ => None,
        },
        Term::Var(var) => env
            .context()
            .try_get_decl_value(var.symbol)
            .and_then(|result| try_use_term_as_const(env, result)),
        _ => None,
    }
}

/// Get the given term as an integer literal if possible.
pub fn try_use_term_as_integer_lit<T: HasContext + HasTarget, L: for<'a> TryFrom<&'a Const>>(
    env: &T,
    term: TermId,
) -> Option<L> {
    try_use_term_as_const(env, term).and_then(|val| (&val).try_into().ok())
}

/// Special case for machine sized integers, we have to first normalise
/// the type based on the compilation [Target] and then we can convert
/// the [Term] into that value.
pub fn try_use_term_as_machine_integer<T: HasContext + HasTarget>(
    env: &T,
    term: TermId,
) -> Option<usize> {
    try_use_term_as_const(env, term).and_then(|val| val.try_to_target_usize(env))
}

/// Get the given term as a float literal if possible.
pub fn try_use_term_as_bool(term: TermId) -> Option<bool> {
    match *term.value() {
        Term::Ctor(CtorTerm { ctor, .. }) if ctor == get_bool_ctor(true) => Some(true),
        Term::Ctor(CtorTerm { ctor, .. }) if ctor == get_bool_ctor(false) => Some(false),
        _ => None,
    }
}

/// Function used to compute the maximum value of a numeric pattern. This is
/// useful when normalising numeric patterns in various contexts where
/// we need to know the maximum value of a pattern. Specifically, if a
/// range pattern is provided with an open end, we need to know the
/// maximum value of the pattern in order to know what the open end
/// should be.
pub fn numeric_max_val_of_lit<T: HasTarget>(env: &T, ty: TyId) -> Option<u128> {
    match try_use_ty_as_lit_ty(env, ty)? {
        // There is no maximum value for big integers.
        ty if ty.is_int() => {
            let int_ty: IntTy = ty.into();
            Some(int_ty.numeric_max(env.target().ptr_size()))
        }
        LitTy::Char => Some(std::char::MAX as u128),
        // @@Todo: if we implement float ranges, we would need to return `Infinity` here
        _ => None,
    }
}

/// Function used to compute the minimum value of a numeric pattern. This is
/// a mirror of the [`Self::numeric_max_val`] function.
pub fn numeric_min_val_of_lit<T: HasTarget>(env: &T, ty: TyId) -> Option<u128> {
    match try_use_ty_as_lit_ty(env, ty)? {
        // There is no minimum value for big integers.
        ty if ty.is_int() => {
            let int_ty: IntTy = ty.into();
            Some(int_ty.numeric_min(env.target().ptr_size()))
        }
        LitTy::Char => Some(0),
        // @@Todo: if we implement float ranges, we would need to return `-Infinity` here
        _ => None,
    }
}<|MERGE_RESOLUTION|>--- conflicted
+++ resolved
@@ -13,13 +13,8 @@
 use crate::{
     context::HasContext,
     tir::{
-<<<<<<< HEAD
-        Arg, ArrayCtorInfo, CharLit, CtorDefId, CtorTerm, DataDefCtors, IntLit, Lit, Node,
-        NodeOrigin, PrimitiveCtorInfo, Term, TermId, Ty, TyId,
-=======
-        Arg, ArrayCtorInfo, CtorDefId, CtorPat, CtorTerm, DataDefCtors, Lit, Node, NodeOrigin, Pat,
-        PatArg, PatId, PrimitiveCtorInfo, Term, TermId, Ty, TyId,
->>>>>>> 77cfe7ea
+        Arg, ArrayCtorInfo, CtorDefId, CtorTerm, DataDefCtors, Lit, Node, NodeOrigin,
+        PrimitiveCtorInfo, Term, TermId, Ty, TyId,
     },
 };
 
