--- conflicted
+++ resolved
@@ -2,28 +2,17 @@
 
 use std::{fmt::Display, path::Path};
 
-<<<<<<< HEAD
 use hash_source::{identifier::Identifier, SourceId};
-use hash_utils::store::{SequenceStore, Store, StoreKey, TrivialSequenceStoreKey};
-=======
-use hash_source::SourceId;
 use hash_storage::{
     static_sequence_store_direct, static_single_store,
-    store::{statics::StoreId, SequenceStore, Store, TrivialSequenceStoreKey},
+    store::{statics::StoreId, SequenceStore, Store, StoreKey, TrivialSequenceStoreKey},
 };
->>>>>>> f8370dde
 use textwrap::indent;
 use utility_types::omit;
 
 use super::{data::DataDefId, fns::FnDefId};
 use crate::{
-<<<<<<< HEAD
-    environment::stores::{global_stores, StoreId},
-    symbols::Symbol,
-    tir_debug_name_of_store_id, tir_get, tir_sequence_store_direct, tir_single_store,
-=======
     environment::stores::tir_stores, symbols::Symbol, tir_debug_name_of_store_id, tir_get,
->>>>>>> f8370dde
 };
 
 /// The kind of a module.
@@ -173,7 +162,7 @@
     ///
     /// *Note*: this will not include modules created while iterating.
     pub fn iter_all_mods() -> impl Iterator<Item = ModDefId> {
-        let member_count = global_stores().mod_def().internal_data().read().len();
+        let member_count = tir_stores().mod_def().internal_data().read().len();
         (0..member_count).map(ModDefId::from_index_unchecked)
     }
 }
