--- conflicted
+++ resolved
@@ -4,14 +4,10 @@
     identifier::{Identifier, IDENTS},
     location::SourceLocation,
 };
-<<<<<<< HEAD
-use hash_utils::store::{CloneStore, SequenceStore, Store, TrivialKeySequenceStore};
-=======
 use hash_utils::{
-    store::{CloneStore, SequenceStore, SequenceStoreKey, Store, TrivialKeySequenceStore},
+    store::{CloneStore, SequenceStore, Store, TrivialKeySequenceStore},
     stream_less_writeln,
 };
->>>>>>> f9031a0e
 
 use super::traversing::Atom;
 use crate::{
