//! Module-related utilities.
use derive_more::Constructor;
use hash_ast::ast::OwnsAstNode;
use hash_source::{identifier::Identifier, ModuleId};
<<<<<<< HEAD
=======
use hash_storage::store::{
    CloneStore, SequenceStore, Store, StoreKey, TrivialKeySequenceStore, TrivialSequenceStoreKey,
};
use hash_utils::itertools::Itertools;
>>>>>>> f8370dde

use crate::{
    environment::{
        env::{AccessToEnv, Env},
        stores::{SequenceStoreValue, SingleStoreValue},
    },
    impl_access_to_env,
    mods::{ModDef, ModDefId, ModKind, ModMember},
    symbols::Symbol,
};

/// Operations related to module definitions.
#[derive(Constructor)]
pub struct ModUtils<'tc> {
    env: &'tc Env<'tc>,
}

impl_access_to_env!(ModUtils<'tc>);

impl<'tc> ModUtils<'tc> {
    /// Create or get an existing module definition by `[SourceId]`.
    pub fn create_or_get_module_mod_def(&self, module_id: ModuleId) -> ModDefId {
        let source_node_id = self.node_map().get_module(module_id).node_ref().id();
        match self.stores().ast_info().mod_defs().get_data_by_node(source_node_id) {
            Some(existing) => existing,
            None => {
                // Create a new module definition.
                let source_id = module_id.into();
                let module_name: Identifier = self.source_map().source_name(source_id).into();
                let mod_def_id = ModDef::create_with(|id| ModDef {
                    id,
                    name: Symbol::from_name(module_name),
                    kind: ModKind::Source(
                        source_id,
                        // @@Hack: leak the path to still allow ModKind to implement Copy.
                        // We need the path inside ModKind so that we can print it without
                        // requiring access to source map. Ideally SourceMap should be static so
                        // that this is not needed.
                        Box::leak(
                            self.source_map()
                                .source_path(source_id)
                                .to_path_buf()
                                .into_boxed_path(),
                        ),
                    ),
                    members: ModMember::empty_seq(),
                });
                self.stores().ast_info().mod_defs().insert(source_node_id, mod_def_id);
                mod_def_id
            }
        }
    }
}<|MERGE_RESOLUTION|>--- conflicted
+++ resolved
@@ -2,19 +2,10 @@
 use derive_more::Constructor;
 use hash_ast::ast::OwnsAstNode;
 use hash_source::{identifier::Identifier, ModuleId};
-<<<<<<< HEAD
-=======
-use hash_storage::store::{
-    CloneStore, SequenceStore, Store, StoreKey, TrivialKeySequenceStore, TrivialSequenceStoreKey,
-};
-use hash_utils::itertools::Itertools;
->>>>>>> f8370dde
+use hash_storage::store::statics::{SequenceStoreValue, SingleStoreValue};
 
 use crate::{
-    environment::{
-        env::{AccessToEnv, Env},
-        stores::{SequenceStoreValue, SingleStoreValue},
-    },
+    environment::env::{AccessToEnv, Env},
     impl_access_to_env,
     mods::{ModDef, ModDefId, ModKind, ModMember},
     symbols::Symbol,
