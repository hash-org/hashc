--- conflicted
+++ resolved
@@ -461,8 +461,8 @@
                         let params = self.fmap_params(fn_def.ty.params, f)?;
                         let return_ty = self.fmap_ty(fn_def.ty.return_ty, f)?;
                         let body = FnBody::Defined(self.fmap_term(defined, f)?);
-<<<<<<< HEAD
-                        Ok(Node::create_at(
+
+                        let def = Node::create_at(
                             FnDef {
                                 name: fn_def.name,
                                 ty: FnTy {
@@ -475,25 +475,10 @@
                                 body,
                             },
                             fn_def.origin,
-                        ))
-=======
-
-                        let def = FnDef::create_with(|id| FnDef {
-                            id,
-                            name: fn_def.name,
-                            ty: FnTy {
-                                params,
-                                return_ty,
-                                implicit: fn_def.ty.implicit,
-                                is_unsafe: fn_def.ty.is_unsafe,
-                                pure: fn_def.ty.pure,
-                            },
-                            body,
-                        });
+                        );
 
                         tir_stores().ast_info().fn_defs().copy_node(fn_def_id, def);
                         Ok(def)
->>>>>>> 3204a8a9
                     }
                     FnBody::Intrinsic(_) | FnBody::Axiom => Ok(fn_def_id),
                 }
