--- conflicted
+++ resolved
@@ -1,37 +1,23 @@
-// @@Docs
 use std::sync::OnceLock;
 
 use hash_storage::stores;
 
-use super::super::{
-    args::{ArgsStore, PatArgsStore},
-    data::{CtorDefsStore, DataDefStore},
-    fns::FnDefStore,
-    locations::LocationStore,
-    mods::{ModDefStore, ModMembersStore},
-    params::ParamsStore,
-    pats::{PatListStore, PatStore},
-    scopes::StackStore,
-    symbols::SymbolStore,
-    terms::{TermListStore, TermStore},
-    tys::TyStore,
-};
-<<<<<<< HEAD
 use crate::{
-    args::{ArgsSeqStore, PatArgsSeqStore},
+    args::{ArgsSeqStore, ArgsStore, PatArgsSeqStore, PatArgsStore},
     ast_info::AstInfo,
     atom_info::AtomInfoStore,
     control::{MatchCasesSeqStore, MatchCasesStore},
-    data::CtorDefsSeqStore,
-    directives::AppliedDirectivesStore,
-    mods::ModMembersSeqStore,
-    params::ParamsSeqStore,
-    pats::PatListSeqStore,
-    terms::TermListSeqStore,
+    data::{CtorDefsSeqStore, CtorDefsStore, DataDefStore},
+    fns::FnDefStore,
+    locations::LocationStore,
+    mods::{ModDefStore, ModMembersSeqStore, ModMembersStore},
+    params::{ParamsSeqStore, ParamsStore},
+    pats::{PatListSeqStore, PatListStore, PatStore},
+    scopes::StackStore,
+    symbols::SymbolStore,
+    terms::{TermListSeqStore, TermListStore, TermStore},
+    tys::TyStore,
 };
-=======
-use crate::{ast_info::AstInfo, atom_info::AtomInfoStore, control::MatchCasesStore};
->>>>>>> 3204a8a9
 
 // All the stores that contain definitions for the typechecker.
 stores! {
@@ -146,6 +132,13 @@
             store_source = tir_stores()
         );
         $crate::tir_debug_value_of_single_store_id!($id);
+
+        // @@Todo: enable once locations are properly set up
+        // impl $crate::ast_info::HasNodeId for $id {
+        //     fn node_id(&self) -> Option<hash_ast::ast::AstNodeId> {
+        //         self.value().node_id()
+        //     }
+        // }
     };
 }
 
