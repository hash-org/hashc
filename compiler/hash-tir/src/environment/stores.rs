--- conflicted
+++ resolved
@@ -83,338 +83,6 @@
     STORES.get_or_init(Stores::new)
 }
 
-<<<<<<< HEAD
-/// A trait for a store ID which can be used to access a store in `STORES`.
-pub trait StoreId: Sized + Copy {
-    type Value;
-    type ValueRef: ?Sized;
-    type ValueBorrow: Deref<Target = Self::ValueRef>;
-    type ValueBorrowMut: DerefMut<Target = Self::ValueRef>;
-
-    /// Borrow the value associated with this ID.
-    fn borrow(self) -> Self::ValueBorrow;
-
-    /// Borrow the value associated with this ID mutably.
-    fn borrow_mut(self) -> Self::ValueBorrowMut;
-
-    /// Get the value associated with this ID.
-    fn value(self) -> Self::Value;
-
-    /// Map the value associated with this ID to a new value.
-    fn map<R>(self, f: impl FnOnce(&Self::ValueRef) -> R) -> R;
-
-    /// Modify the value associated with this ID.
-    fn modify<R>(self, f: impl FnOnce(&mut Self::ValueRef) -> R) -> R;
-
-    /// Set the value associated with this ID.
-    fn set(self, value: Self::Value);
-}
-
-/// A trait for a sequence store ID which can be used to access a store in
-/// `STORES`.
-pub trait SequenceStoreValue: Sized {
-    type Id: StoreId;
-    type ElementId: StoreId;
-
-    /// Create a new empty value in the store.
-    fn empty_seq() -> Self::Id;
-
-    /// Create a new value in the store from the given iterator of functions.
-    fn seq<F: FnOnce(Self::ElementId) -> Self, I: IntoIterator<Item = F>>(iter: I) -> Self::Id
-    where
-        I::IntoIter: ExactSizeIterator;
-}
-
-/// A trait for a store ID containing single items which can be used to access a
-/// store in `STORES`.
-pub trait SingleStoreValue: Sized {
-    type Id: StoreId;
-
-    /// Create a new value in the store from the given function.
-    fn create(self) -> Self::Id {
-        Self::create_with(|_| self)
-    }
-
-    /// Create a new value in the store from the given function.
-    fn create_with<F: FnOnce(Self::Id) -> Self>(value: F) -> Self::Id;
-}
-
-#[derive(Debug)]
-pub struct DefaultIndirectSequenceStore<K, V> {
-    data: SequenceStoreInternalData<V>,
-    _phantom: PhantomData<K>,
-}
-
-impl<K, V> Default for DefaultIndirectSequenceStore<K, V> {
-    fn default() -> Self {
-        Self { data: RwLock::new(Vec::new()), _phantom: PhantomData }
-    }
-}
-
-impl<K, V> DefaultIndirectSequenceStore<K, V> {
-    pub fn new() -> Self {
-        Self::default()
-    }
-}
-
-impl<K: SequenceStoreKey<ElementKey = V>, V: Clone> SequenceStore<K, V>
-    for DefaultIndirectSequenceStore<K, V>
-{
-    fn internal_data(&self) -> &SequenceStoreInternalData<V> {
-        &self.data
-    }
-}
-
-/// Automatically implement `StoreId` and `SequenceStoreId` for a sequence store
-/// ID type.
-#[macro_export]
-macro_rules! tir_sequence_store_indirect {
-    (store = $store_vis:vis $store:ident, id = $id_vis:vis $id:ident[$el_id:ident], store_name = $store_name:ident) => {
-        $store_vis type $store = $crate::environment::stores::DefaultIndirectSequenceStore<$id, $el_id>;
-        hash_utils::new_sequence_store_key_indirect!($id_vis $id, $el_id);
-
-        impl $crate::environment::stores::StoreId for $id {
-            type Value = Vec<$el_id>;
-            type ValueRef = [$el_id];
-            type ValueBorrow = hash_utils::store::SequenceStoreBorrowHandle<'static, [$el_id]>;
-            type ValueBorrowMut = hash_utils::store::SequenceStoreBorrowMutHandle<'static, [$el_id]>;
-
-            fn borrow(self) -> Self::ValueBorrow {
-                $crate::environment::stores::global_stores().$store_name().borrow(self)
-            }
-
-            fn borrow_mut(self) -> Self::ValueBorrowMut {
-                $crate::environment::stores::global_stores().$store_name().borrow_mut(self)
-            }
-
-            fn value(self) -> Self::Value {
-                $crate::environment::stores::global_stores().$store_name().get_vec(self)
-            }
-
-            fn map<R>(self, f: impl FnOnce(&Self::ValueRef) -> R) -> R {
-                $crate::environment::stores::global_stores().$store_name().map_fast(self, f)
-            }
-
-            fn modify<R>(self, f: impl FnOnce(&mut Self::ValueRef) -> R) -> R {
-                $crate::environment::stores::global_stores().$store_name().modify_fast(self, f)
-            }
-
-            fn set(self, value: Self::Value) {
-                $crate::environment::stores::global_stores()
-                    .$store_name()
-                    .set_from_slice_cloned(self, &value);
-            }
-        }
-
-        impl std::fmt::Debug for $id {
-            fn fmt(&self, f: &mut std::fmt::Formatter<'_>) -> std::fmt::Result {
-                f.debug_list().entries(self.value().iter()).finish()
-            }
-        }
-
-        use $crate::environment::stores::StoreId;
-
-        impl From<($id, usize)> for $el_id {
-            fn from((id, index): ($id, usize)) -> Self {
-                $id::from(id).map(|value| value[index].clone())
-            }
-        }
-    };
-}
-
-/// Automatically implement `StoreId` and `SequenceStoreId` for a sequence store
-/// ID type.
-#[macro_export]
-macro_rules! tir_sequence_store_direct {
-    (
-        store = $store_vis:vis $store:ident,
-        id = $id_vis:vis $id:ident[$el_id:ident],
-        value = $value:ty,
-        store_name = $store_name:ident,
-        derives = Debug
-    ) => {
-        tir_sequence_store_direct! {
-            store = $store_vis $store,
-            id = $id_vis $id[$el_id],
-            value = $value,
-            store_name = $store_name
-        }
-        hash_utils::impl_debug_for_sequence_store_element_key!($el_id);
-    };
-    (
-        store = $store_vis:vis $store:ident,
-        id = $id_vis:vis $id:ident[$el_id:ident],
-        value = $value:ty,
-        store_name = $store_name:ident
-        $(, derives = $($extra_derives:ident),*)?
-    ) => {
-        $store_vis type $store = hash_utils::store::DefaultSequenceStore<$id, $value>;
-        hash_utils::new_sequence_store_key_direct!($id_vis $id, $el_id $(, el_derives = [$($extra_derives),*])?);
-
-        impl $crate::environment::stores::StoreId for $id {
-            type Value = Vec<$value>;
-            type ValueRef = [$value];
-            type ValueBorrow = hash_utils::store::SequenceStoreBorrowHandle<'static, [$value]>;
-            type ValueBorrowMut = hash_utils::store::SequenceStoreBorrowMutHandle<'static, [$value]>;
-
-            fn borrow(self) -> Self::ValueBorrow {
-                hash_utils::store::SequenceStore::borrow($crate::environment::stores::global_stores().$store_name(), self)
-            }
-
-            fn borrow_mut(self) -> Self::ValueBorrowMut {
-                $crate::environment::stores::global_stores().$store_name().borrow_mut(self)
-            }
-
-            fn value(self) -> Self::Value {
-                $crate::environment::stores::global_stores().$store_name().get_vec(self)
-            }
-
-            fn map<R>(self, f: impl FnOnce(&Self::ValueRef) -> R) -> R {
-                $crate::environment::stores::global_stores().$store_name().map_fast(self, f)
-            }
-
-            fn modify<R>(self, f: impl FnOnce(&mut Self::ValueRef) -> R) -> R {
-                $crate::environment::stores::global_stores().$store_name().modify_fast(self, f)
-            }
-
-            fn set(self, value: Self::Value) {
-                $crate::environment::stores::global_stores()
-                    .$store_name()
-                    .set_from_slice_cloned(self, &value);
-            }
-        }
-
-        impl std::fmt::Debug for $id {
-            fn fmt(&self, f: &mut std::fmt::Formatter<'_>) -> std::fmt::Result {
-                use hash_utils::store::TrivialSequenceStoreKey;
-                let entries: Vec<_> = self.iter().collect();
-                f.debug_tuple(stringify!($id)).field(&self.index).field(&self.len)
-                    .field(&entries)
-                    .finish()
-            }
-        }
-
-        impl $crate::environment::stores::SequenceStoreValue for $value {
-            type Id = $id;
-            type ElementId = $el_id;
-
-            fn empty_seq() -> Self::Id {
-                $crate::environment::stores::global_stores().$store_name().create_from_slice(&[])
-            }
-
-            fn seq<F: FnOnce($el_id) -> Self, I: IntoIterator<Item = F>>(values: I) -> Self::Id
-            where
-                I::IntoIter: ExactSizeIterator,
-            {
-                $crate::environment::stores::global_stores()
-                    .$store_name()
-                    .create_from_iter_with(values)
-            }
-        }
-
-        impl $crate::environment::stores::StoreId for $el_id {
-            type Value = $value;
-            type ValueRef = $value;
-            type ValueBorrow = hash_utils::store::SequenceStoreBorrowHandle<'static, $value>;
-            type ValueBorrowMut = hash_utils::store::SequenceStoreBorrowMutHandle<'static, $value>;
-
-            fn borrow(self) -> Self::ValueBorrow {
-                use hash_utils::store::TrivialKeySequenceStore;
-                $crate::environment::stores::global_stores().$store_name().borrow_element(self)
-            }
-
-            fn borrow_mut(self) -> Self::ValueBorrowMut {
-                use hash_utils::store::TrivialKeySequenceStore;
-                $crate::environment::stores::global_stores().$store_name().borrow_element_mut(self)
-            }
-
-            fn value(self) -> Self::Value {
-                use hash_utils::store::TrivialKeySequenceStore;
-                $crate::environment::stores::global_stores().$store_name().get_element(self.into())
-            }
-
-            fn map<R>(self, f: impl FnOnce(&Self::ValueRef) -> R) -> R {
-                $crate::environment::stores::global_stores()
-                    .$store_name()
-                    .map_fast(self.0, |v| f(&v[self.1]))
-            }
-
-            fn modify<R>(self, f: impl FnOnce(&mut Self::ValueRef) -> R) -> R {
-                $crate::environment::stores::global_stores()
-                    .$store_name()
-                    .modify_fast(self.0, |v| f(&mut v[self.1]))
-            }
-
-            fn set(self, value: Self::Value) {
-                $crate::environment::stores::global_stores()
-                    .$store_name()
-                    .set_at_index(self.0, self.1, value);
-            }
-        }
-    };
-}
-
-/// Automatically implement `StoreId` and `SingleStoreId` for a single store ID
-/// type.
-#[macro_export]
-macro_rules! tir_single_store {
-    (store = $store_vis:vis $store:ident, id = $id_vis:vis $id:ident, value = $value:ty, store_name = $store_name:ident, derives = Debug) => {
-        tir_single_store! {
-            store = $store_vis $store,
-            id = $id_vis $id,
-            value = $value,
-            store_name = $store_name
-        }
-        hash_utils::impl_debug_for_store_key!($id);
-    };
-    (store = $store_vis:vis $store:ident, id = $id_vis:vis $id:ident, value = $value:ty, store_name = $store_name:ident $(, derives = $($extra_derives:ident),*)?) => {
-        $store_vis type $store = hash_utils::store::DefaultStore<$id, $value>;
-        hash_utils::new_store_key!($id_vis $id $(, derives = $($extra_derives),*)?);
-
-        impl $crate::environment::stores::StoreId for $id {
-            type Value = $value;
-            type ValueRef = $value;
-            type ValueBorrow = hash_utils::store::StoreBorrowHandle<'static, $value>;
-            type ValueBorrowMut = hash_utils::store::StoreBorrowMutHandle<'static, $value>;
-
-            fn borrow(self) -> Self::ValueBorrow {
-                hash_utils::store::Store::borrow($crate::environment::stores::global_stores().$store_name(), self)
-            }
-
-            fn borrow_mut(self) -> Self::ValueBorrowMut {
-                $crate::environment::stores::global_stores().$store_name().borrow_mut(self)
-            }
-
-            fn value(self) -> Self::Value {
-                use hash_utils::store::CloneStore;
-                $crate::environment::stores::global_stores().$store_name().get(self)
-            }
-
-            fn map<R>(self, f: impl FnOnce(&Self::Value) -> R) -> R {
-                $crate::environment::stores::global_stores().$store_name().map_fast(self, f)
-            }
-
-            fn modify<R>(self, f: impl FnOnce(&mut Self::Value) -> R) -> R {
-                $crate::environment::stores::global_stores().$store_name().modify_fast(self, f)
-            }
-
-            fn set(self, value: Self::Value) {
-                use hash_utils::store::CloneStore;
-                $crate::environment::stores::global_stores().$store_name().set(self, value);
-            }
-        }
-
-        impl $crate::environment::stores::SingleStoreValue for $value {
-            type Id = $id;
-            fn create_with<F: FnOnce(Self::Id) -> Self>(value: F) -> Self::Id {
-                $crate::environment::stores::global_stores().$store_name().create_with(value)
-            }
-        }
-    };
-}
-
-=======
->>>>>>> f8370dde
 #[macro_export]
 macro_rules! tir_debug_value_of_sequence_store_element_id {
     ($id:ident) => {
