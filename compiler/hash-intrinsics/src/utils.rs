--- conflicted
+++ resolved
@@ -9,13 +9,8 @@
     args::{Arg, PatArg},
     data::{ArrayCtorInfo, CtorDefId, CtorPat, CtorTerm, DataDefCtors, DataTy, PrimitiveCtorInfo},
     environment::env::AccessToEnv,
-<<<<<<< HEAD
-    lits::{CharLit, Lit},
+    lits::{CharLit, IntLit, Lit},
     node::{Node, NodeOrigin, NodesId},
-=======
-    lits::{CharLit, IntLit, Lit},
-    node::{Node, NodeOrigin},
->>>>>>> 462316f1
     pats::{Pat, PatId},
     primitives::primitives,
     refs::{RefKind, RefTy},
