//! Definition and lookup of intrinsics.
use std::{fmt::Debug, process};

use hash_attrs::attr::attr_store;
use hash_source::identifier::Identifier;
use hash_storage::store::{
<<<<<<< HEAD
    statics::StoreId, DefaultPartialStore, PartialCloneStore, PartialStore, SequenceStoreKey,
};
use hash_tir::{
    self,
    building::gen::{params, sym},
    environment::{
        env::{AccessToEnv, Env},
        stores::tir_stores,
    },
=======
    statics::{SequenceStoreValue, SingleStoreValue, StoreId},
    DefaultPartialStore, PartialStore, SequenceStoreKey,
};
use hash_tir::{
    self,
    ast_info::HasNodeId,
    environment::env::{AccessToEnv, Env},
>>>>>>> 3204a8a9
    fns::{FnBody, FnDef, FnDefId, FnTy},
    intrinsics::IntrinsicId,
    lits::Lit,
    mods::{ModMember, ModMemberValue},
    node::Node,
    params::Param,
    primitives::primitives,
    refs::RefKind,
    terms::{Term, TermId},
    tys::Ty,
};
use hash_utils::stream_less_writeln;
use num_bigint::{BigInt, BigUint};
use num_enum::{IntoPrimitive, TryFromPrimitive};

use crate::utils::{LitTy, PrimitiveUtils};

/// Information about an intrinsic.
///
/// An intrinsic contains an ID which is just a symbol internally, a
/// corresponding function definition (in order to be able to call it from the
/// code), and an implementation which is a Rust function that is called when
/// the intrinsic is called.
pub struct Intrinsic {
    /// The ID of the intrinsic.
    pub id: IntrinsicId,
    /// The function definition of the intrinsic.
    pub fn_def: FnDefId,
    /// The implementation of the intrinsic.
    ///
    /// This will be used by the compile-time evaluation part of typechecking,
    /// and as a reference for the behaviour of the intrinsic.
    pub implementation: IntrinsicImpl,
}

pub trait IntrinsicAbilities {
    /// Normalise a term fully.
    fn normalise_term(&self, term: TermId) -> Result<TermId, String>;

    /// Get the current environment.
    fn env(&self) -> &Env;
}

impl AccessToEnv for dyn IntrinsicAbilities + '_ {
    fn env(&self) -> &Env {
        <Self as IntrinsicAbilities>::env(self)
    }
}

pub type IntrinsicImpl = fn(&(dyn IntrinsicAbilities), &[TermId]) -> Result<TermId, String>;

macro_rules! defined_intrinsics {
    ($($name:ident),* $(,)?) => {
        pub struct DefinedIntrinsics {
            pub implementations: DefaultPartialStore<IntrinsicId, Intrinsic>,

            $($name: FnDefId),*
        }

        impl DefinedIntrinsics {
            $(
                pub fn $name(&self) -> FnDefId {
                    self.$name
                }
            )*
        }

        impl DefinedIntrinsics {
            /// Create a list of [`ModMemberData`] that corresponds to the defined intrinsics.
            ///
            /// This can be used to make a module and enter its scope.
            pub fn as_mod_members(&self) -> Vec<ModMember> {
                vec![
                    $(
                        ModMember {
                            name: self.$name.borrow().name,
                            value: ModMemberValue::Fn(self.$name)
                        },
                    )*
                ]
            }
        }
    };

}

// Contains all the defined intrinsics
defined_intrinsics! {
    bool_bin_op,
    short_circuiting_op,
    endo_bin_op,
    prim_type_eq_op,
    un_op,
    abort,
    panic,
    user_error,
    eval,
    debug_print,
    print_fn_directives,

    align_of,
    size_of,

    ptr_offset,
    transmute,

    // Casting is used to represent a conversion between two types. For example,
    // converting a `char` to an `u32` but without necessarily going through
    // transmuting the types and hoping it will be ok. Cast may imply a runtime
    // operation to convert the value to the desired type whilst the transmute
    // is more of a type marker to the compiler.
    cast,
}

impl Debug for DefinedIntrinsics {
    fn fmt(&self, f: &mut std::fmt::Formatter<'_>) -> std::fmt::Result {
        f.debug_struct("DefinedIntrinsics").finish()
    }
}

/// A unary operator.
#[derive(Copy, Clone, Debug, PartialEq, Eq, IntoPrimitive, TryFromPrimitive)]
#[repr(u8)]
pub enum UnOp {
    /// Logical negation (!)
    Not,
    /// Bitwise negation (~)
    BitNot,
    /// Negation (-)
    Neg,
}

/// A boolean-valued binary operator.
#[derive(Copy, Clone, Debug, PartialEq, Eq, IntoPrimitive, TryFromPrimitive)]
#[repr(u8)]
pub enum BoolBinOp {
    /// '=='
    EqEq,
    /// '!='
    NotEq,
    /// '>'
    Gt,
    /// '>='
    GtEq,
    /// '<'
    Lt,
    /// '<='
    LtEq,
}

/// This represents the result of a short-circuiting binary operators
/// that can occur as intrinsics.
#[derive(Copy, Clone, Debug, PartialEq, Eq, IntoPrimitive, TryFromPrimitive)]
#[repr(u8)]
pub enum ShortCircuitBinOp {
    /// '||'
    Or,
    /// '&&'
    And,
}

/// A binary operator whose result is the same type as its arguments.
#[derive(Copy, Clone, Debug, PartialEq, Eq, IntoPrimitive, TryFromPrimitive)]
#[repr(u8)]
pub enum EndoBinOp {
    /// '|'
    BitOr,
    /// '&'
    BitAnd,
    /// '^'
    BitXor,
    /// '**'
    Exp,
    /// '>>'
    Shr,
    /// '<<'
    Shl,
    /// '+'
    Add,
    /// '-'
    Sub,
    /// '*'
    Mul,
    /// '/'
    Div,
    /// '%'
    Mod,
}

impl DefinedIntrinsics {
    /// Add the `un_op` intrinsic.
    ///
    /// This intrinsic has signature
    /// `un_op: (T: Type, op: u8, a: T) -> T`
    ///
    /// The `op` parameter is an integer which represents the operation to
    /// perform, which is one of the `UnOp` variants. The `a` is the operand
    fn add_un_op_intrinsic(
        implementations: &DefaultPartialStore<IntrinsicId, Intrinsic>,
    ) -> FnDefId {
        let t_sym = sym("T");
        let op_sym = sym("op");
        let a_sym = sym("a");
        let params = params([
            (t_sym, Ty::flexible_universe(), None),
            (op_sym, Ty::data(primitives().u8()), None),
            (a_sym, Ty::from(t_sym), None),
        ]);
        let ret = Ty::from(t_sym);

        Self::add_intrinsic(
            implementations,
            "un_op",
            FnTy::builder().params(params).return_ty(ret).build(),
            move |env, args| {
                const INVALID_OP: &str = "Invalid unary operation parameters";

                // Parse the arguments
                let (t, op, a) = (args[0], args[1], args[2]);

                // Parse the operator.
                let parsed_op =
                    UnOp::try_from(env.try_use_term_as_integer_lit::<u8>(op).ok_or(INVALID_OP)?)
                        .map_err(|_| INVALID_OP)?;

                // Valid operations on booleans
                macro_rules! operate_bool {
                    ($op:expr, $a:expr) => {
                        match $op {
                            UnOp::Not => !$a,
                            _ => return Err(INVALID_OP.to_string()),
                        }
                    };
                }

                // Valid operations on floats
                macro_rules! operate_float {
                    ($op:expr, $a:expr) => {
                        match $op {
                            UnOp::Neg => -($a),
                            _ => return Err(INVALID_OP.to_string()),
                        }
                    };
                }

                // Valid operations on integers
                macro_rules! operate_integer {
                    ($op:expr, $a:expr) => {
                        match $op {
                            UnOp::Neg => -($a),
                            UnOp::BitNot => !($a),
                            _ => return Err(INVALID_OP.to_string()),
                        }
                    };
                }

                macro_rules! handle_integer {
                    ($rust_ty:ty) => {{
                        let a: $rust_ty = env.try_use_term_as_integer_lit(a).unwrap();
                        Ok(env.create_term_from_integer_lit(operate_integer!(parsed_op, a)))
                    }};
                }

                // Handle each `T` parameter:
                match env.try_use_ty_as_lit_ty(t.as_ty()) {
                    Some(lit_ty) => match lit_ty {
                        LitTy::I8 => handle_integer!(i8),
                        LitTy::I16 => handle_integer!(i16),
                        LitTy::I32 => handle_integer!(i32),
                        LitTy::I64 => handle_integer!(i64),
                        LitTy::I128 => handle_integer!(i128),
                        LitTy::IBig => {
                            let a: BigInt = env.try_use_term_as_integer_lit(a).unwrap();
                            Ok(env.create_term_from_integer_lit(operate_integer!(parsed_op, a)))
                        }
                        LitTy::F32 => {
                            // @@Todo: properly handle f32
                            let a: f64 = env.try_use_term_as_float_lit(a).unwrap();
                            Ok(env.create_term_from_float_lit(operate_float!(parsed_op, a)))
                        }
                        LitTy::F64 => {
                            let a: f64 = env.try_use_term_as_float_lit(a).unwrap();
                            Ok(env.create_term_from_float_lit(operate_float!(parsed_op, a)))
                        }
                        LitTy::Bool => {
                            let a: bool = env.try_use_term_as_bool(a).unwrap();
                            Ok(env.new_bool_term(operate_bool!(parsed_op, a)))
                        }
                        _ => Err(INVALID_OP.to_string()),
                    },
                    None => Err(INVALID_OP.to_string()),
                }
            },
        )
    }

    /// Add the `short_circuiting_bin_op` intrinsics.
    ///
    /// This intrinsic has the signature:
    /// ```ignore
    /// short_circuiting_bin_op: (op: u8, a: bool, b: bool) -> bool
    /// ```
    fn add_short_circuiting_op_intrinsic(
        implementations: &DefaultPartialStore<IntrinsicId, Intrinsic>,
    ) -> FnDefId {
        let t_sym = sym("T");
        let op_sym = sym("op");
        let a_sym = sym("a");
        let b_sym = sym("b");
        let ty = Ty::data(primitives().bool());

        let params = params([
            (t_sym, Ty::flexible_universe(), None),
            (op_sym, Ty::data(primitives().u8()), None),
            (a_sym, ty, None),
            (b_sym, ty, None),
        ]);

        Self::add_intrinsic(
            implementations,
            "bool_bin_op",
            FnTy::builder().params(params).return_ty(ty).build(),
            |env, args| {
                const INVALID_OP: &str = "Invalid cond-binary operation parameters";

                // Parse the arguments
                let (op, lhs, rhs) = (args[1], args[2], args[3]);

                // Parse the operator.
                let parsed_op = ShortCircuitBinOp::try_from(
                    env.try_use_term_as_integer_lit::<u8>(op).ok_or(INVALID_OP)?,
                )
                .map_err(|_| INVALID_OP)?;

                // Valid operations on big-ints
                macro_rules! operate_bool {
                    ($op:expr, $lhs:expr, $rhs:expr) => {
                        match $op {
                            ShortCircuitBinOp::And => $lhs && $rhs,
                            ShortCircuitBinOp::Or => $lhs || $rhs,
                        }
                    };
                }

                let lhs: bool = env.try_use_term_as_bool(lhs).unwrap();
                let rhs: bool = env.try_use_term_as_bool(rhs).unwrap();
                Ok(env.new_bool_term(operate_bool!(parsed_op, lhs, rhs)))
            },
        )
    }

    /// Add the `bool_bin_op` intrinsic.
    ///
    /// This intrinsic has signature
    /// `bool_bin_op: (T: Type, op: u8, a: T, b: T) -> bool`
    ///
    /// The `op` parameter is an integer which represents the operation to
    /// perform, which is one of the `BoolBinOp` variants. The `a` and `b`
    /// parameters are the two operands, and the return value is the result
    /// of the operation.
    fn add_bool_bin_op_intrinsic(
        implementations: &DefaultPartialStore<IntrinsicId, Intrinsic>,
    ) -> FnDefId {
        let t_sym = sym("T");
        let op_sym = sym("op");
        let a_sym = sym("a");
        let b_sym = sym("b");
        let params = params([
            (t_sym, Ty::flexible_universe(), None),
            (op_sym, Ty::data(primitives().u8()), None),
            (a_sym, Ty::from(t_sym), None),
            (b_sym, Ty::from(t_sym), None),
        ]);
        let ret = Ty::data(primitives().bool());

        Self::add_intrinsic(
            implementations,
            "bool_bin_op",
            FnTy::builder().params(params).return_ty(ret).build(),
            |env, args| {
                const INVALID_OP: &str = "Invalid cond-binary operation parameters";

                // Parse the arguments
                let (t, op, lhs, rhs) = (args[0], args[1], args[2], args[3]);

                // Parse the operator.
                let parsed_op = BoolBinOp::try_from(
                    env.try_use_term_as_integer_lit::<u8>(op).ok_or(INVALID_OP)?,
                )
                .map_err(|_| INVALID_OP)?;

                // Valid operations on big-ints
                macro_rules! operate_bool {
                    ($op:expr, $lhs:expr, $rhs:expr) => {
                        match $op {
                            BoolBinOp::EqEq => $lhs == $rhs,
                            BoolBinOp::NotEq => $lhs != $rhs,
                            _ => return Err(INVALID_OP.to_string()),
                        }
                    };
                }

                // Valid operations on floats
                macro_rules! operate_float {
                    ($op:expr, $lhs:expr, $rhs:expr) => {
                        match $op {
                            BoolBinOp::EqEq => $lhs == $rhs,
                            BoolBinOp::NotEq => $lhs != $rhs,
                            BoolBinOp::Gt => $lhs > $rhs,
                            BoolBinOp::GtEq => $lhs >= $rhs,
                            BoolBinOp::Lt => $lhs < $rhs,
                            BoolBinOp::LtEq => $lhs <= $rhs,
                        }
                    };
                }

                // Valid operations on integers
                macro_rules! operate_int {
                    ($op:expr, $lhs:expr, $rhs:expr) => {
                        match $op {
                            BoolBinOp::EqEq => $lhs == $rhs,
                            BoolBinOp::NotEq => $lhs != $rhs,
                            BoolBinOp::Gt => $lhs > $rhs,
                            BoolBinOp::GtEq => $lhs >= $rhs,
                            BoolBinOp::Lt => $lhs < $rhs,
                            BoolBinOp::LtEq => $lhs <= $rhs,
                        }
                    };
                }

                // Valid operations on characters
                macro_rules! operate_char {
                    ($op:expr, $lhs:expr, $rhs:expr) => {
                        match $op {
                            BoolBinOp::EqEq => $lhs == $rhs,
                            BoolBinOp::NotEq => $lhs != $rhs,
                            BoolBinOp::Gt => $lhs > $rhs,
                            BoolBinOp::GtEq => $lhs >= $rhs,
                            BoolBinOp::Lt => $lhs < $rhs,
                            BoolBinOp::LtEq => $lhs <= $rhs,
                        }
                    };
                }

                macro_rules! handle_integer {
                    ($rust_ty:ty) => {{
                        let lhs: $rust_ty = env.try_use_term_as_integer_lit(lhs).unwrap();
                        let rhs: $rust_ty = env.try_use_term_as_integer_lit(rhs).unwrap();
                        Ok(env.new_bool_term(operate_int!(parsed_op, lhs, rhs)))
                    }};
                }

                // Handle each `T` parameter:
                match env.try_use_ty_as_lit_ty(t.as_ty()) {
                    Some(lit_ty) => match lit_ty {
                        LitTy::U8 => handle_integer!(u8),
                        LitTy::U16 => handle_integer!(u16),
                        LitTy::U32 => handle_integer!(u32),
                        LitTy::U64 => handle_integer!(u64),
                        LitTy::U128 => handle_integer!(u128),
                        LitTy::I8 => handle_integer!(i8),
                        LitTy::I16 => handle_integer!(i16),
                        LitTy::I32 => handle_integer!(i32),
                        LitTy::I64 => handle_integer!(i64),
                        LitTy::I128 => handle_integer!(i128),
                        LitTy::UBig => handle_integer!(BigUint),
                        LitTy::IBig => handle_integer!(BigInt),
                        LitTy::F32 => {
                            let lhs: f64 = env.try_use_term_as_float_lit(lhs).unwrap();
                            let rhs: f64 = env.try_use_term_as_float_lit(rhs).unwrap();
                            Ok(env.new_bool_term(operate_float!(parsed_op, lhs, rhs)))
                        }
                        LitTy::F64 => {
                            let lhs: f64 = env.try_use_term_as_float_lit(lhs).unwrap();
                            let rhs: f64 = env.try_use_term_as_float_lit(rhs).unwrap();
                            Ok(env.new_bool_term(operate_float!(parsed_op, lhs, rhs)))
                        }
                        LitTy::Bool => {
                            let lhs: bool = env.try_use_term_as_bool(lhs).unwrap();
                            let rhs: bool = env.try_use_term_as_bool(rhs).unwrap();
                            Ok(env.new_bool_term(operate_bool!(parsed_op, lhs, rhs)))
                        }
                        LitTy::Char => {
                            let lhs: char = env.try_use_term_as_char_lit(lhs).unwrap();
                            let rhs: char = env.try_use_term_as_char_lit(rhs).unwrap();
                            Ok(env.new_bool_term(operate_char!(parsed_op, lhs, rhs)))
                        }
                    },
                    None => Err(INVALID_OP.to_string()),
                }
            },
        )
    }

    /// Add the `endo_bin_op` intrinsic.
    ///
    /// This intrinsic has signature
    /// `endo_bin_op: (T: Type, op: u8, a: T, b: T) -> T`
    ///
    /// The `op` parameter is an integer which represents the operation to
    /// perform, which is one of the `EndoBinOp` variants. The `a` and `b`
    /// parameters are the two operands, and the return value is the result
    /// of the operation.
    fn add_endo_bin_op_intrinsic(
        implementations: &DefaultPartialStore<IntrinsicId, Intrinsic>,
    ) -> FnDefId {
        let t_sym = sym("T");
        let op_sym = sym("op");
        let a_sym = sym("a");
        let b_sym = sym("b");
        let params = params([
            (t_sym, Ty::flexible_universe(), None),
            (op_sym, Ty::data(primitives().u8()), None),
            (a_sym, Ty::from(t_sym), None),
            (b_sym, Ty::from(t_sym), None),
        ]);
        let ret = Ty::from(t_sym);

        Self::add_intrinsic(
            implementations,
            "endo_bin_op",
            FnTy::builder().params(params).return_ty(ret).build(),
            |env, args| {
                const INVALID_OP: &str = "Invalid endo-binary operation parameters";

                // Parse the arguments
                let (t, op, lhs, rhs) = (args[0], args[1], args[2], args[3]);

                // Parse the operator.
                let parsed_op = EndoBinOp::try_from(
                    env.try_use_term_as_integer_lit::<u8>(op).ok_or(INVALID_OP)?,
                )
                .map_err(|_| INVALID_OP)?;

                // Valid operations on big-ints
                macro_rules! operate_bigint {
                    ($op:expr, $lhs:expr, $rhs:expr) => {
                        match $op {
                            EndoBinOp::BitOr => $lhs | $rhs,
                            EndoBinOp::BitAnd => $lhs & $rhs,
                            EndoBinOp::BitXor => $lhs ^ $rhs,
                            EndoBinOp::Add => $lhs + $rhs,
                            EndoBinOp::Sub => $lhs - $rhs,
                            EndoBinOp::Mul => $lhs * $rhs,
                            EndoBinOp::Div => $lhs / $rhs,
                            EndoBinOp::Mod => $lhs % $rhs,
                            _ => return Err(INVALID_OP.to_string()),
                        }
                    };
                }

                // Valid operations on floats
                macro_rules! operate_float {
                    ($op:expr, $lhs:expr, $rhs:expr) => {
                        match $op {
                            EndoBinOp::Exp => $lhs.powf($rhs),
                            EndoBinOp::Add => $lhs + $rhs,
                            EndoBinOp::Sub => $lhs - $rhs,
                            EndoBinOp::Mul => $lhs * $rhs,
                            EndoBinOp::Div => $lhs / $rhs,
                            EndoBinOp::Mod => $lhs % $rhs,
                            _ => return Err(INVALID_OP.to_string()),
                        }
                    };
                }

                // Valid operations on integers
                macro_rules! operate_int {
                    ($op:expr, $lhs:expr, $rhs:expr) => {
                        match $op {
                            EndoBinOp::BitOr => $lhs | $rhs,
                            EndoBinOp::BitAnd => $lhs & $rhs,
                            EndoBinOp::BitXor => $lhs ^ $rhs,
                            EndoBinOp::Shr => $lhs >> $rhs,
                            EndoBinOp::Shl => $lhs << $rhs,
                            EndoBinOp::Add => $lhs + $rhs,
                            EndoBinOp::Sub => $lhs - $rhs,
                            EndoBinOp::Mul => $lhs * $rhs,
                            EndoBinOp::Div => $lhs / $rhs,
                            EndoBinOp::Mod => $lhs % $rhs,
                            _ => return Err(INVALID_OP.to_string()),
                        }
                    };
                }

                macro_rules! handle_integer {
                    ($rust_ty:ty) => {{
                        let lhs: $rust_ty = env.try_use_term_as_integer_lit(lhs).unwrap();
                        let rhs: $rust_ty = env.try_use_term_as_integer_lit(rhs).unwrap();
                        Ok(env.create_term_from_integer_lit(operate_int!(parsed_op, lhs, rhs)))
                    }};
                }

                macro_rules! handle_bigint {
                    ($rust_ty:ty) => {{
                        let lhs: $rust_ty = env.try_use_term_as_integer_lit(lhs).unwrap();
                        let rhs: $rust_ty = env.try_use_term_as_integer_lit(rhs).unwrap();
                        Ok(env.create_term_from_integer_lit(operate_bigint!(parsed_op, lhs, rhs)))
                    }};
                }

                // Handle each `T` parameter:
                match env.try_use_ty_as_lit_ty(t.as_ty()) {
                    Some(lit_ty) => match lit_ty {
                        LitTy::U8 => handle_integer!(u8),
                        LitTy::U16 => handle_integer!(u16),
                        LitTy::U32 => handle_integer!(u32),
                        LitTy::U64 => handle_integer!(u64),
                        LitTy::U128 => handle_integer!(u128),
                        LitTy::I8 => handle_integer!(i8),
                        LitTy::I16 => handle_integer!(i16),
                        LitTy::I32 => handle_integer!(i32),
                        LitTy::I64 => handle_integer!(i64),
                        LitTy::I128 => handle_integer!(i128),
                        LitTy::UBig => handle_bigint!(BigUint),
                        LitTy::IBig => handle_bigint!(BigInt),
                        LitTy::F32 => {
                            let lhs: f64 = env.try_use_term_as_float_lit(lhs).unwrap();
                            let rhs: f64 = env.try_use_term_as_float_lit(rhs).unwrap();
                            Ok(env.create_term_from_float_lit(operate_float!(parsed_op, lhs, rhs)))
                        }
                        LitTy::F64 => {
                            let lhs: f64 = env.try_use_term_as_float_lit(lhs).unwrap();
                            let rhs: f64 = env.try_use_term_as_float_lit(rhs).unwrap();
                            Ok(env.create_term_from_float_lit(operate_float!(parsed_op, lhs, rhs)))
                        }
                        LitTy::Bool => Err(INVALID_OP.to_string()),
                        LitTy::Char => Err(INVALID_OP.to_string()),
                    },
                    None => Err(INVALID_OP.to_string()),
                }
            },
        )
    }

    /// Add a primitive to check for primitive data type equality.
    fn add_prim_type_eq_op(
        implementations: &DefaultPartialStore<IntrinsicId, Intrinsic>,
    ) -> FnDefId {
        let ty = Ty::flexible_universe();
        let bool_ty = Ty::data(primitives().bool());
        let bin_op_name = "prim_type_eq".to_string();

        Self::add_intrinsic(
            implementations,
            bin_op_name,
            FnTy::builder().params(Param::seq_positional([ty, ty])).return_ty(bool_ty).build(),
            |prim, args| {
                let (lhs, rhs) = (args[0], args[1]);
                let invalid = || {
                    Err("Invalid arguments for type equality intrinsic. Only data types with no arguments can be compared".to_string())
                };

                if let (Term::Ty(lhs_ty), Term::Ty(rhs_ty)) = (*lhs.value(), *rhs.value()) {
                    if let (Ty::Data(lhs_data), Ty::Data(rhs_data)) =
                        (*lhs_ty.value(), *rhs_ty.value())
                    {
                        if lhs_data.args.value().len() == 0 && rhs_data.args.value().len() == 0 {
                            return Ok(prim.new_bool_term(lhs_data.data_def == rhs_data.data_def));
                        }
                    }
                }

                invalid()
            },
        )
    }

    /// Create the default intrinsics.
    pub fn create<T: AccessToEnv + Copy>(env: T) -> Self {
        let implementations = DefaultPartialStore::new();

        let add = |name: &'static str, fn_ty: FnTy, implementation: IntrinsicImpl| {
            Self::add_intrinsic(&implementations, name, fn_ty, implementation)
        };

        // Aborting
        let abort = add(
            "abort",
            FnTy::builder().params(params([])).return_ty(env.new_never_ty()).build(),
            |_, _| process::exit(1),
        );

        // Panicking
        let panic = add(
            "panic",
            FnTy::builder()
                .params(Param::seq_positional([Ty::data(primitives().str())]))
                .return_ty(env.new_never_ty())
                .build(),
            |_, args| {
                stream_less_writeln!("{}", args[1]);
                process::exit(1);
            },
        );

        // User errors
        let user_error = add(
            "user_error",
            FnTy::builder()
                .params(Param::seq_positional([Ty::data(primitives().str())]))
                .return_ty(env.new_never_ty())
                .build(),
            |_, args| match *args[0].value() {
                Term::Lit(Lit::Str(str_lit)) => Err(str_lit.value().to_string()),
                _ => Err("`user_error` expects a string literal as argument".to_string())?,
            },
        );

        let debug_print = {
            let t_sym = sym("T");
            let a_sym = sym("a");
            let params =
                params([(t_sym, Ty::flexible_universe(), None), (a_sym, Ty::from(t_sym), None)]);
            let ret = Ty::void();
            add("debug_print", FnTy::builder().params(params).return_ty(ret).build(), |_, args| {
                stream_less_writeln!("{}", args[1]);
                Ok(Term::void())
            })
        };

        let print_fn_directives = {
            let t_sym = sym("T");
            let a_sym = sym("a");
            let params =
                params([(t_sym, Ty::flexible_universe(), None), (a_sym, Ty::from(t_sym), None)]);
            let ret = Ty::void();
            add(
                "print_fn_directives",
                FnTy::builder().params(params).return_ty(ret).build(),
                |_, args| {
<<<<<<< HEAD
                    if let Term::FnRef(fn_def_id) = *args[1].value() {
                        let directives =
                            tir_stores().directives().get(fn_def_id.into()).unwrap_or_default();
                        stream_less_writeln!("{:?}", directives.directives);
=======
                    if let Term::FnRef(fn_def) = args[1].value() {
                        attr_store().map_with_default(fn_def.node_id_or_default(), |attrs| {
                            stream_less_writeln!("{:?}", attrs);
                        });
>>>>>>> 3204a8a9
                    }
                    Ok(Term::void())
                },
            )
        };

        let eval = {
            let t_sym = sym("T");
            let a_sym = sym("a");
            let params =
                params([(t_sym, Ty::flexible_universe(), None), (a_sym, Ty::from(t_sym), None)]);
            let ret = Ty::from(t_sym);
            add("eval", FnTy::builder().params(params).return_ty(ret).build(), |env, args| {
                let evaluated = env.normalise_term(args[1])?;
                Ok(evaluated)
            })
        };

        // Primitive type equality
        let prim_type_eq_op = Self::add_prim_type_eq_op(&implementations);

        // Endo bin ops
        let endo_bin_op = Self::add_endo_bin_op_intrinsic(&implementations);

        // Bool bin ops
        let bool_bin_op = Self::add_bool_bin_op_intrinsic(&implementations);

        // Short circuiting ops
        let short_circuiting_op = Self::add_short_circuiting_op_intrinsic(&implementations);

        // Unary ops
        let un_op = Self::add_un_op_intrinsic(&implementations);

        // Size of
        let size_of = {
            let t_sym = sym("T");
            let params = params([(t_sym, Ty::flexible_universe(), None)]);
            let ret = Ty::data(primitives().usize());
            add("size_of", FnTy::builder().params(params).return_ty(ret).build(), |_, _| {
                unimplemented!("`size_of` intrinsic evaluation")
            })
        };

        // Align of
        let align_of = {
            let t_sym = sym("T");
            let params = params([(t_sym, Ty::flexible_universe(), None)]);
            let ret = Ty::data(primitives().usize());
            add("align_of", FnTy::builder().params(params).return_ty(ret).build(), |_, _| {
                unimplemented!("`align_of` intrinsic evaluation")
            })
        };

        let u8 = Ty::data(primitives().u8());
        let usize = Ty::data(primitives().usize());
        let raw_ptr_ty = env.new_ref_ty(u8, RefKind::Raw, false);

        // ptr_offset
        let ptr_offset = {
            let t_sym = sym("bytes");
            let a_sym = sym("len");

            let params = params([(t_sym, raw_ptr_ty, None), (a_sym, usize, None)]);

            add(
                "ptr_offset",
                FnTy::builder().params(params).return_ty(raw_ptr_ty).build(),
                |_, _| unimplemented!("`ptr_offset` intrinsic evaluation"),
            )
        };

        let transmute = {
            let t_sym = sym("T");
            let a_sym = sym("item");
            let u_sym = sym("U");
            let params = params([
                (t_sym, Ty::flexible_universe(), None),
                (u_sym, Ty::flexible_universe(), None),
                (a_sym, Ty::from(t_sym), None),
            ]);

            let ret = Ty::from(u_sym);
            add("transmute", FnTy::builder().params(params).return_ty(ret).build(), |_, args| {
                // No-op
                Ok(args[2])
            })
        };

        let cast = {
            let t_sym = sym("T");
            let a_sym = sym("item");
            let u_sym = sym("U");
            let params = params([
                (t_sym, Ty::flexible_universe(), None),
                (u_sym, Ty::flexible_universe(), None),
                (a_sym, Ty::from(t_sym), None),
            ]);

            let ret = Ty::from(u_sym);
            add("cast", FnTy::builder().params(params).return_ty(ret).build(), |_, _| {
                unimplemented!("`cast` intrinsic evaluation")
            })
        };

        DefinedIntrinsics {
            eval,
            implementations,
            print_fn_directives,
            prim_type_eq_op,
            short_circuiting_op,
            bool_bin_op,
            endo_bin_op,
            un_op,
            abort,
            panic,
            user_error,
            debug_print,
            align_of,
            size_of,
            ptr_offset,
            transmute,
            cast,
        }
    }

    /// Add an intrinsic to the store.
    fn add_intrinsic(
        implementations: &DefaultPartialStore<IntrinsicId, Intrinsic>,
        name: impl Into<Identifier>,
        fn_ty: FnTy,
        implementation: IntrinsicImpl,
    ) -> FnDefId {
        let name = name.into();
        let intrinsic_id = IntrinsicId(sym(name));

        let fn_def = Node::create_gen(FnDef {
            name: intrinsic_id.0,
            ty: fn_ty,
            body: FnBody::Intrinsic(intrinsic_id),
        });
        let intrinsic_impl = Intrinsic { id: intrinsic_id, fn_def, implementation };
        implementations.insert(intrinsic_id, intrinsic_impl);

        fn_def
    }
}

/// Trait to be able to access intrinsics.
///
/// This should be implemented by the typechecking environment.
pub trait AccessToIntrinsics {
    fn intrinsics(&self) -> &DefinedIntrinsics;
}<|MERGE_RESOLUTION|>--- conflicted
+++ resolved
@@ -3,26 +3,12 @@
 
 use hash_attrs::attr::attr_store;
 use hash_source::identifier::Identifier;
-use hash_storage::store::{
-<<<<<<< HEAD
-    statics::StoreId, DefaultPartialStore, PartialCloneStore, PartialStore, SequenceStoreKey,
-};
-use hash_tir::{
-    self,
-    building::gen::{params, sym},
-    environment::{
-        env::{AccessToEnv, Env},
-        stores::tir_stores,
-    },
-=======
-    statics::{SequenceStoreValue, SingleStoreValue, StoreId},
-    DefaultPartialStore, PartialStore, SequenceStoreKey,
-};
+use hash_storage::store::{statics::StoreId, DefaultPartialStore, PartialStore, SequenceStoreKey};
 use hash_tir::{
     self,
     ast_info::HasNodeId,
+    building::gen::{params, sym},
     environment::env::{AccessToEnv, Env},
->>>>>>> 3204a8a9
     fns::{FnBody, FnDef, FnDefId, FnTy},
     intrinsics::IntrinsicId,
     lits::Lit,
@@ -754,17 +740,10 @@
                 "print_fn_directives",
                 FnTy::builder().params(params).return_ty(ret).build(),
                 |_, args| {
-<<<<<<< HEAD
-                    if let Term::FnRef(fn_def_id) = *args[1].value() {
-                        let directives =
-                            tir_stores().directives().get(fn_def_id.into()).unwrap_or_default();
-                        stream_less_writeln!("{:?}", directives.directives);
-=======
-                    if let Term::FnRef(fn_def) = args[1].value() {
+                    if let Term::FnRef(fn_def) = *args[1].value() {
                         attr_store().map_with_default(fn_def.node_id_or_default(), |attrs| {
                             stream_less_writeln!("{:?}", attrs);
                         });
->>>>>>> 3204a8a9
                     }
                     Ok(Term::void())
                 },
