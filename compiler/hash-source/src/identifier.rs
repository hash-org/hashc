--- conflicted
+++ resolved
@@ -10,11 +10,7 @@
     arena::{Castle, Wall},
     string::BrickString,
 };
-<<<<<<< HEAD
 use hash_utils::{counter, dashmap::DashMap, fxhash::FxBuildHasher, lazy_static::lazy_static};
-=======
-use hash_utils::{counter, dashmap::DashMap, lazy_static::lazy_static};
->>>>>>> 60f64dd8
 
 counter! {
     name: Identifier,
