--- conflicted
+++ resolved
@@ -22,11 +22,7 @@
 pub mod scoping;
 pub mod stack;
 pub mod state;
-<<<<<<< HEAD
 pub mod temp_writer;
-pub mod timing;
-=======
->>>>>>> d1972507
 pub mod tree_writing;
 
 // Re-export commonly used packages
