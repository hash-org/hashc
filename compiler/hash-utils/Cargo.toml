--- conflicted
+++ resolved
@@ -11,10 +11,7 @@
 arrayvec = "0.7.2"
 backtrace = "0.3"
 bitflags = "2.4.0"
-<<<<<<< HEAD
 crossbeam-channel = "0.5.1"
-=======
->>>>>>> 60f64dd8
 dashmap = "5.1"
 derive_more = "0.99"
 fixedbitset = "0.4.2"
@@ -29,6 +26,4 @@
 rayon = "1.5.0"
 smallvec = "1.11.0"
 stacker = "0.1.15"
-thin-vec = "0.2.10"
-crossbeam-channel = "0.5.1"
-rayon = "1.5.0"+thin-vec = "0.2.10"