--- conflicted
+++ resolved
@@ -7,11 +7,7 @@
     writer::ReportWriter,
 };
 use hash_source::location::Span;
-<<<<<<< HEAD
-use hash_storage::store::{statics::StoreId, SequenceStoreKey, TrivialSequenceStoreKey};
-=======
-use hash_storage::store::SequenceStoreKey;
->>>>>>> 3204a8a9
+use hash_storage::store::{statics::StoreId, SequenceStoreKey};
 use hash_tir::{
     environment::{
         env::{AccessToEnv, Env},
@@ -257,160 +253,9 @@
                     error.add_labelled_span(location, "not a valid range literal");
                 }
             }
-<<<<<<< HEAD
-            TcError::ParamMatch(err) => match err {
-                ParamError::TooManyArgs { expected, got } => {
-                    let error = reporter
-                        .error()
-                        .code(HashErrorCode::ParameterLengthMismatch)
-                        .title(format!(
-                            "received {} arguments, but expected at most {} arguments",
-                            got.len(),
-                            expected.value().len()
-                        ));
-                    if let Some(location) = locations.get_overall_location(*expected.value()) {
-                        error.add_labelled_span(
-                            location,
-                            format!(
-                                "expected at most {} arguments by this definition",
-                                expected.len()
-                            ),
-                        );
-                    }
-                    if let Some(location) = locations.get_overall_location(*got) {
-                        error.add_labelled_span(
-                            location,
-                            format!("received {} arguments here", got.len()),
-                        );
-                    }
-                }
-                ParamError::DuplicateArg { first, second } => {
-                    let error = reporter
-                        .error()
-                        .code(HashErrorCode::ParameterInUse)
-                        .title("received a duplicate argument");
-                    if let Some(location) = locations.get_location(first) {
-                        error.add_labelled_span(location, "first occurrence of this argument");
-                    }
-                    if let Some(location) = locations.get_location(second) {
-                        error.add_labelled_span(location, "second occurrence of this argument");
-                    }
-                }
-                ParamError::DuplicateParam { first, second } => {
-                    let error = reporter
-                        .error()
-                        .code(HashErrorCode::ParameterInUse)
-                        .title("received a duplicate parameter");
-                    if let Some(location) = locations.get_location(first) {
-                        error.add_labelled_span(location, "first occurrence of this parameter");
-                    }
-                    if let Some(location) = locations.get_location(second) {
-                        error.add_labelled_span(location, "second occurrence of this parameter");
-                    }
-                }
-                ParamError::PositionalArgAfterNamedArg { first_named, next_positional } => {
-                    let error = reporter
-                        .error()
-                        .code(HashErrorCode::ParameterInUse)
-                        .title("received a positional argument after a named argument");
-                    if let Some(location) = locations.get_location(first_named) {
-                        error.add_labelled_span(location, "first named argument");
-                    }
-                    if let Some(location) = locations.get_location(next_positional) {
-                        error.add_labelled_span(location, "next positional argument");
-                    }
-                    error.add_info("positional arguments must come before named arguments");
-                }
-                ParamError::RequiredParamAfterDefaultParam {
-                    first_default,
-                    next_required: next_non_default,
-                } => {
-                    let error = reporter
-                        .error()
-                        .code(HashErrorCode::ParameterInUse)
-                        .title("found a required parameter after a default parameter");
-                    if let Some(location) = locations.get_location(first_default) {
-                        error.add_labelled_span(location, "first default parameter");
-                    }
-                    if let Some(location) = locations.get_location(next_non_default) {
-                        error.add_labelled_span(location, "next required parameter");
-                    }
-                    error.add_info("parameters with defaults must come after required parameters");
-                }
-                ParamError::ArgNameNotFoundInParams { arg, params } => {
-                    let error =
-                        reporter.error().code(HashErrorCode::ParameterInUse).title(format!(
-                        "received an argument named `{}` but no parameter with that name exists",
-                        arg.target()
-                    ));
-                    if let Some(location) = locations.get_location(arg) {
-                        error.add_labelled_span(location, "argument with this name");
-                    }
-                    if let Some(location) = locations.get_overall_location(*params.value()) {
-                        error.add_labelled_span(
-                            location,
-                            format!(
-                                "expected one of these parameters: {}",
-                                params
-                                    .value()
-                                    .iter()
-                                    .map(|param| format!("`{}`", param.as_param_index()))
-                                    .collect::<Vec<_>>()
-                                    .join(", ")
-                            ),
-                        );
-                    }
-                }
-                ParamError::RequiredParamNotFoundInArgs { param, args } => {
-                    let error =
-                        reporter.error().code(HashErrorCode::ParameterInUse).title(format!(
-                            "expected an argument named `{}` but none was found",
-                            param.as_param_index()
-                        ));
-                    if let Some(location) = locations.get_location(param) {
-                        error.add_labelled_span(location, "parameter with this name");
-                    }
-                    if let Some(location) = locations.get_overall_location(*args) {
-                        error.add_labelled_span(
-                            location,
-                            format!(
-                                "received these arguments: {}",
-                                args.iter()
-                                    .map(|arg| format!("`{}`", arg.target()))
-                                    .collect::<Vec<_>>()
-                                    .join(", ")
-                            ),
-                        );
-                    }
-                }
-                ParamError::SpreadBeforePositionalArg { next_positional } => {
-                    let error = reporter
-                        .error()
-                        .code(HashErrorCode::ParameterInUse)
-                        .title("received a positional argument after a spread argument");
-                    if let Some(location) = locations.get_location(next_positional) {
-                        error.add_labelled_span(location, "next positional argument");
-                    }
-                    error.add_info("positional arguments must come before spread arguments");
-                }
-                ParamError::ParamNameMismatch { param_a, param_b } => {
-                    let error = reporter
-                        .error()
-                        .code(HashErrorCode::ParameterInUse)
-                        .title("received two parameters with different names");
-                    if let Some(location) = locations.get_location(param_a) {
-                        error.add_labelled_span(location, "first parameter with this name");
-                    }
-                    if let Some(location) = locations.get_location(param_b) {
-                        error.add_labelled_span(location, "second parameter with this name");
-                    }
-                }
-            },
-=======
             TcError::ParamMatch(err) => {
                 ParamError::add_to_reporter(err, reporter);
             }
->>>>>>> 3204a8a9
             TcError::WrongTy { term, inferred_term_ty, kind } => {
                 let kind_name = match kind {
                     WrongTermKind::NotAFunction => "function".to_string(),
