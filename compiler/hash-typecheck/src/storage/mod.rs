//! Structures relating to storing type information, symbol information, and
//! other kinds of information managed by the typechecker.
//!
//! This information lives either in [LocalStorage] or [GlobalStorage],
//! depending on if it is accessible from within a given source only, or
//! accessible globally. For example, a stack variable will be in [LocalStorage]
//! because it is only accessible from one file, whereas a type definition will
//! be in [GlobalStorage] because it can be accessed from any file (with the
//! appropriate import).

pub mod arguments;
pub mod cache;
pub mod constructors;
pub mod core;
pub mod deconstructed_pat;
pub mod location;
pub mod mods;
pub mod nominals;
pub mod params;
pub mod pats;
pub mod primitives;
pub mod scope;
pub mod sources;
pub mod terms;
pub mod trts;

use self::{
    arguments::ArgsStore,
    cache::Cache,
    constructors::DeconstructedCtorStore,
    core::create_core_defs_in,
    deconstructed_pat::DeconstructedPatStore,
    location::LocationStore,
    mods::ModDefStore,
    nominals::NominalDefStore,
    params::ParamsStore,
    pats::{PatArgsStore, PatStore},
    primitives::{Scope, ScopeId, ScopeKind},
    scope::{ScopeStack, ScopeStore},
    sources::CheckedSources,
    terms::TermStore,
    trts::TrtDefStore,
};
<<<<<<< HEAD

pub mod arguments;
pub mod cache;
pub mod core;
pub mod global;
pub mod local;
pub mod location;
pub mod mods;
pub mod nominals;
pub mod params;
pub mod pats;
pub mod primitives;
pub mod scope;
pub mod sources;
pub mod terms;
pub mod trts;
=======
use crate::fmt::{ForFormatting, PrepareForFormatting};
use hash_source::{SourceId, SourceMap};
use std::cell::Cell;
>>>>>>> 42ee9710

/// Keeps track of typechecking information across all source files.
#[derive(Debug)]
pub struct GlobalStorage {
    pub scope_store: ScopeStore,
    pub term_store: TermStore,
    pub location_store: LocationStore,
    pub params_store: ParamsStore,
    pub args_store: ArgsStore,
    pub trt_def_store: TrtDefStore,
    pub mod_def_store: ModDefStore,
    pub nominal_def_store: NominalDefStore,
    pub pat_store: PatStore,
    pub pat_args_store: PatArgsStore,
    pub checked_sources: CheckedSources,

    /// Pattern fields from
    /// [super::exhaustiveness::deconstruct::DeconstructedPat]
    pub deconstructed_pat_store: DeconstructedPatStore,

    /// The [super::exhaustiveness::construct::DeconstructedCtor] store.
    pub deconstructed_ctor_store: DeconstructedCtorStore,

    /// The typechecking cache, contains cached simplification, validation
    /// and unification results
    pub cache: Cache,

    /// Used to create the first scope when creating a LocalStorage.
    ///
    /// This includes all the core language definitions; it shouldn't be
    /// directly queried, but rather the [LocalStorage] scopes should be
    /// queried.
    pub root_scope: ScopeId,
}

impl GlobalStorage {
    /// Create a new, empty [GlobalStorage].
    pub fn new() -> Self {
        let mut scope_store = ScopeStore::new();
        let root_scope = scope_store.create(Scope::empty(ScopeKind::Constant));
        let mut gs = Self {
            location_store: LocationStore::new(),
            term_store: TermStore::new(),
            scope_store,
            trt_def_store: TrtDefStore::new(),
            mod_def_store: ModDefStore::new(),
            nominal_def_store: NominalDefStore::new(),
            pat_store: PatStore::new(),
            pat_args_store: PatArgsStore::new(),
            deconstructed_pat_store: DeconstructedPatStore::new(),
            deconstructed_ctor_store: DeconstructedCtorStore::new(),
            checked_sources: CheckedSources::new(),
            root_scope,
            params_store: ParamsStore::new(),
            args_store: ArgsStore::new(),
            cache: Cache::new(),
        };
        create_core_defs_in(&mut gs);
        gs
    }
}

impl Default for GlobalStorage {
    fn default() -> Self {
        Self::new()
    }
}

/// Keeps track of typechecking information specific to a given source file.
#[derive(Debug)]
pub struct LocalStorage {
    /// All the scopes in a given source.
    pub scopes: ScopeStack,
    /// The current [SourceId]
    pub id: Cell<SourceId>,
}

impl LocalStorage {
    /// Create a new, empty [LocalStorage] for the given source.
    pub fn new(gs: &mut GlobalStorage, id: SourceId) -> Self {
        Self {
            scopes: ScopeStack::many([
                // First the root scope
                gs.root_scope,
                // Then the scope for the source
                gs.scope_store.create(Scope::empty(ScopeKind::Constant)),
            ]),
            id: Cell::new(id),
        }
    }

    /// Get the current [SourceId]
    pub fn current_source(&self) -> SourceId {
        self.id.get()
    }

    /// Set the current [SourceId], it does not matter whether
    /// this is a [SourceId::Module] or [SourceId::Interactive]
    pub fn set_current_source(&mut self, id: SourceId) {
        self.id.set(id);
    }
}

/// A reference to the storage, which includes both local and global storage, as
/// well as core definitions.
#[derive(Debug, Clone, Copy)]
pub struct StorageRef<'tc> {
    pub local_storage: &'tc LocalStorage,
    pub global_storage: &'tc GlobalStorage,
    source_map: &'tc SourceMap,
}

/// A mutable reference to the storage, which includes both local and global
/// storage, as well as core definitions.
#[derive(Debug)]
pub struct StorageRefMut<'tc> {
    pub local_storage: &'tc mut LocalStorage,
    pub global_storage: &'tc mut GlobalStorage,
    pub source_map: &'tc SourceMap,
}

/// Trait that provides convenient accessor methods to various parts of the
/// storage given a path to a [StorageRef] object.
pub trait AccessToStorage {
    fn storages(&self) -> StorageRef;

    fn global_storage(&self) -> &GlobalStorage {
        self.storages().global_storage
    }

    fn local_storage(&self) -> &LocalStorage {
        self.storages().local_storage
    }

    fn scope_store(&self) -> &ScopeStore {
        &self.global_storage().scope_store
    }

    fn term_store(&self) -> &TermStore {
        &self.global_storage().term_store
    }

    fn cache(&self) -> &Cache {
        &self.global_storage().cache
    }

    fn location_store(&self) -> &LocationStore {
        &self.global_storage().location_store
    }

    fn nominal_def_store(&self) -> &NominalDefStore {
        &self.global_storage().nominal_def_store
    }

    fn trt_def_store(&self) -> &TrtDefStore {
        &self.global_storage().trt_def_store
    }

    fn args_store(&self) -> &ArgsStore {
        &self.global_storage().args_store
    }

    fn params_store(&self) -> &ParamsStore {
        &self.global_storage().params_store
    }

    fn mod_def_store(&self) -> &ModDefStore {
        &self.global_storage().mod_def_store
    }

    fn pat_store(&self) -> &PatStore {
        &self.global_storage().pat_store
    }

    fn constructor_store(&self) -> &DeconstructedCtorStore {
        &self.global_storage().deconstructed_ctor_store
    }

    fn deconstructed_pat_store(&self) -> &DeconstructedPatStore {
        &self.global_storage().deconstructed_pat_store
    }

    fn pat_params_store(&self) -> &PatArgsStore {
        &self.global_storage().pat_args_store
    }

    fn checked_sources(&self) -> &CheckedSources {
        &self.global_storage().checked_sources
    }

    fn root_scope(&self) -> ScopeId {
        self.global_storage().root_scope
    }

    fn scopes(&self) -> &ScopeStack {
        &self.local_storage().scopes
    }

    /// Create a [ForFormatting] for the given `T` and [GlobalStorage] from
    /// self.
    fn for_fmt<T>(&self, t: T) -> ForFormatting<T>
    where
        T: PrepareForFormatting,
    {
        t.for_formatting(self.global_storage())
    }

    /// Get a reference to the [SourceMap]
    fn source_map(&self) -> &SourceMap {
        self.storages().source_map
    }
}

/// Trait that provides convenient mutable accessor methods to various parts of
/// the storage given a path to a [StorageRefMut] object.
pub trait AccessToStorageMut: AccessToStorage {
    fn storages_mut(&mut self) -> StorageRefMut;

    fn global_storage_mut(&mut self) -> &mut GlobalStorage {
        self.storages_mut().global_storage
    }

    fn local_storage_mut(&mut self) -> &mut LocalStorage {
        self.storages_mut().local_storage
    }

    fn term_store_mut(&mut self) -> &mut TermStore {
        &mut self.global_storage_mut().term_store
    }

    fn cache_mut(&mut self) -> &mut Cache {
        &mut self.global_storage_mut().cache
    }

    fn location_store_mut(&mut self) -> &mut LocationStore {
        &mut self.global_storage_mut().location_store
    }

    fn scope_store_mut(&mut self) -> &mut ScopeStore {
        &mut self.global_storage_mut().scope_store
    }

    fn nominal_def_store_mut(&mut self) -> &mut NominalDefStore {
        &mut self.global_storage_mut().nominal_def_store
    }

    fn trt_def_store_mut(&mut self) -> &mut TrtDefStore {
        &mut self.global_storage_mut().trt_def_store
    }

    fn args_store_mut(&mut self) -> &mut ArgsStore {
        &mut self.global_storage_mut().args_store
    }

    fn params_store_mut(&mut self) -> &mut ParamsStore {
        &mut self.global_storage_mut().params_store
    }

    fn mod_def_store_mut(&mut self) -> &mut ModDefStore {
        &mut self.global_storage_mut().mod_def_store
    }

    fn pat_store_mut(&mut self) -> &mut PatStore {
        &mut self.global_storage_mut().pat_store
    }

    fn deconstructed_pat_store_mut(&mut self) -> &mut DeconstructedPatStore {
        &mut self.global_storage_mut().deconstructed_pat_store
    }

    fn pat_params_store_mut(&mut self) -> &mut PatArgsStore {
        &mut self.global_storage_mut().pat_args_store
    }

    fn checked_sources_mut(&mut self) -> &mut CheckedSources {
        &mut self.global_storage_mut().checked_sources
    }

    fn scopes_mut(&mut self) -> &mut ScopeStack {
        &mut self.local_storage_mut().scopes
    }
}

impl<'tc> AccessToStorage for StorageRef<'tc> {
    fn storages(&self) -> StorageRef {
        StorageRef { ..*self }
    }
}

impl<'tc> AccessToStorage for StorageRefMut<'tc> {
    fn storages(&self) -> StorageRef {
        StorageRef {
            global_storage: self.global_storage,
            local_storage: self.local_storage,
            source_map: self.source_map,
        }
    }
}

impl<'tc> AccessToStorageMut for StorageRefMut<'tc> {
    fn storages_mut(&mut self) -> StorageRefMut {
        StorageRefMut {
            global_storage: self.global_storage,
            local_storage: self.local_storage,
            source_map: self.source_map,
        }
    }
}<|MERGE_RESOLUTION|>--- conflicted
+++ resolved
@@ -41,28 +41,9 @@
     terms::TermStore,
     trts::TrtDefStore,
 };
-<<<<<<< HEAD
-
-pub mod arguments;
-pub mod cache;
-pub mod core;
-pub mod global;
-pub mod local;
-pub mod location;
-pub mod mods;
-pub mod nominals;
-pub mod params;
-pub mod pats;
-pub mod primitives;
-pub mod scope;
-pub mod sources;
-pub mod terms;
-pub mod trts;
-=======
 use crate::fmt::{ForFormatting, PrepareForFormatting};
 use hash_source::{SourceId, SourceMap};
 use std::cell::Cell;
->>>>>>> 42ee9710
 
 /// Keeps track of typechecking information across all source files.
 #[derive(Debug)]
