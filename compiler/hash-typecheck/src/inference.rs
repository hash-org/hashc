//! Operations to infer types of terms and patterns.

use std::{cell::Cell, collections::HashSet, ops::ControlFlow};

use hash_attrs::{attr::attr_store, builtin::attrs};
use hash_exhaustiveness::ExhaustivenessChecker;
use hash_intrinsics::utils::PrimitiveUtils;
use hash_reporting::diagnostic::{Diagnostics, ErrorState};
use hash_source::{
    constant::{FloatTy, IntTy, SIntTy, UIntTy},
    entry_point::EntryPointKind,
    identifier::IDENTS,
    ModuleKind,
};
use hash_storage::store::{
    statics::{SequenceStoreValue, StoreId},
    SequenceStoreKey, TrivialSequenceStoreKey,
};
use hash_tir::{
    access::AccessTerm,
    args::{Arg, ArgId, ArgsId, PatArgsId, PatOrCapture},
    arrays::{ArrayPat, ArrayTerm, IndexTerm},
    ast_info::HasNodeId,
    atom_info::ItemInAtomInfo,
    casting::CastTerm,
    context::ScopeKind,
    control::{IfPat, LoopControlTerm, LoopTerm, MatchTerm, OrPat, ReturnTerm},
    data::{CtorDefId, CtorPat, CtorTerm, DataDefCtors, DataDefId, DataTy, PrimitiveCtorInfo},
    fns::{FnBody, FnCallTerm, FnDefId, FnTy},
    lits::Lit,
    locations::LocationTarget,
    mods::{ModDefId, ModMemberId, ModMemberValue},
    node::{Node, NodeOrigin},
    params::{Param, ParamsId},
    pats::{Pat, PatId, PatListId, RangePat, Spread},
    primitives::primitives,
    refs::{DerefTerm, RefTerm, RefTy},
    scopes::{AssignTerm, BlockTerm, DeclTerm},
    sub::Sub,
    symbols::SymbolId,
    term_as_variant,
    terms::{Term, TermId, TermListId, UnsafeTerm},
    tuples::{TuplePat, TupleTerm, TupleTy},
    ty_as_variant,
    tys::{Ty, TyId, TypeOfTerm},
    utils::{
        common::{dump_tir, get_location},
        traversing::Atom,
        AccessToUtils,
    },
};
use hash_utils::derive_more::{Constructor, Deref};
use itertools::Itertools;

use crate::{
    errors::{TcError, TcResult, WrongTermKind},
    normalisation::NormalisationMode,
    AccessToTypechecking,
};

/// The mode in which to infer the type of a function.
#[derive(Debug, Clone, Copy, PartialEq, Eq)]
pub enum FnInferMode {
    /// Infer the type of a function but do not look at its body.
    Header,
    /// Infer the type of a function and its body.
    Body,
}

/// The result of inferring the annotation of an item.
///
/// I.e. type of a term, type of a pattern, params of args, etc.
#[derive(Debug, Clone)]
pub struct Inference<X, T>(
    // /// A substitution occurring from the inference.
    // pub sub: Sub,
    /// The result of the inference, with the substitution applied.
    pub X,
    /// The annotation of the result, with the substitution applied.
    pub T,
);

impl<X, T> From<Inference<X, T>> for (X, T) {
    fn from(Inference(x, t): Inference<X, T>) -> (X, T) {
        (x, t)
    }
}

pub struct InferenceWithSub<X, T> {
    /// A substitution occurring from the inference.
    pub sub: Sub,
    /// The result of the inference, with the substitution applied.
    pub result: X,
    /// The annotation of the result, with the substitution applied.
    pub annotation: T,
}

#[derive(Constructor, Deref)]
pub struct InferenceOps<'a, T: AccessToTypechecking>(&'a T);

impl<T: AccessToTypechecking> InferenceOps<'_, T> {
    /// Create a new [ExhaustivenessChecker] so it can be used to check
    /// refutability or exhaustiveness of patterns.
    fn exhaustiveness_checker<U: Into<LocationTarget>>(
        &self,
        subject: U,
    ) -> ExhaustivenessChecker<'_> {
        let location = get_location(subject).unwrap();
        ExhaustivenessChecker::new(location, self.env())
    }

    /// Merge all of the produced diagnostics into the current diagnostics.
    ///
    /// @@Hack: remove this when we have a better way to send exhaustiveness
    /// jobs and add them to general tc diagnostics.
    fn append_exhaustiveness_diagnostics(&self, checker: ExhaustivenessChecker<'_>) {
        let (errors, warnings) = checker.into_diagnostics().into_diagnostics();

        for error in errors {
            self.diagnostics().add_error(self.convert_exhaustiveness_error(error))
        }

        for warning in warnings {
            self.diagnostics().add_warning(self.convert_exhaustiveness_warning(warning))
        }
    }

    /// Infer the given generic arguments (specialised
    /// for args and pat args below).
    ///
    /// Assumes that they are validated against one another
    pub fn infer_some_args<U, Arg: Clone>(
        &self,
        args: impl Iterator<Item = Arg>,
        annotation_params: ParamsId,
        infer_arg: impl Fn(&Arg, TyId) -> TcResult<()>,
        get_arg_value: impl Fn(&Arg) -> Option<TermId>,
        in_arg_scope: impl FnOnce() -> TcResult<U>,
    ) -> TcResult<U> {
        let (result, shadowed_sub) =
            self.context().enter_scope(ScopeKind::Sub, || -> TcResult<_> {
                for (arg, param_id) in args.zip(annotation_params.iter()) {
                    let param = param_id.value();
                    let param_ty = self.sub_ops().copy_ty(param.ty);
                    infer_arg(&arg, param_ty)?;
                    self.sub_ops().apply_sub_to_atom_from_context(param_ty);
                    if let Some(value) = get_arg_value(&arg) {
                        self.context().add_assignment(param.name, param_ty, value);
                    }
                }
                let result = in_arg_scope()?;

                // Only keep the substitutions that do not refer to the parameters
                let scope_sub = self.sub_ops().create_sub_from_current_scope();
                let shadowed_sub =
                    self.sub_ops().hide_param_binds(annotation_params.iter(), &scope_sub);
                Ok((result, shadowed_sub))
            })?;

        // Add the shadowed substitutions to the ambient scope
        self.uni_ops().add_unification_from_sub(&shadowed_sub);
        Ok(result)
    }

    /// Infer the type of a sequence of terms which should all match.
    pub fn infer_unified_list<U: Copy>(
        &self,
        items: &[U],
        item_annotation_ty: TyId,
        infer_item: impl Fn(U, TyId) -> TcResult<()>,
    ) -> TcResult<()> {
        for &item in items {
            infer_item(item, item_annotation_ty)?;
        }
        Ok(())
    }

    /// Infer the given term list as one type.
    ///
    /// Returns the inferred list, and its inferred type.
    pub fn infer_unified_term_list(
        &self,
        term_list_id: TermListId,
        element_annotation_ty: TyId,
    ) -> TcResult<()> {
        let terms = term_list_id.value();
        self.infer_unified_list(&terms.value(), element_annotation_ty, |term, ty| {
            self.infer_term(term, ty)?;
            Ok(())
        })?;
        Ok(())
    }

    /// Infer the given pattern list as one type.
    ///
    /// Returns the inferred list, and its inferred type.
    pub fn infer_unified_pat_list(
        &self,
        pat_list_id: PatListId,
        element_annotation_ty: TyId,
    ) -> TcResult<()> {
        let pats = pat_list_id.elements().value();
        self.infer_unified_list(&pats, element_annotation_ty, |pat, ty| match pat {
            PatOrCapture::Pat(pat) => {
                self.infer_pat(pat, ty, None)?;
                Ok(())
            }
            PatOrCapture::Capture(_) => Ok(()),
        })?;
        Ok(())
    }

    /// Infer the given arguments, producing inferred parameters.
    pub fn infer_args<U>(
        &self,
        args: ArgsId,
        annotation_params: ParamsId,
        in_arg_scope: impl FnOnce(ArgsId) -> TcResult<U>,
    ) -> TcResult<U> {
        self.register_new_atom(args, annotation_params);
        let reordered_args_id =
            self.param_utils().validate_and_reorder_args_against_params(args, annotation_params)?;

        let result = self.infer_some_args(
            reordered_args_id.iter(),
            annotation_params,
            |arg, param_ty| {
                let arg = arg.value();
                self.infer_term(arg.value, param_ty)?;
                Ok(())
            },
            |arg| {
                let arg = arg.value();
                Some(arg.value)
            },
            || in_arg_scope(reordered_args_id),
        )?;

        Ok(result)
    }

    pub fn try_use_pat_args_as_term_args(&self, pat_args: PatArgsId) -> Option<ArgsId> {
        let mut args = Vec::new();
        for pat_arg in pat_args.iter() {
            let pat_arg = pat_arg.value();
            match pat_arg.pat {
                PatOrCapture::Pat(pat) => {
                    let term = self.try_use_pat_as_term(pat)?;
                    args.push(Node::at(
                        Arg { target: pat_arg.target, value: term },
                        NodeOrigin::Generated,
                    ));
                }
                PatOrCapture::Capture(_) => return None,
            }
        }
        Some(Node::create_at(Node::<Arg>::seq(args), NodeOrigin::Generated))
    }

    pub fn try_use_pat_as_term(&self, pat_id: PatId) -> Option<TermId> {
        match *pat_id.value() {
            Pat::Binding(var) => Some(Term::from(var.name)),
            Pat::Range(_) => Some(Term::from(SymbolId::fresh())),
            Pat::Lit(lit) => Some(Term::from(Term::Lit(lit.into()))),
            Pat::Ctor(ctor_pat) => Some(Term::from(CtorTerm {
                ctor: ctor_pat.ctor,
                data_args: ctor_pat.data_args,
                ctor_args: self.try_use_pat_args_as_term_args(ctor_pat.ctor_pat_args)?,
            })),
            Pat::Tuple(tuple_pat) => Some(Term::from(TupleTerm {
                data: self.try_use_pat_args_as_term_args(tuple_pat.data)?,
            })),
            Pat::Array(_) => None,
            Pat::Or(_) => None,
            Pat::If(if_pat) => self.try_use_pat_as_term(if_pat.pat),
        }
    }

    /// Infer the given pattern arguments, producing inferred parameters.
    pub fn infer_pat_args<U>(
        &self,
        pat_args: PatArgsId,
        spread: Option<Spread>,
        annotation_params: ParamsId,
        in_arg_scope: impl FnOnce(PatArgsId) -> TcResult<U>,
    ) -> TcResult<U> {
        self.register_new_atom(pat_args, annotation_params);
        let reordered_pat_args_id = self
            .param_utils()
            .validate_and_reorder_pat_args_against_params(pat_args, spread, annotation_params)?;

        self.infer_some_args(
            reordered_pat_args_id.iter(),
            annotation_params,
            |pat_arg, param_ty| {
                let pat_arg = pat_arg.value();
                match pat_arg.pat {
                    PatOrCapture::Pat(pat) => {
                        self.infer_pat(pat, param_ty, None)?;
                        Ok(())
                    }
                    PatOrCapture::Capture(_) => Ok(()),
                }
            },
            |arg| {
                let arg = arg.value();
                match arg.pat {
                    PatOrCapture::Pat(pat) => self.try_use_pat_as_term(pat),
                    PatOrCapture::Capture(_) => None,
                }
            },
            || in_arg_scope(reordered_pat_args_id),
        )
    }

    pub fn enter_param_scope(
        &self,
        params: ParamsId,
        f: impl FnOnce() -> TcResult<()>,
    ) -> TcResult<()> {
        self.context().enter_scope(ScopeKind::Sub, || -> TcResult<_> {
            for param_id in params.iter() {
                let param = param_id.value();
                self.context().add_typing(param.name, param.ty);
            }
            f()
        })
    }

    /// Infer the given parameters.
    pub fn infer_params<U>(
        &self,
        params: ParamsId,
        in_param_scope: impl FnOnce() -> TcResult<U>,
    ) -> TcResult<U> {
        // Validate the parameters
        self.param_utils().validate_params(params)?;

        let (result, shadowed_sub) =
            self.context().enter_scope(ScopeKind::Sub, || -> TcResult<_> {
                for param_id in params.iter() {
                    let param = param_id.value();
                    self.infer_ty(param.ty, Ty::flexible_universe())?;
                    self.context().add_typing(param.name, param.ty);
                }

                let result = in_param_scope()?;

                // Only keep the substitutions that do not refer to the parameters
                let scope_sub = self.sub_ops().create_sub_from_current_scope();
                let shadowed_sub = self.sub_ops().hide_param_binds(params.iter(), &scope_sub);
                Ok((result, shadowed_sub))
            })?;

        // Add the shadowed substitutions to the ambient scope
        self.uni_ops().add_unification_from_sub(&shadowed_sub);
        Ok(result)
    }

    /// Given an inferred type, and an optional annotation type, unify the two,
    /// and if the result is successful then apply the substitution to the
    /// annotation type and return it (or to the inferred type if the annotation
    /// type is not given).
    pub fn check_by_unify(&self, inferred_ty: TyId, annotation_ty: TyId) -> TcResult<()> {
        self.uni_ops().unify_tys(inferred_ty, annotation_ty)
    }

    /// Check that the given type is well-formed, and normalise it.
    pub fn check_ty(&self, ty: TyId) -> TcResult<()> {
        match *ty.value() {
            Ty::Hole(_) => Ok(()),
            _ => self.infer_ty(ty, Ty::flexible_universe()),
        }
    }

    /// Check that the given type is well-formed, and normalise it.
    pub fn normalise_and_check_ty(&self, ty: TyId) -> TcResult<()> {
        match *ty.value() {
            Ty::Hole(_) => Ok(()),
            _ => {
                self.infer_ty(ty, Ty::flexible_universe())?;
                let norm = self.norm_ops();
                norm.normalise_in_place(ty.into())?;
                Ok(())
            }
        }
    }

    /// Infer the type of a tuple term.
    pub fn infer_tuple_term(
        &self,
        tuple_term: &TupleTerm,
        annotation_ty: TyId,
        original_term_id: TermId,
    ) -> TcResult<()> {
        self.context().enter_scope(ScopeKind::Sub, || {
            self.normalise_and_check_ty(annotation_ty)?;
            let params = match *annotation_ty.value() {
                Ty::Tuple(tuple_ty) => self.sub_ops().copy_params(tuple_ty.data),
                Ty::Hole(_) => Param::seq_from_args_with_hole_types(tuple_term.data),
                _ => {
                    let inferred = Param::seq_from_args_with_hole_types(tuple_term.data);
                    return Err(TcError::MismatchingTypes {
                        expected: annotation_ty,
                        actual: Ty::from(TupleTy { data: inferred }),
                        inferred_from: Some(original_term_id.into()),
                    });
                }
            };

            let mut tuple_term = *tuple_term;
            self.infer_args(tuple_term.data, params, |new_args| {
                tuple_term.data = new_args;
                original_term_id.set(original_term_id.value().with_data(tuple_term.into()));
                Ok(())
            })?;

            let tuple_ty = Ty::expect_is(original_term_id, Ty::from(TupleTy { data: params }));
            self.check_by_unify(tuple_ty, annotation_ty)?;
            // @@Review: why is this needed? Shouldn't the substitution be applied during
            // `check_by_unify`?
            self.sub_ops().apply_sub_to_atom_from_context(annotation_ty);
            Ok(())
        })
    }

    /// Potentially adjust the underlying constant of a literal after its type
    /// has been inferred.
    ///
    /// This might be needed if a literal is unsuffixed in the original source,
    /// and thus represented as something other than its true type in the
    /// `CONSTS`. After `infer_lit`, its true type will be known, and
    /// we can then adjust the underlying constant to match the true type.
    fn bake_lit_repr(&self, lit: &Lit, inferred_ty: TyId) -> TcResult<()> {
        match lit {
            Lit::Float(float_lit) => {
                // If the float is already baked, then we don't do anything.
                if float_lit.has_value() {
                    return Ok(());
                }

                if let Some(float_ty) = self.try_use_ty_as_float_ty(inferred_ty) {
                    float_lit.bake(self.env(), float_ty)?;
                }
                // @@Incomplete: it is possible that exotic literal
                // types are defined, what happens then?
            }
            Lit::Int(int_lit) => {
                // If the float is already baked, then we don't do anything.
                if int_lit.has_value() {
                    return Ok(());
                }

                if let Some(int_ty) = self.try_use_ty_as_int_ty(inferred_ty) {
                    int_lit.bake(self.env(), int_ty)?;
                }
                // @@Incomplete: as above
            }
            _ => {}
        }
        Ok(())
    }

    /// Infer the type of a literal.
    pub fn infer_lit(&self, lit: &Lit, annotation_ty: TyId) -> TcResult<()> {
        self.normalise_and_check_ty(annotation_ty)?;
        let inferred_ty = Ty::data(match lit {
            Lit::Int(int_lit) => {
                match int_lit.kind() {
                    Some(ty) => match ty {
                        IntTy::Int(s_int_ty) => match s_int_ty {
                            SIntTy::I8 => primitives().i8(),
                            SIntTy::I16 => primitives().i16(),
                            SIntTy::I32 => primitives().i32(),
                            SIntTy::I64 => primitives().i64(),
                            SIntTy::I128 => primitives().i128(),
                            SIntTy::ISize => primitives().isize(),
                            SIntTy::IBig => primitives().ibig(),
                        },
                        IntTy::UInt(u_int_ty) => match u_int_ty {
                            UIntTy::U8 => primitives().u8(),
                            UIntTy::U16 => primitives().u16(),
                            UIntTy::U32 => primitives().u32(),
                            UIntTy::U64 => primitives().u64(),
                            UIntTy::U128 => primitives().u128(),
                            UIntTy::USize => primitives().usize(),
                            UIntTy::UBig => primitives().ubig(),
                        },
                    },
<<<<<<< HEAD
                    None => {
                        (match annotation_ty.value() {
=======
                    _ => {
                        (match *annotation_ty.value() {
>>>>>>> ea744e36
                            Ty::Data(data_ty) => match data_ty.data_def.value().ctors {
                                DataDefCtors::Primitive(primitive_ctors) => match primitive_ctors {
                                    PrimitiveCtorInfo::Numeric(numeric) => {
                                        let value = int_lit.value();
                                        // If the value is not compatible with the numeric type,
                                        // then
                                        // return `None` and the unification will fail.
                                        if numeric.is_float
                                            || (!numeric.is_signed && value < 0.into())
                                        {
                                            None
                                        } else {
                                            Some(data_ty.data_def)
                                        }
                                    }
                                    _ => None,
                                },
                                DataDefCtors::Defined(_) => None,
                            },
                            _ => None,
                        })
                        .unwrap_or_else(|| primitives().i32())
                    }
                }
            }
            Lit::Str(_) => primitives().str(),
            Lit::Char(_) => primitives().char(),
            Lit::Float(float_lit) => match float_lit.kind() {
                Some(ty) => match ty {
                    FloatTy::F32 => primitives().f32(),
                    FloatTy::F64 => primitives().f64(),
                },
<<<<<<< HEAD
                None => {
                    (match annotation_ty.value() {
=======
                FloatLitKind::Unsuffixed => {
                    (match *annotation_ty.value() {
>>>>>>> ea744e36
                        Ty::Data(data_ty) => match data_ty.data_def.value().ctors {
                            DataDefCtors::Primitive(primitive_ctors) => match primitive_ctors {
                                PrimitiveCtorInfo::Numeric(numeric) => {
                                    // If the value is not compatible with the numeric type,
                                    // then
                                    // return `None` and the unification will fail.
                                    if !numeric.is_float {
                                        None
                                    } else {
                                        Some(data_ty.data_def)
                                    }
                                }
                                _ => None,
                            },
                            DataDefCtors::Defined(_) => None,
                        },
                        _ => None,
                    })
                    .unwrap_or_else(|| primitives().f64())
                }
            },
        });

        self.check_by_unify(inferred_ty, annotation_ty)?;
        self.bake_lit_repr(lit, inferred_ty)?;
        Ok(())
    }

    pub fn use_ty_as_array(
        &self,
        annotation_ty: TyId,
        inferred_from: Option<LocationTarget>,
    ) -> TcResult<Option<(TyId, Option<TermId>)>> {
        let mismatch = || {
            Err(TcError::MismatchingTypes {
                expected: annotation_ty,
                actual: {
                    Ty::expect_same(
                        annotation_ty,
                        Ty::from(DataTy {
                            data_def: primitives().list(),
                            args: Arg::seq_positional([Term::from(Ty::hole())]),
                        }),
                    )
                },
                inferred_from,
            })
        };

        match *annotation_ty.value() {
            Ty::Data(data) => {
                let data_def = data.data_def.value();

                match data_def.ctors {
                    DataDefCtors::Primitive(primitive) => {
                        if let PrimitiveCtorInfo::Array(array_prim) = primitive {
                            // First infer the data arguments
                            let copied_params = self.sub_ops().copy_params(data_def.params);
                            self.infer_args(data.args, copied_params, |_| {
                                let sub = self.sub_ops().create_sub_from_current_scope();
                                let subbed_element_ty =
                                    self.sub_ops().apply_sub_to_ty(array_prim.element_ty, &sub);
                                let subbed_index = array_prim
                                    .length
                                    .map(|l| self.sub_ops().apply_sub_to_term(l, &sub));
                                Ok(Some((subbed_element_ty, subbed_index)))
                            })
                        } else {
                            mismatch()
                        }
                    }
                    _ => mismatch(),
                }
            }
            Ty::Hole(_) => Ok(None),
            _ => mismatch(),
        }
    }

    /// Infer the type of a primitive term.
    pub fn infer_array_term(
        &self,
        array_term: &ArrayTerm,
        annotation_ty: TyId,
        original_term_id: TermId,
    ) -> TcResult<()> {
        self.normalise_and_check_ty(annotation_ty)?;
        let (list_annotation_inner_ty, list_len) = self
            .use_ty_as_array(annotation_ty, Some(original_term_id.into()))?
            .unwrap_or_else(|| (Ty::hole(), None));

        self.infer_unified_term_list(array_term.elements, list_annotation_inner_ty)?;

        // Ensure the array lengths match if given
        if let Some(len) = list_len {
            let inferred_len_term =
                self.create_term_from_integer_lit(array_term.elements.len() as u64);
            if !self.uni_ops().terms_are_equal(len, inferred_len_term) {
                return Err(TcError::MismatchingArrayLengths {
                    expected_len: len,
                    got_len: inferred_len_term,
                });
            }
        }

        // Either create a default list type or apply the substitution to the annotation
        // type
        if let Ty::Hole(_) = *annotation_ty.value() {
            self.check_by_unify(
                Ty::from(DataTy {
                    data_def: primitives().list(),
                    args: Arg::seq_positional([Term::from(list_annotation_inner_ty)]),
                }),
                annotation_ty,
            )?
        };

        Ok(())
    }

    pub fn get_binds_in_pat_atom_once(
        &self,
        atom: Atom,
        set: &mut HashSet<SymbolId>,
    ) -> ControlFlow<()> {
        if let Atom::Pat(pat_id) = atom {
            match *pat_id.value() {
                Pat::Binding(var) => {
                    set.insert(var.name);
                    ControlFlow::Break(())
                }
                _ => ControlFlow::Continue(()),
            }
        } else {
            ControlFlow::Break(())
        }
    }

    pub fn get_binds_in_pat(&self, pat: PatId) -> HashSet<SymbolId> {
        let mut binds = HashSet::new();
        self.traversing_utils()
            .visit_pat::<!, _>(pat, &mut |atom| {
                Ok(self.get_binds_in_pat_atom_once(atom, &mut binds))
            })
            .into_ok();
        binds
    }

    pub fn get_binds_in_pat_args(&self, pat_args: PatArgsId) -> HashSet<SymbolId> {
        let mut binds = HashSet::new();
        self.traversing_utils()
            .visit_pat_args::<!, _>(pat_args, &mut |atom| {
                Ok(self.get_binds_in_pat_atom_once(atom, &mut binds))
            })
            .into_ok();
        binds
    }

    /// Infer a constructor term.
    pub fn infer_ctor_term(
        &self,
        term: &CtorTerm,
        annotation_ty: TyId,
        original_term_id: TermId,
    ) -> TcResult<()> {
        let mut term = *term;
        let ctor_def_id = term.ctor;
        let data_args = term.data_args;
        let original_atom: Atom = original_term_id.into();
        let ctor = ctor_def_id.value();
        let data_def = ctor.data_def_id.value();

        // Ensure the annotation is valid
        self.normalise_and_check_ty(annotation_ty)?;

        // Get the annotation as a DataTy, or create a hole one if not given
        let mut annotation_data_ty = match *annotation_ty.value() {
            Ty::Data(data) if data.data_def == ctor.data_def_id => DataTy {
                data_def: ctor.data_def_id,
                args: if data.args.len() == 0 {
                    Arg::seq_from_params_as_holes(data_def.params)
                } else {
                    data.args
                },
            },
            Ty::Hole(_) => DataTy {
                data_def: ctor.data_def_id,
                args: Arg::seq_from_params_as_holes(data_def.params),
            },
            _ => {
                return Err(TcError::MismatchingTypes {
                    expected: annotation_ty,
                    actual: Ty::from(DataTy { args: data_args, data_def: ctor.data_def_id }),
                    inferred_from: Some(original_atom.into()),
                });
            }
        };

        // Get the data arguments given to the constructor, like Equal<...>::Refl(...)
        //                                                             ^^^ these
        let ctor_data_args = if data_args.len() == 0 {
            Arg::seq_from_params_as_holes(data_def.params)
        } else {
            data_args
        };

        // From the given constructor data args, substitute the constructor params and
        // result arguments. In the process, infer the data args more if
        // possible.
        let copied_params = self.sub_ops().copy_params(data_def.params);
        let (inferred_ctor_data_args, subbed_ctor_params, subbed_ctor_result_args) = self
            .infer_args(ctor_data_args, copied_params, |inferred_data_args| {
                let sub = self.sub_ops().create_sub_from_current_scope();
                let subbed_ctor_params = self.sub_ops().apply_sub_to_params(ctor.params, &sub);
                let subbed_ctor_result_args =
                    self.sub_ops().apply_sub_to_args(ctor.result_args, &sub);
                self.sub_ops().apply_sub_to_args_in_place(inferred_data_args, &sub);
                Ok((inferred_data_args, subbed_ctor_params, subbed_ctor_result_args))
            })?;

        // Infer the constructor arguments from the term, using the substituted
        // parameters. Substitute any results to the constructor arguments, the
        // result arguments of the constructor, and the constructor data
        // arguments.
        let (final_result_args, resulting_sub, binds) =
            self.infer_args(term.ctor_args, subbed_ctor_params, |inferred_term_ctor_args| {
                let ctor_sub = self.sub_ops().create_sub_from_current_scope();
                self.sub_ops().apply_sub_to_args_in_place(subbed_ctor_result_args, &ctor_sub);
                self.sub_ops().apply_sub_to_args_in_place(inferred_term_ctor_args, &ctor_sub);
                self.sub_ops().apply_sub_to_args_in_place(inferred_ctor_data_args, &ctor_sub);

                // These arguments might have been updated so we need to set them
                term.data_args = inferred_ctor_data_args;
                term.ctor_args = inferred_term_ctor_args;
                original_term_id.set(original_term_id.value().with_data(term.into()));

                // We are exiting the constructor scope, so we need to hide the binds
                let hidden_ctor_sub =
                    self.sub_ops().hide_param_binds(ctor.params.iter(), &ctor_sub);
                Ok((subbed_ctor_result_args, hidden_ctor_sub, HashSet::new()))
            })?;

        // Set the annotation data type to the final result arguments, and unify
        // the annotation type with the expected type.
        annotation_data_ty.args = final_result_args;
        let expected_data_ty = Ty::expect_is(original_atom, Ty::from(annotation_data_ty));
        let uni_ops = self.uni_ops();
        uni_ops.with_binds(binds);
        uni_ops.add_unification_from_sub(&resulting_sub);
        uni_ops.unify_tys(expected_data_ty, annotation_ty)?;

        // Now we gather the final substitution, and apply it to the result
        // arguments, the constructor data arguments, and finally the annotation
        // type.
        let final_sub = self.sub_ops().create_sub_from_current_scope();
        self.sub_ops().apply_sub_to_args_in_place(subbed_ctor_result_args, &final_sub);
        self.sub_ops().apply_sub_to_args_in_place(inferred_ctor_data_args, &final_sub);
        // Set data args because they might have been updated again
        term.data_args = inferred_ctor_data_args;
        original_term_id.set(original_term_id.value().with_data(term.into()));
        self.sub_ops().apply_sub_to_ty_in_place(annotation_ty, &final_sub);

        for (data_arg, result_data_arg) in term.data_args.iter().zip(subbed_ctor_result_args.iter())
        {
            let data_arg = data_arg.value();
            let result_data_arg = result_data_arg.value();
            if let Some(ty) = data_arg.value.try_as_ty() && let Ty::Hole(_) = *ty.value() {
                data_arg.value.set(result_data_arg.value.value());
            }
        }

        Ok(())
    }

    /// Potentially run an expression at compile-time.
    ///
    /// This is only done if the expression has a `#run` annotation.
    pub fn potentially_run_expr(&self, expr: TermId, term_ty: TyId) -> TcResult<()> {
        if self.should_monomorphise() {
            let has_run_directive = if let Some(id) = expr.node_id() {
                attr_store().node_has_attr(id, attrs::RUN)
            } else {
                false
            };

            if has_run_directive {
                let norm_ops = self.norm_ops();
                norm_ops.with_mode(NormalisationMode::Full);
                if norm_ops.normalise_in_place(expr.into())? {
                    self.infer_term(expr, term_ty)?;
                }
            }
        }
        Ok(())
    }

    /// Potentially monomorphise a function call, if it is pure.
    pub fn potentially_monomorphise_fn_call(
        &self,
        fn_call: TermId,
        fn_ty: FnTy,
        fn_call_result_ty: TyId,
    ) -> TcResult<()> {
        if self.should_monomorphise() && fn_ty.pure {
            let norm_ops = self.norm_ops();
            norm_ops.with_mode(NormalisationMode::Full);
            if norm_ops.normalise_in_place(fn_call.into())? {
                self.infer_term(fn_call, fn_call_result_ty)?;
            }
        }
        Ok(())
    }

    /// Infer the type of a function call.
    pub fn infer_fn_call_term(
        &self,
        fn_call_term: &FnCallTerm,
        annotation_ty: TyId,
        original_term_id: TermId,
    ) -> TcResult<()> {
        self.context().enter_scope(ScopeKind::Sub, || {
            self.normalise_and_check_ty(annotation_ty)?;
            let inferred_subject_ty = Ty::hole_for(fn_call_term.subject);
            self.infer_term(fn_call_term.subject, inferred_subject_ty)?;

            match *inferred_subject_ty.value() {
                Ty::Fn(fn_ty) => {
                    // Potentially fill-in implicit args
                    if let Ty::Fn(_) = *fn_ty.return_ty.value() && fn_ty.implicit && !fn_call_term.implicit {
                        let applied_args = Arg::seq_from_params_as_holes(fn_ty.params);
                        let copied_subject = Term::inherited_from(fn_call_term.subject, *fn_call_term.subject.value());
                        let new_subject = FnCallTerm {
                            args: applied_args,
                            subject: copied_subject,
                            implicit: fn_ty.implicit,
                        };
                        fn_call_term.subject.set(fn_call_term.subject.value().with_data(new_subject.into()));
                        return self.infer_fn_call_term(fn_call_term, annotation_ty, original_term_id);
                    }

                    // Check that the function call is of the correct kind.
                    if fn_ty.implicit != fn_call_term.implicit {
                        return Err(TcError::WrongCallKind {
                            site: original_term_id,
                            expected_implicit: fn_ty.implicit,
                            actual_implicit: fn_call_term.implicit,
                        });
                    }

                    let copied_params = self.sub_ops().copy_params(fn_ty.params);
                    let copied_return_ty = self.sub_ops().copy_ty(fn_ty.return_ty);

                    let mut fn_call_term = *fn_call_term;
                    self.infer_args(fn_call_term.args, copied_params, |inferred_fn_call_args| {
                        fn_call_term.args = inferred_fn_call_args;
                        original_term_id.set(original_term_id.value().with_data(fn_call_term.into()));

                        self.sub_ops().apply_sub_to_atom_from_context(copied_return_ty);
                        self.check_by_unify(copied_return_ty, annotation_ty)?;
                        Ok(())
                    })?;

                    self.sub_ops().apply_sub_to_atom_from_context(fn_call_term.subject);
                    self.potentially_monomorphise_fn_call(original_term_id, fn_ty, annotation_ty)?;

                    Ok(())
                }
                _ => {
                    // Not a function type.
                    Err(TcError::WrongTy {
                        kind: WrongTermKind::NotAFunction,
                        inferred_term_ty: inferred_subject_ty,
                        term: original_term_id,
                    })
                }
            }
        })
    }

    /// Flag the given function as an entry point if it is one.
    ///
    /// This is done by checking if the function is named "main" or if it has
    /// the #entry_point directive.
    pub fn potentially_flag_fn_as_entry_point(&self, fn_def_id: FnDefId) -> TcResult<()> {
        if self.entry_point().has() {
            return Ok(());
        }

        let fn_def_symbol = fn_def_id.borrow().name;
        let fn_def_name = fn_def_symbol.borrow().name.unwrap();

        // check if on item if it has `entry_point`
        let has_entry_point_attr =
            attr_store().node_has_attr(fn_def_id.node_id_or_default(), attrs::ENTRY_POINT);

        let entry_point = if has_entry_point_attr {
            Some(EntryPointKind::Named(fn_def_name))
        } else if fn_def_name == IDENTS.main
            && self.source_map().module_kind_by_id(self.current_source_info().source_id())
                == Some(ModuleKind::EntryPoint)
        {
            Some(EntryPointKind::Main)
        } else {
            None
        };

        if let Some(entry_point) = entry_point {
            // Ensure it is well-typed
            let call_term = Node::create_at(
                Term::FnCall(FnCallTerm {
                    subject: Node::create_at(Term::FnRef(fn_def_id), NodeOrigin::Generated),
                    implicit: false,
                    args: Node::create_at(Node::<Arg>::empty_seq(), NodeOrigin::Generated),
                }),
                NodeOrigin::Generated,
            );

            self.infer_term(call_term, Ty::hole())?;

            // If successful, flag it as an entry point.
            self.entry_point().set(fn_def_id, entry_point);
        }

        Ok(())
    }

    /// Infer the annotation type of a function definition.
    pub fn infer_fn_annotation_ty(
        &self,
        fn_def_id: FnDefId,
        annotation_ty: TyId,
    ) -> TcResult<FnTy> {
        let fn_def = fn_def_id.value();
        let fn_ty = Ty::from(fn_def.ty);
        self.infer_ty(annotation_ty, Ty::flexible_universe())?;
        self.infer_ty(fn_ty, Ty::flexible_universe())?;
        self.uni_ops().unify_tys(fn_ty, annotation_ty)?;

        let fn_ty_value = ty_as_variant!(self, *fn_ty.value(), Fn);
        fn_def_id.borrow_mut().ty = fn_ty_value;

        Ok(fn_ty_value)
    }

    /// Infer the type of a function definition.
    ///
    /// This will infer and modify the type of the function definition, and then
    /// return it.
    pub fn infer_fn_def(
        &self,
        fn_def_id: FnDefId,
        annotation_ty: TyId,
        original_term_id: TermId,
        fn_mode: FnInferMode,
    ) -> TcResult<()> {
        self.check_ty(annotation_ty)?;
        if let Some(fn_ty) = self.try_get_inferred_ty(fn_def_id) {
            let expected = Ty::expect_is(original_term_id, Ty::from(fn_ty));
            self.check_by_unify(expected, annotation_ty)?;
            return Ok(());
        }

        self.infer_fn_annotation_ty(fn_def_id, annotation_ty)?;
        let fn_def = fn_def_id.value();

        if fn_mode == FnInferMode::Header {
            // If we are only inferring the header, then we also want to check for
            // immediate body functions.
            self.infer_params(fn_def.ty.params, || {
                self.infer_ty(fn_def.ty.return_ty, Ty::flexible_universe())?;
                if let FnBody::Defined(fn_body) = fn_def.body {
                    if let Term::FnRef(immediate_body_fn) = *fn_body.value() {
                        self.infer_fn_def(
                            immediate_body_fn,
                            Ty::hole_for(fn_body),
                            fn_body,
                            FnInferMode::Header,
                        )?;
                    }
                }
                Ok(())
            })?;
            return Ok(());
        }

        if self.atom_is_registered(fn_def_id) {
            // Recursive call
            return Ok(());
        }

        self.register_new_atom(fn_def_id, fn_def.ty);

        let fn_def = fn_def_id.value();

        match fn_def.body {
            FnBody::Defined(fn_body) => {
                self.context().enter_scope(ScopeKind::Fn(fn_def_id), || {
                    self.infer_params(fn_def.ty.params, || {
                        self.infer_ty(fn_def.ty.return_ty, Ty::flexible_universe())?;
                        self.infer_term(fn_body, fn_def.ty.return_ty)
                    })
                })?;
            }
            FnBody::Intrinsic(_) | FnBody::Axiom => {}
        }

        let fn_ty_id = Ty::expect_is(original_term_id, Ty::from(fn_def.ty));
        self.check_by_unify(fn_ty_id, annotation_ty)?;

        self.register_atom_inference(fn_def_id, fn_def_id, fn_def.ty);
        Ok(())
    }

    /// Infer the type of a variable, and return it.
    pub fn infer_var(&self, term: SymbolId, annotation_ty: TyId) -> TcResult<()> {
        match self.context().try_get_decl(term) {
            Some(decl) => {
                if let Some(ty) = decl.ty {
                    let ty = self.sub_ops().copy_ty(ty);
                    self.check_ty(ty)?;
                    self.uni_ops().unify_tys(ty, annotation_ty)?;
                    Ok(())
                } else if decl.value.is_some() {
                    panic!("no type found for decl '{}'", decl)
                } else {
                    panic!("Found declaration without type or value during inference: {}", decl)
                }
            }
            None => {
                panic!("no binding found for symbol '{}'", term)
            }
        }
    }

    /// Infer the type of a `return` term, and return it.
    pub fn infer_return_term(
        &self,
        return_term: &ReturnTerm,
        annotation_ty: TyId,
        original_term: TermId,
    ) -> TcResult<()> {
        let closest_fn_def = self.context().get_first_fn_def_in_scope();
        match closest_fn_def {
            Some(closest_fn_def) => {
                // Get the closest fn def in scope, and unify the
                // inferred expression type with its return type.
                // If successful, modify the fn def to set the return type to the inferred type.
                let closest_fn_def_return_ty = closest_fn_def.borrow().ty.return_ty;
                self.infer_term(return_term.expression, closest_fn_def_return_ty)?;

                let inferred_ty = Ty::expect_is(original_term, self.new_never_ty());
                self.check_by_unify(inferred_ty, annotation_ty)?;
                Ok(())
            }
            None => panic!("no fn def found in scope for return term"),
        }
    }

    /// Infer the type of a deref term, and return it.
    pub fn infer_deref_term(&self, deref_term: &DerefTerm, annotation_ty: TyId) -> TcResult<()> {
        let deref_inner_inferred = Ty::hole_for(deref_term.subject);
        self.infer_term(deref_term.subject, deref_inner_inferred)?;

        let dereferenced_ty = match *deref_inner_inferred.value() {
            Ty::Ref(ref_ty) => ref_ty.ty,
            _ => {
                return Err(TcError::CannotDeref {
                    subject: deref_term.subject,
                    actual_subject_ty: deref_inner_inferred,
                })
            }
        };

        self.check_by_unify(dereferenced_ty, annotation_ty)?;
        Ok(())
    }

    /// Infer the type of a type, and return it.
    pub fn infer_ty(&self, ty_id: TyId, annotation_ty: TyId) -> TcResult<()> {
        // @@Todo: properly deal with universes
        self.register_new_atom(ty_id, annotation_ty);
        let inner_is_ty = |ty: TyId| Ty::expect_same(ty, Ty::flexible_universe());
        let expects_ty = |ty: TyId| self.check_by_unify(ty, inner_is_ty(ty));

        match *ty_id.value() {
            Ty::Eval(eval) => {
                self.infer_term(eval, annotation_ty)?;
            }
            Ty::Var(var) => self.infer_var(var, annotation_ty)?,
            Ty::Tuple(tuple_ty) => self.infer_params(tuple_ty.data, || Ok(()))?,
            Ty::Fn(fn_ty) => self.infer_params(fn_ty.params, || {
                self.infer_ty(fn_ty.return_ty, inner_is_ty(fn_ty.return_ty))
            })?,
            Ty::Ref(ref_ty) => {
                // Infer the inner type
                self.infer_ty(ref_ty.ty, inner_is_ty(ref_ty.ty))?;
            }
            Ty::Data(mut data_ty) => {
                let data_def = data_ty.data_def.value();
                let copied_params = self.sub_ops().copy_params(data_def.params);
                self.infer_args(data_ty.args, copied_params, |inferred_data_ty_args| {
                    data_ty.args = inferred_data_ty_args;
                    ty_id.set(ty_id.value().with_data(data_ty.into()));
                    Ok(())
                })?
            }
            Ty::Universe(_universe_ty) => {}
            Ty::Hole(_) => {}
        };

        // Ensure it is a type
        expects_ty(annotation_ty)?;

        self.register_atom_inference(ty_id, ty_id, annotation_ty);
        self.potentially_dump_tir(ty_id);

        Ok(())
    }

    /// Infer the type of a loop control term, and return it.
    pub fn infer_loop_control_term(
        &self,
        _: &LoopControlTerm,
        annotation_ty: TyId,
    ) -> TcResult<()> {
        // Always `never`.
        self.check_by_unify(self.new_never_ty(), annotation_ty)
    }

    /// Infer the type of an unsafe term, and return it.
    pub fn infer_unsafe_term(&self, unsafe_term: &UnsafeTerm, annotation_ty: TyId) -> TcResult<()> {
        // @@Todo: unsafe context
        self.infer_term(unsafe_term.inner, annotation_ty)?;
        Ok(())
    }

    /// Infer the type of a loop term, and return it.
    pub fn infer_loop_term(
        &self,
        loop_term: &LoopTerm,
        annotation_ty: TyId,
        original_term_id: TermId,
    ) -> TcResult<()> {
        // Forward to the inner term.
        self.infer_block_term(&loop_term.block, Ty::hole(), original_term_id)?;
        let loop_term = Ty::expect_is(original_term_id, Ty::void());
        self.check_by_unify(loop_term, annotation_ty)?;
        Ok(())
    }

    /// Infer the type of a block term, and return it.
    pub fn infer_block_term(
        &self,
        block_term: &BlockTerm,
        annotation_ty: TyId,
        original_term_id: TermId,
    ) -> TcResult<()> {
        self.context().enter_scope(block_term.stack_id.into(), || {
            // Handle local mod def
            let stack = block_term.stack_id.value();
            if let Some(local_mod_def) = stack.local_mod_def {
                // @@Improvement: it would be nice to pass through local
                // mod defs in two stages as well.
                self.infer_mod_def(local_mod_def, FnInferMode::Body)?;
            }

            // Keep track of statements diverging, so we can infer the appropriate return
            // type.
            let mut diverges = false;

            for statement in block_term.statements.iter() {
                let statement_ty = Ty::hole_for(statement);
                self.infer_term(statement, statement_ty)?;

                // If the statement diverges, we can already exit
                if self.uni_ops().is_uninhabitable(statement_ty)? {
                    diverges = true;
                }
            }

            if diverges {
                match *annotation_ty.value() {
                    Ty::Hole(_) => {
                        // If it diverges, we can just infer the return type as `never`.
                        let block_term_ty = Ty::expect_is(original_term_id, self.new_never_ty());
                        self.check_by_unify(block_term_ty, annotation_ty)?;
                    }
                    _ => {
                        // Infer the return value
                        let return_value_ty = Ty::hole_for(block_term.return_value);
                        self.infer_term(block_term.return_value, return_value_ty)?;
                    }
                }
            } else {
                // Infer the return value
                self.infer_term(block_term.return_value, annotation_ty)?;
            };

            let sub = self.sub_ops().create_sub_from_current_scope();
            self.sub_ops().apply_sub_to_ty_in_place(annotation_ty, &sub);

            let sub_ops = self.sub_ops();
            let vars_in_scope = sub_ops.get_unassigned_vars_in_current_scope();
            if sub_ops.atom_contains_vars(annotation_ty.into(), &vars_in_scope) {
                return Err(TcError::TryingToReferenceLocalsInType { ty: annotation_ty });
            }

            Ok(())
        })
    }

    /// Infer a `typeof` term, and return it.
    pub fn infer_type_of_term(
        &self,
        type_of_term: TypeOfTerm,
        annotation_ty: TyId,
        original_term_id: TermId,
    ) -> TcResult<()> {
        let inferred_ty = Ty::hole_for(type_of_term.term);
        self.infer_term(type_of_term.term, inferred_ty)?;
        self.infer_ty(inferred_ty, annotation_ty)?;
        self.norm_ops().normalise_in_place(original_term_id.into())?;
        Ok(())
    }

    /// Infer a reference term, and return its type.
    pub fn infer_ref_term(
        &self,
        ref_term: &RefTerm,
        annotation_ty: TyId,
        original_term_id: TermId,
    ) -> TcResult<()> {
        self.normalise_and_check_ty(annotation_ty)?;
        let annotation_ref_ty = match *annotation_ty.value() {
            Ty::Ref(ref_ty) => ref_ty,
            Ty::Hole(_) => RefTy { kind: ref_term.kind, mutable: ref_term.mutable, ty: Ty::hole() },
            _ => {
                return Err(TcError::MismatchingTypes {
                    expected: annotation_ty,
                    actual: Ty::from(RefTy {
                        kind: ref_term.kind,
                        mutable: ref_term.mutable,
                        ty: Ty::hole(),
                    }),
                    inferred_from: Some(original_term_id.into()),
                })
            }
        };

        self.infer_term(ref_term.subject, annotation_ref_ty.ty)?;

        let ty = Ty::expect_is(original_term_id, Ty::from(annotation_ref_ty));
        self.check_by_unify(ty, annotation_ty)?;
        Ok(())
    }

    /// Infer a cast term, and return its type.
    pub fn infer_cast_term(&self, cast_term: CastTerm, annotation_ty: TyId) -> TcResult<()> {
        self.infer_term(cast_term.subject_term, cast_term.target_ty)?;
        self.check_by_unify(cast_term.target_ty, annotation_ty)?;
        Ok(())
    }

    /// Infer a stack declaration term, and return its type.
    pub fn infer_decl_term(&self, decl_term: &DeclTerm, annotation_ty: TyId) -> TcResult<()> {
        self.check_ty(decl_term.ty)?;
        if let Some(value) = decl_term.value {
            self.infer_term(value, decl_term.ty)?;
        };
        self.infer_pat(decl_term.bind_pat, decl_term.ty, decl_term.value)?;
        self.check_by_unify(Ty::void(), annotation_ty)?;

        // Check that the binding pattern of the declaration is irrefutable.
        let eck = self.exhaustiveness_checker(decl_term.bind_pat);
        eck.is_pat_irrefutable(&[decl_term.bind_pat], decl_term.ty, None);
        self.append_exhaustiveness_diagnostics(eck);

        Ok(())
    }

    /// Infer an access term.
    pub fn infer_access_term(
        &self,
        access_term: &AccessTerm,
        annotation_ty: TyId,
        original_term_id: TermId,
    ) -> TcResult<()> {
        let subject_ty = Ty::hole_for(access_term.subject);
        self.infer_term(access_term.subject, subject_ty)?;

        let params = match *subject_ty.value() {
            Ty::Tuple(tuple_ty) => tuple_ty.data,
            Ty::Data(data_ty) => {
                match data_ty.data_def.borrow().get_single_ctor() {
                    Some(ctor) => {
                        let ctor = ctor.value();
                        let data_def = data_ty.data_def.value();
                        let sub = self
                            .sub_ops()
                            .create_sub_from_args_of_params(data_ty.args, data_def.params);
                        self.sub_ops().apply_sub_to_params(ctor.params, &sub)
                    }
                    None => {
                        // Not a record type because it has more than one constructor
                        // @@ErrorReporting: more information about the error
                        return Err(TcError::WrongTy {
                            kind: WrongTermKind::NotARecord,
                            inferred_term_ty: subject_ty,
                            term: original_term_id,
                        });
                    }
                }
            }

            // Not a record type.
            _ => {
                return Err(TcError::WrongTy {
                    kind: WrongTermKind::NotARecord,
                    inferred_term_ty: subject_ty,
                    term: original_term_id,
                })
            }
        };

        if let Some(param) = params.at_index(access_term.field) {
            // Create a substitution that maps the parameters of the record
            // type to the corresponding fields of the record term.
            //
            // i.e. `x: (T: Type, t: T);  x.t: x.T`
            let param_access_sub =
                self.sub_ops().create_sub_from_param_access(params, access_term.subject);
            let subbed_param_ty =
                self.sub_ops().apply_sub_to_ty(param.borrow().ty, &param_access_sub);
            self.check_by_unify(subbed_param_ty, annotation_ty)?;
            Ok(())
        } else {
            Err(TcError::PropertyNotFound {
                term: access_term.subject,
                term_ty: subject_ty,
                property: access_term.field,
            })
        }
    }

    /// Infer an index term.
    pub fn infer_index_term(
        &self,
        index_term: &IndexTerm,
        annotation_ty: TyId,
        original_term_id: TermId,
    ) -> TcResult<()> {
        self.check_ty(annotation_ty)?;

        let subject_ty = Ty::hole_for(index_term.subject);
        self.infer_term(index_term.subject, subject_ty)?;
        self.normalise_and_check_ty(subject_ty)?;

        // Ensure the index is a usize
        let index_ty = Ty::expect_is(index_term.index, Ty::data(primitives().usize()));
        self.infer_term(index_term.index, index_ty)?;

        let wrong_subject_ty = || {
            Err(TcError::WrongTy {
                term: original_term_id,
                inferred_term_ty: subject_ty,
                kind: WrongTermKind::NotAnArray,
            })
        };

        // Ensure that the subject is array-like
        let inferred_ty = match *subject_ty.value() {
            Ty::Data(data_ty) => {
                let data_def = data_ty.data_def.value();
                if let DataDefCtors::Primitive(PrimitiveCtorInfo::Array(array_primitive)) =
                    data_def.ctors
                {
                    let sub = self
                        .sub_ops()
                        .create_sub_from_args_of_params(data_ty.args, data_def.params);
                    let array_ty = self.sub_ops().apply_sub_to_ty(array_primitive.element_ty, &sub);
                    Ok(array_ty)
                } else {
                    wrong_subject_ty()
                }
            }
            _ => wrong_subject_ty(),
        }?;

        self.check_by_unify(inferred_ty, annotation_ty)?;
        Ok(())
    }

    /// Infer an assign term.
    pub fn infer_assign_term(
        &self,
        assign_term: &AssignTerm,
        annotation_ty: TyId,
        original_term_id: TermId,
    ) -> TcResult<()> {
        let subject_ty = Ty::hole_for(assign_term.subject);
        self.infer_term(assign_term.subject, subject_ty)?;

        let value_ty = Ty::hole_for(assign_term.value);
        self.infer_term(assign_term.value, value_ty)?;

        self.check_by_unify(value_ty, subject_ty)?;

        let inferred_ty = Ty::expect_is(original_term_id, Ty::void());
        self.check_by_unify(inferred_ty, annotation_ty)?;
        Ok(())
    }

    /// Infer a match term.
    pub fn infer_match_term(&self, match_term: &MatchTerm, annotation_ty: TyId) -> TcResult<()> {
        self.check_ty(annotation_ty)?;
        let match_subject_ty = Ty::hole_for(match_term.subject);
        self.infer_term(match_term.subject, match_subject_ty)?;

        let match_subject_var = match *match_term.subject.value() {
            Term::Var(v) => Some(v),
            _ => None,
        };

        let match_annotation_ty = match *annotation_ty.value() {
            Ty::Hole(_) => None,
            t => Some(t),
        };

        let mut unified_ty = annotation_ty;
        let inhabited = Cell::new(false);
        for case in match_term.cases.iter() {
            let case_data = case.value();
            self.context().enter_scope(case_data.stack_id.into(), || -> TcResult<_> {
                let subject_ty_copy = self.sub_ops().copy_ty(match_subject_ty);

                self.infer_pat(case_data.bind_pat, subject_ty_copy, Some(match_term.subject))?;
                let new_unified_ty =
                    Ty::expect_is(case_data.value, self.sub_ops().copy_ty(unified_ty));

                if let Some(match_subject_var) = match_subject_var {
                    if let Some(pat_term) = self.try_use_pat_as_term(case_data.bind_pat) {
                        self.context().add_assignment(match_subject_var, subject_ty_copy, pat_term);
                    }
                }

                match match_annotation_ty {
                    _ if self.uni_ops().is_uninhabitable(subject_ty_copy)? => {
                        let new_unified_ty = Ty::hole_for(case_data.value);
                        self.infer_term(case_data.value, new_unified_ty)?;
                        self.check_by_unify(new_unified_ty, self.new_never_ty())?;
                    }
                    Some(_) => {
                        self.infer_term(case_data.value, new_unified_ty)?;
                        if !self.uni_ops().is_uninhabitable(new_unified_ty)? {
                            inhabited.set(true);
                        }
                    }
                    None => {
                        self.infer_term(case_data.value, new_unified_ty)?;
                        if !self.uni_ops().is_uninhabitable(new_unified_ty)? {
                            inhabited.set(true);
                            self.uni_ops().unify_tys(new_unified_ty, unified_ty)?;
                            unified_ty = new_unified_ty;
                        }
                    }
                }

                Ok(())
            })?
        }

        if matches!(*unified_ty.value(), Ty::Hole(_)) {
            if !inhabited.get() {
                unified_ty = Ty::expect_same(unified_ty, self.new_never_ty());
            } else {
                unified_ty = Ty::expect_same(unified_ty, Ty::void());
            }
        }

        self.check_by_unify(unified_ty, annotation_ty)?;

        // @@Caching: Check if the MatchTerm has already been queued for exhaustiveness,
        // if it hasn't, we can use/make a new ExhaustivenessChecker and then
        // add the job.
        let pats =
            match_term.cases.elements().borrow().iter().map(|case| case.bind_pat).collect_vec();
        let eck = self.exhaustiveness_checker(match_term.subject);
        eck.is_match_exhaustive(&pats, match_subject_ty);
        self.append_exhaustiveness_diagnostics(eck);

        Ok(())
    }

    /// Infer a concrete type for a given term.
    ///
    /// If this is not possible, return `None`.
    /// To create a hole when this is not possible, use
    /// [`InferOps::infer_ty_of_term_or_hole`].
    pub fn infer_term(&self, term_id: TermId, annotation_ty: TyId) -> TcResult<()> {
        self.register_new_atom(term_id, annotation_ty);

        match *term_id.value() {
            Term::Tuple(tuple_term) => {
                self.infer_tuple_term(&tuple_term, annotation_ty, term_id)?
            }
            Term::Lit(lit_term) => self.infer_lit(&lit_term, annotation_ty)?,
            Term::Array(prim_term) => self.infer_array_term(&prim_term, annotation_ty, term_id)?,
            Term::Ctor(ctor_term) => self.infer_ctor_term(&ctor_term, annotation_ty, term_id)?,
            Term::FnCall(fn_call_term) => {
                self.infer_fn_call_term(&fn_call_term, annotation_ty, term_id)?
            }
            Term::FnRef(fn_def_id) => {
                self.infer_fn_def(fn_def_id, annotation_ty, term_id, FnInferMode::Body)?
            }
            Term::Var(var_term) => self.infer_var(var_term, annotation_ty)?,
            Term::Return(return_term) => {
                self.infer_return_term(&return_term, annotation_ty, term_id)?
            }
            Term::Ty(ty_id) => self.infer_ty(ty_id, annotation_ty)?,
            Term::Deref(deref_term) => self.infer_deref_term(&deref_term, annotation_ty)?,
            Term::LoopControl(loop_control_term) => {
                self.infer_loop_control_term(&loop_control_term, annotation_ty)?
            }
            Term::Unsafe(unsafe_term) => self.infer_unsafe_term(&unsafe_term, annotation_ty)?,
            Term::Loop(loop_term) => self.infer_loop_term(&loop_term, annotation_ty, term_id)?,
            Term::Block(block_term) => {
                self.infer_block_term(&block_term, annotation_ty, term_id)?
            }
            Term::TypeOf(ty_of_term) => {
                self.infer_type_of_term(ty_of_term, annotation_ty, term_id)?
            }
            Term::Ref(ref_term) => self.infer_ref_term(&ref_term, annotation_ty, term_id)?,
            Term::Cast(cast_term) => self.infer_cast_term(cast_term, annotation_ty)?,
            Term::Decl(decl_term) => self.infer_decl_term(&decl_term, annotation_ty)?,
            Term::Access(access_term) => {
                self.infer_access_term(&access_term, annotation_ty, term_id)?
            }
            Term::Index(index_term) => {
                self.infer_index_term(&index_term, annotation_ty, term_id)?
            }
            Term::Match(match_term) => self.infer_match_term(&match_term, annotation_ty)?,
            Term::Assign(assign_term) => {
                self.infer_assign_term(&assign_term, annotation_ty, term_id)?
            }
            Term::Hole(_) => {}
        };

        self.check_ty(annotation_ty)?;
        self.register_atom_inference(term_id, term_id, annotation_ty);

        // Potentially evaluate the term.
        self.potentially_run_expr(term_id, annotation_ty)?;
        self.potentially_dump_tir(term_id);

        Ok(())
    }

    /// Infer a range pattern.
    pub fn infer_range_pat(&self, range_pat: RangePat, annotation_ty: TyId) -> TcResult<()> {
        let RangePat { lo, hi, .. } = range_pat;

        lo.map(|lo| self.infer_lit(&lo.into(), annotation_ty)).transpose()?;
        hi.map(|hi| self.infer_lit(&hi.into(), annotation_ty)).transpose()?;

        Ok(())
    }

    /// Infer a tuple pattern.
    pub fn infer_tuple_pat(
        &self,
        tuple_pat: &TuplePat,
        annotation_ty: TyId,
        original_pat_id: PatId,
    ) -> TcResult<()> {
        self.normalise_and_check_ty(annotation_ty)?;
        let params = match *annotation_ty.value() {
            Ty::Tuple(tuple_ty) => tuple_ty.data,
            Ty::Hole(_) => Param::seq_from_args_with_hole_types(tuple_pat.data),
            _ => {
                let inferred = Param::seq_from_args_with_hole_types(tuple_pat.data);
                return Err(TcError::MismatchingTypes {
                    expected: annotation_ty,
                    actual: Ty::expect_is(original_pat_id, Ty::from(TupleTy { data: inferred })),
                    inferred_from: Some(original_pat_id.into()),
                });
            }
        };
        let mut tuple_pat = *tuple_pat;
        self.infer_pat_args(tuple_pat.data, tuple_pat.data_spread, params, |new_args| {
            tuple_pat.data = new_args;
            original_pat_id.set(original_pat_id.value().with_data(tuple_pat.into()));
            Ok(())
        })?;

        let tuple_ty = Ty::expect_is(original_pat_id, Ty::from(TupleTy { data: params }));
        self.check_by_unify(tuple_ty, annotation_ty)?;
        Ok(())
    }

    /// Infer a list pattern
    pub fn infer_array_pat(
        &self,
        list_pat: &ArrayPat,
        annotation_ty: TyId,
        original_pat_id: PatId,
    ) -> TcResult<()> {
        self.normalise_and_check_ty(annotation_ty)?;
        let list_annotation_inner_ty = match *annotation_ty.value() {
            Ty::Data(data) if data.data_def == primitives().list() => {
                // Type is already checked
                assert!(data.args.len() == 1);
                let inner_term = ArgId(data.args.elements(), 0).borrow().value;
                term_as_variant!(self, inner_term.value(), Ty)
            }
            Ty::Hole(_) => Ty::hole(),
            _ => {
                return Err(TcError::MismatchingTypes {
                    expected: annotation_ty,
                    actual: {
                        Ty::from(DataTy {
                            data_def: primitives().list(),
                            args: Arg::seq_positional([Term::from(Ty::hole())]),
                        })
                    },
                    inferred_from: Some(original_pat_id.into()),
                })
            }
        };

        self.infer_unified_pat_list(list_pat.pats, list_annotation_inner_ty)?;
        let list_ty = DataTy {
            data_def: primitives().list(),
            args: Arg::seq_positional([Term::from(list_annotation_inner_ty)]),
        };
        self.check_by_unify(Ty::from(list_ty), annotation_ty)?;
        Ok(())
    }

    /// Infer a constructor pattern
    pub fn infer_ctor_pat(
        &self,
        pat: &CtorPat,
        annotation_ty: TyId,
        original_pat_id: PatId,
    ) -> TcResult<()> {
        let mut pat = *pat;
        let ctor_def_id = pat.ctor;
        let data_args = pat.data_args;
        let original_atom: Atom = original_pat_id.into();
        let ctor = ctor_def_id.value();
        let data_def = ctor.data_def_id.value();

        // Ensure the annotation is valid
        self.normalise_and_check_ty(annotation_ty)?;

        // Get the annotation as a DataTy, or create a hole one if not given
        let mut annotation_data_ty = match *annotation_ty.value() {
            Ty::Data(data) if data.data_def == ctor.data_def_id => DataTy {
                data_def: ctor.data_def_id,
                args: if data.args.len() == 0 {
                    Arg::seq_from_params_as_holes(data_def.params)
                } else {
                    data.args
                },
            },
            Ty::Hole(_) => DataTy {
                data_def: ctor.data_def_id,
                args: Arg::seq_from_params_as_holes(data_def.params),
            },
            _ => {
                return Err(TcError::MismatchingTypes {
                    expected: annotation_ty,
                    actual: Ty::from(DataTy { args: data_args, data_def: ctor.data_def_id }),
                    inferred_from: Some(original_atom.into()),
                });
            }
        };

        // Get the data arguments given to the constructor, like Equal<...>::Refl(...)
        //                                                             ^^^ these
        let ctor_data_args = if data_args.len() == 0 {
            Arg::seq_from_params_as_holes(data_def.params)
        } else {
            data_args
        };

        // From the given constructor data args, substitute the constructor params and
        // result arguments. In the process, infer the data args more if
        // possible.
        let copied_params = self.sub_ops().copy_params(data_def.params);
        let (inferred_ctor_data_args, subbed_ctor_params, subbed_ctor_result_args) = self
            .infer_args(ctor_data_args, copied_params, |inferred_data_args| {
                let sub = self.sub_ops().create_sub_from_current_scope();
                let subbed_ctor_params = self.sub_ops().apply_sub_to_params(ctor.params, &sub);
                let subbed_ctor_result_args =
                    self.sub_ops().apply_sub_to_args(ctor.result_args, &sub);
                self.sub_ops().apply_sub_to_args_in_place(inferred_data_args, &sub);
                Ok((inferred_data_args, subbed_ctor_params, subbed_ctor_result_args))
            })?;

        // Infer the constructor arguments from the term, using the substituted
        // parameters. Substitute any results to the constructor arguments, the
        // result arguments of the constructor, and the constructor data
        // arguments.
        let (final_result_args, resulting_sub, binds) = self.infer_pat_args(
            pat.ctor_pat_args,
            pat.ctor_pat_args_spread,
            subbed_ctor_params,
            |inferred_pat_ctor_args| {
                let ctor_sub = self.sub_ops().create_sub_from_current_scope();
                self.sub_ops().apply_sub_to_args_in_place(subbed_ctor_result_args, &ctor_sub);
                self.sub_ops().apply_sub_to_pat_args_in_place(inferred_pat_ctor_args, &ctor_sub);
                self.sub_ops().apply_sub_to_args_in_place(inferred_ctor_data_args, &ctor_sub);

                // These arguments might have been updated so we need to set them
                pat.data_args = inferred_ctor_data_args;
                pat.ctor_pat_args = inferred_pat_ctor_args;
                original_pat_id.set(original_pat_id.value().with_data(pat.into()));

                // We are exiting the constructor scope, so we need to hide the binds
                let hidden_ctor_sub =
                    self.sub_ops().hide_param_binds(ctor.params.iter(), &ctor_sub);
                Ok((
                    subbed_ctor_result_args,
                    hidden_ctor_sub,
                    self.get_binds_in_pat_args(inferred_pat_ctor_args),
                ))
            },
        )?;

        // Set the annotation data type to the final result arguments, and unify
        // the annotation type with the expected type.
        annotation_data_ty.args = final_result_args;
        let expected_data_ty = Ty::expect_is(original_atom, Ty::from(annotation_data_ty));
        let uni_ops = self.uni_ops();
        uni_ops.with_binds(binds);
        uni_ops.add_unification_from_sub(&resulting_sub);
        uni_ops.unify_tys(expected_data_ty, annotation_ty)?;

        // Now we gather the final substitution, and apply it to the result
        // arguments, the constructor data arguments, and finally the annotation
        // type.
        let final_sub = self.sub_ops().create_sub_from_current_scope();
        self.sub_ops().apply_sub_to_args_in_place(subbed_ctor_result_args, &final_sub);
        self.sub_ops().apply_sub_to_args_in_place(inferred_ctor_data_args, &final_sub);
        self.sub_ops().apply_sub_to_pat_args_in_place(pat.ctor_pat_args, &final_sub);
        // Set data args because they might have been updated again
        pat.data_args = inferred_ctor_data_args;
        original_pat_id.set(original_pat_id.value().with_data(pat.into()));
        self.sub_ops().apply_sub_to_ty_in_place(annotation_ty, &final_sub);

        for (data_arg, result_data_arg) in pat.data_args.iter().zip(subbed_ctor_result_args.iter())
        {
            let data_arg = data_arg.value();
            let result_data_arg = result_data_arg.value();
            if let Some(ty) = data_arg.value.try_as_ty()
                && let Ty::Hole(_) = *ty.value()
            {
                data_arg.value.set(result_data_arg.value.value());
            }
        }

        Ok(())
    }

    /// Infer an or-pattern
    pub fn infer_or_pat(&self, pat: &OrPat, annotation_ty: TyId) -> TcResult<()> {
        self.infer_unified_pat_list(pat.alternatives, annotation_ty)?;
        Ok(())
    }

    /// Infer an if-pattern
    pub fn infer_if_pat(&self, pat: &IfPat, annotation_ty: TyId) -> TcResult<()> {
        self.infer_pat(pat.pat, annotation_ty, None)?;
        let expected_condition_ty = Ty::expect_is(pat.condition, Ty::data(primitives().bool()));
        self.infer_term(pat.condition, expected_condition_ty)?;
        if let Term::Var(v) = *pat.condition.value() {
            self.context().add_assignment(v, expected_condition_ty, self.new_bool_term(true));
        }
        Ok(())
    }

    /// Infer the type of a pattern, and return it.
    pub fn infer_pat(
        &self,
        pat_id: PatId,
        annotation_ty: TyId,
        binds_to: Option<TermId>,
    ) -> TcResult<()> {
        self.register_new_atom(pat_id, annotation_ty);

        match *pat_id.value() {
            Pat::Binding(var) => {
                self.check_ty(annotation_ty)?;
                match binds_to {
                    Some(value)
                        if self.norm_ops().atom_has_effects(value.into()) == Some(false) =>
                    {
                        self.context().add_assignment_to_closest_stack(
                            var.name,
                            annotation_ty,
                            value,
                        );
                    }
                    _ => {
                        self.context().add_typing_to_closest_stack(var.name, annotation_ty);
                    }
                }
            }
            Pat::Range(range_pat) => self.infer_range_pat(range_pat, annotation_ty)?,
            Pat::Lit(lit) => self.infer_lit(&lit.into(), annotation_ty)?,
            Pat::Tuple(tuple_pat) => self.infer_tuple_pat(&tuple_pat, annotation_ty, pat_id)?,
            Pat::Array(list_term) => self.infer_array_pat(&list_term, annotation_ty, pat_id)?,
            Pat::Ctor(ctor_pat) => self.infer_ctor_pat(&ctor_pat, annotation_ty, pat_id)?,
            Pat::Or(or_pat) => self.infer_or_pat(&or_pat, annotation_ty)?,
            Pat::If(if_pat) => self.infer_if_pat(&if_pat, annotation_ty)?,
        };

        self.register_atom_inference(pat_id, pat_id, annotation_ty);
        Ok(())
    }

    /// Infer the given constructor definition.
    pub fn infer_ctor_def(&self, ctor: CtorDefId) -> TcResult<()> {
        let ctor_def = ctor.value();
        self.infer_params(ctor_def.params, || {
            let return_ty =
                Ty::from(DataTy { data_def: ctor_def.data_def_id, args: ctor_def.result_args });
            self.infer_ty(return_ty, Ty::hole())?;
            Ok(())
        })
    }

    /// Infer the given data definition.
    pub fn infer_data_def(&self, data_def_id: DataDefId) -> TcResult<()> {
        let (data_def_params, data_def_ctors) =
            data_def_id.map(|data_def| (data_def.params, data_def.ctors));

        self.infer_params(data_def_params, || {
            match data_def_ctors {
                DataDefCtors::Defined(data_def_ctors_id) => {
                    let mut error_state = ErrorState::new();

                    // Infer each member
                    for ctor_idx in data_def_ctors_id.value().to_index_range() {
                        let _ = error_state.try_or_add_error(
                            self.infer_ctor_def(CtorDefId(data_def_ctors_id.elements(), ctor_idx)),
                        );
                    }

                    error_state.into_error(|| Ok(()))
                }
                DataDefCtors::Primitive(primitive) => {
                    match primitive {
                        PrimitiveCtorInfo::Numeric(_)
                        | PrimitiveCtorInfo::Str
                        | PrimitiveCtorInfo::Char => {
                            // Nothing to do
                            Ok(())
                        }
                        PrimitiveCtorInfo::Array(array_ctor_info) => {
                            // Infer the inner type and length
                            self.infer_ty(array_ctor_info.element_ty, Ty::hole())?;
                            if let Some(length) = array_ctor_info.length {
                                self.infer_term(length, Ty::data(primitives().usize()))?;
                            }
                            Ok(())
                        }
                    }
                }
            }
        })
    }

    /// Dump the TIR for the given target if it has a `#dump_tir` directive
    /// applied on it.
    pub fn potentially_dump_tir(&self, target: impl ToString + HasNodeId) {
        let has_dump_dir = if let Some(id) = target.node_id() {
            attr_store().node_has_attr(id, attrs::DUMP_TIR)
        } else {
            false
        };

        if has_dump_dir {
            dump_tir(target);
        }
    }

    /// Infer the given module member.
    pub fn infer_mod_member(&self, mod_member: ModMemberId, fn_mode: FnInferMode) -> TcResult<()> {
        let value = mod_member.borrow().value;
        match value {
            ModMemberValue::Data(data_def_id) => {
                self.infer_data_def(data_def_id)?;
                Ok(())
            }
            ModMemberValue::Mod(mod_def_id) => {
                self.infer_mod_def(mod_def_id, fn_mode)?;
                Ok(())
            }
            ModMemberValue::Fn(fn_def_id) => {
                self.infer_fn_def(fn_def_id, Ty::hole(), Term::hole(), fn_mode)?;
                if fn_mode == FnInferMode::Body {
                    // Dump TIR if necessary
                    self.potentially_dump_tir(fn_def_id);

                    // Check for entry point
                    self.potentially_flag_fn_as_entry_point(fn_def_id)?;
                }
                Ok(())
            }
        }
    }

    /// Infer the given module definition.
    pub fn infer_mod_def(&self, mod_def_id: ModDefId, fn_mode: FnInferMode) -> TcResult<()> {
        self.context().enter_scope(mod_def_id.into(), || {
            let members = mod_def_id.borrow().members;
            let mut error_state = ErrorState::new();

            // Infer each member signature
            for member_idx in members.value().to_index_range() {
                let _ = error_state.try_or_add_error(
                    self.infer_mod_member(ModMemberId(members.elements(), member_idx), fn_mode),
                );
            }

            error_state.into_error(|| Ok(()))
        })
    }
}<|MERGE_RESOLUTION|>--- conflicted
+++ resolved
@@ -487,13 +487,8 @@
                             UIntTy::UBig => primitives().ubig(),
                         },
                     },
-<<<<<<< HEAD
                     None => {
-                        (match annotation_ty.value() {
-=======
-                    _ => {
                         (match *annotation_ty.value() {
->>>>>>> ea744e36
                             Ty::Data(data_ty) => match data_ty.data_def.value().ctors {
                                 DataDefCtors::Primitive(primitive_ctors) => match primitive_ctors {
                                     PrimitiveCtorInfo::Numeric(numeric) => {
@@ -526,13 +521,8 @@
                     FloatTy::F32 => primitives().f32(),
                     FloatTy::F64 => primitives().f64(),
                 },
-<<<<<<< HEAD
                 None => {
-                    (match annotation_ty.value() {
-=======
-                FloatLitKind::Unsuffixed => {
                     (match *annotation_ty.value() {
->>>>>>> ea744e36
                         Ty::Data(data_ty) => match data_ty.data_def.value().ctors {
                             DataDefCtors::Primitive(primitive_ctors) => match primitive_ctors {
                                 PrimitiveCtorInfo::Numeric(numeric) => {
