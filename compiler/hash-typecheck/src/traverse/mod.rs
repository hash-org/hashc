--- conflicted
+++ resolved
@@ -1808,60 +1808,6 @@
         Ok(self.validator().validate_term(index_fn_call)?.simplified_term_id)
     }
 
-<<<<<<< HEAD
-    type StructDefEntryRet = Param;
-
-    fn visit_struct_def_entry(
-        &mut self,
-        ctx: &Self::Ctx,
-        node: hash_ast::ast::AstNodeRef<hash_ast::ast::StructDefEntry>,
-    ) -> Result<Self::StructDefEntryRet, Self::Error> {
-        let walk::StructDefEntry { name, ty, default } =
-            walk::walk_struct_def_entry(self, ctx, node)?;
-
-        // Try and figure out a known term...
-        let (ty, default_value) = match (ty, default) {
-            (Some(annotation_ty), Some(default_value)) => {
-                let default_ty = self.typer().infer_ty_of_term(default_value)?;
-
-                // Here, we have to unify both of the provided types...
-                let sub = self.unifier().unify_terms(default_ty, annotation_ty)?;
-
-                let default_sub = self.substituter().apply_sub_to_term(&sub, default_value);
-                let annot_sub = self.substituter().apply_sub_to_term(&sub, annotation_ty);
-
-                (default_sub, Some(annot_sub))
-            }
-            (None, Some(default_value)) => {
-                let default_ty = self.typer().infer_ty_of_term(default_value)?;
-                (default_ty, Some(default_value))
-            }
-            (Some(annot_ty), None) => (annot_ty, None),
-            (None, None) => panic_on_span!(
-                self.source_location(node.span()),
-                self.source_map(),
-                "tc: found struct-def field with no value and type annotation"
-            ),
-        };
-
-        // Append location to value term
-        let ty_span = if node.ty.is_some() {
-            node.ty.as_ref().map(|n| n.span())
-        } else {
-            node.default.as_ref().map(|n| n.span())
-        };
-
-        // @@Note: This should never fail since we panic above if there is no span!
-        if let Some(ty_span) = ty_span {
-            let value_location = self.source_location(ty_span);
-            self.location_store_mut().add_location_to_target(ty, value_location);
-        }
-
-        Ok(Param { name: Some(name), ty, default_value })
-    }
-
-=======
->>>>>>> 0847c419
     type StructDefRet = TermId;
 
     fn visit_struct_def(
