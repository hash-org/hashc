--- conflicted
+++ resolved
@@ -9,14 +9,9 @@
     storage::{
         location::{IndexedLocationTarget, LocationTarget},
         primitives::{
-<<<<<<< HEAD
-            AccessOp, Arg, ArgsId, BindingPat, EnumVariant, Member, MemberData, ModDefOrigin,
-            Mutability, Param, Pat, PatId, PatParam, ScopeKind, Sub, TermId, Visibility,
-=======
-            AccessOp, Arg, ArgsId, BindingPat, BoundVars, ConstPat, EnumVariant, Member,
-            MemberData, ModDefOrigin, Mutability, Param, Pat, PatId, PatParam, SpreadPat, Sub,
+            AccessOp, Arg, ArgsId, BindingPat, ConstPat, EnumVariant, Member, MemberData,
+            ModDefOrigin, Mutability, Param, Pat, PatId, PatParam, ScopeKind, SpreadPat, Sub,
             TermId, Visibility,
->>>>>>> d87c9e47
         },
         AccessToStorage, AccessToStorageMut, LocalStorage, StorageRef, StorageRefMut,
     },
