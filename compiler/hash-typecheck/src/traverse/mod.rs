--- conflicted
+++ resolved
@@ -1204,7 +1204,7 @@
         node: hash_ast::ast::AstNodeRef<hash_ast::ast::Param>,
     ) -> Result<Self::ParamRet, Self::Error> {
         match node.origin {
-            ast::ParamOrigin::Struct | ast::ParamOrigin::Fn => {
+            ast::ParamOrigin::Struct | ast::ParamOrigin::Fn | ast::ParamOrigin::EnumVariant => {
                 self.visit_fn_or_struct_param(node, ctx)
             }
             ast::ParamOrigin::TyFn => self.visit_ty_fn_param(node, ctx),
@@ -1878,31 +1878,21 @@
         let walk::EnumDefEntry { name, fields } = walk::walk_enum_def_entry(self, ctx, node)?;
 
         // Create the enum variant parameters
-<<<<<<< HEAD
-        let params = if args.is_empty() {
+        let params = if fields.is_empty() {
             None
         } else {
             Some(
-                args.iter()
-                    .map(|arg| -> TcResult<_> {
-                        Ok(Param { name: None, ty: *arg, default_value: None })
+                fields
+                    .iter()
+                    .map(|field| -> TcResult<_> {
+                        Ok(Param { name: field.name, ty: field.ty, default_value: None })
                     })
                     .collect::<TcResult<Vec<_>>>()?,
             )
         };
+
         let fields =
             params.map(|params| self.builder().create_params(params, ParamOrigin::EnumVariant));
-=======
-        let params = fields
-            .iter()
-            .map(|field| -> TcResult<_> {
-                Ok(Param { name: field.name, ty: field.ty, default_value: None })
-            })
-            .collect::<TcResult<Vec<_>>>()?;
-
-        let fields = self.builder().create_params(params, ParamOrigin::EnumVariant);
-
->>>>>>> 8723a7e7
         Ok(EnumVariant { name, fields })
     }
 
