//! Contains functions to traverse the AST and add types to it, while checking
//! it for correctness.
<<<<<<< HEAD
=======
use crate::{
    diagnostics::{
        error::{TcError, TcResult},
        macros::tc_panic,
    },
    ops::{scope::ScopeManager, AccessToOps, AccessToOpsMut},
    storage::{
        location::{IndexedLocationTarget, LocationTarget},
        primitives::{
            AccessOp, Arg, ArgsId, BindingPat, ConstPat, EnumVariant, Member, ModDefOrigin,
            Mutability, Param, Pat, PatArg, PatId, RangePat, ScopeKind, SpreadPat, Sub, TermId,
            Visibility,
        },
        AccessToStorage, AccessToStorageMut, LocalStorage, StorageRef, StorageRefMut,
    },
};
>>>>>>> f29b6d1b
use hash_ast::{
    ast::{
        self, AccessKind, AstNodeRef, BinOp, Lit, MatchOrigin, OwnsAstNode, ParamOrigin, RefKind,
        UnOp,
    },
    visitor::{self, walk, AstVisitor},
};
use hash_pipeline::sources::{NodeMap, SourceRef};
use hash_reporting::macros::panic_on_span;
use hash_source::{
    identifier::{Identifier, CORE_IDENTIFIERS},
    location::{SourceLocation, Span},
    ModuleKind, SourceId,
};
use hash_utils::store::Store;
use itertools::Itertools;

use self::scopes::VisitConstantScope;
use crate::{
    diagnostics::{
        error::{TcError, TcResult},
        macros::tc_panic,
    },
    ops::{scope::ScopeManager, AccessToOps},
    storage::{
        arguments::ArgsId,
        location::{IndexedLocationTarget, LocationTarget},
        pats::PatId,
        primitives::{
            AccessOp, Arg, BindingPat, ConstPat, EnumVariant, Member, ModDefOrigin, Mutability,
            Param, Pat, PatArg, ScopeKind, SpreadPat, Sub, Visibility,
        },
        terms::TermId,
        AccessToStorage, LocalStorage, StorageRef,
    },
};

pub mod params;
pub mod scopes;

/// Internal state that the [TcVisitor] uses when traversing the
/// given sources.
#[derive(Default)]
pub struct TcVisitorState {
    /// Pattern hint from declaration
    pub declaration_name_hint: Option<Identifier>,
    /// Return type for functions with return statements
    pub fn_def_return_ty: Option<TermId>,
    /// If the current traversal is within the intrinsic directive scope.
    pub within_intrinsics_directive: bool,
    /// If traversing a declaration, what to set for the
    /// `assignments_until_closed` field.
    pub declaration_assignments_until_closed: usize,
}

impl TcVisitorState {
    /// Create a new [TcVisitorState]
    pub fn new() -> Self {
        Self::default()
    }
}

/// Traverses the AST and adds types to it, while checking it for correctness.
///
/// Contains typechecker state that is accessed while traversing.
pub struct TcVisitor<'tc> {
    pub storage: StorageRef<'tc>,
    pub node_map: &'tc NodeMap,
    pub state: TcVisitorState,
}

impl<'tc> AccessToStorage for TcVisitor<'tc> {
    fn storages(&self) -> StorageRef {
        self.storage.storages()
    }
}

impl<'tc> TcVisitor<'tc> {
    /// Create a new [TcVisitor] with the given state, traversing the given
    /// source from [SourceId].
    pub fn new_in_source(storage: StorageRef<'tc>, node_map: &'tc NodeMap) -> Self {
        TcVisitor { storage, node_map, state: TcVisitorState::new() }
    }

    /// Visits the source passed in as an argument to [Self::new_in_source], and
    /// returns the term of the module that corresponds to the source.
    pub fn visit_source(&mut self) -> TcResult<TermId> {
        let source_id = self.local_storage().current_source();
        let source = self.node_map.get_source(source_id);

        let result = match source {
            SourceRef::Interactive(interactive_source) => {
                self.visit_body_block(&(), interactive_source.node_ref())
            }
            SourceRef::Module(module_source) => self.visit_module(&(), module_source.node_ref()),
        }?;

        // Add the result to the checked sources.
        // @@Correctness: the visitor will loop infinitely if there are circular module
        // dependencies. Need to find a way to prevent this.
        self.checked_sources().mark_checked(source_id, result);

        log::debug!(
            "tc cache metrics:\n{: <8}: {}\n{: <8}: {}\n{: <8}: {}\n{: <8}: {}\n",
            "simplify",
            self.cache().simplification_store.metrics(),
            "validate",
            self.cache().validation_store.metrics(),
            "unify",
            self.cache().unification_store.metrics(),
            "infer",
            self.cache().inference_store.metrics()
        );

        Ok(result)
    }

    /// Create a [SourceLocation] from a [Span].
    pub(crate) fn source_location(&self, span: Span) -> SourceLocation {
        SourceLocation { span, source_id: self.local_storage().current_source() }
    }

    /// Create a [SourceLocation] at the given [hash_ast::ast::AstNode].
    pub(crate) fn source_location_at_node<N>(&self, node: AstNodeRef<N>) -> SourceLocation {
        let node_span = node.span();
        self.source_location(node_span)
    }

    /// Copy the [SourceLocation] of the given [hash_ast::ast::AstNode] to the
    /// given [LocationTarget].
    pub(crate) fn copy_location_from_node_to_target<N>(
        &mut self,
        node: AstNodeRef<N>,
        target: impl Into<LocationTarget>,
    ) {
        let location = self.source_location_at_node(node);
        self.location_store().add_location_to_target(target, location);
    }

    /// Copy the [SourceLocation] of the given [hash_ast::ast::AstNode] list to
    /// the given [LocationTarget] list represented by a type `Target` where
    /// `(Target, usize)` implements [Into<LocationTarget>].
    pub(crate) fn copy_location_from_nodes_to_targets<'n, N: 'n>(
        &mut self,
        nodes: impl IntoIterator<Item = AstNodeRef<'n, N>>,
        targets: impl Into<IndexedLocationTarget> + Clone,
    ) {
        let targets = targets.into();
        for (index, param) in nodes.into_iter().enumerate() {
            self.copy_location_from_node_to_target(param, LocationTarget::from((targets, index)));
        }
    }
}

/// Implementation of [visitor::AstVisitor] for [TcVisitor], to traverse the AST
/// and type it.
///
/// Notes:
/// - Terms derived from expressions are always validated, in order to ensure
///   they are correct. The same goes for types.
impl<'tc> visitor::AstVisitor for TcVisitor<'tc> {
    type Ctx = ();
    type CollectionContainer<T> = Vec<T>;

    fn try_collect_items<T, E, I: Iterator<Item = Result<T, E>>>(
        _: &Self::Ctx,
        items: I,
    ) -> Result<Self::CollectionContainer<T>, E> {
        items.collect()
    }

    type Error = TcError;

    type NameRet = Identifier;

    fn visit_name(
        &mut self,
        _: &Self::Ctx,
        node: hash_ast::ast::AstNodeRef<hash_ast::ast::Name>,
    ) -> Result<Self::NameRet, Self::Error> {
        Ok(node.ident)
    }

    type LitRet = TermId;

    fn visit_lit(
        &mut self,
        ctx: &Self::Ctx,
        node: hash_ast::ast::AstNodeRef<hash_ast::ast::Lit>,
    ) -> Result<Self::LitRet, Self::Error> {
        walk::walk_lit_same_children(self, ctx, node)
    }

    type MapLitRet = TermId;

    fn visit_map_lit(
        &mut self,
        ctx: &Self::Ctx,
        node: hash_ast::ast::AstNodeRef<hash_ast::ast::MapLit>,
    ) -> Result<Self::MapLitRet, Self::Error> {
        let walk::MapLit { entries } = walk::walk_map_lit(self, ctx, node)?;
        let map_inner_ty = self.core_defs().map_ty_fn();

        // Unify the key and value types...
        let key_ty = self.unifier().unify_rt_term_sequence(entries.iter().map(|(k, _)| *k))?;
        let val_ty = self.unifier().unify_rt_term_sequence(entries.iter().map(|(v, _)| *v))?;

        let builder = self.builder();
        let map_ty = builder.create_app_ty_fn_term(
            map_inner_ty,
            builder.create_args(
                [builder.create_arg("K", key_ty), builder.create_arg("V", val_ty)],
                ParamOrigin::TyFn,
            ),
        );

        let term = builder.create_rt_term(map_ty);

        // add the location of the term to the location storage
        self.copy_location_from_node_to_target(node, term);

        Ok(term)
    }

    type MapLitEntryRet = (TermId, TermId);

    fn visit_map_lit_entry(
        &mut self,
        ctx: &Self::Ctx,
        node: hash_ast::ast::AstNodeRef<hash_ast::ast::MapLitEntry>,
    ) -> Result<Self::MapLitEntryRet, Self::Error> {
        let walk::MapLitEntry { key, value } = walk::walk_map_lit_entry(self, ctx, node)?;

        Ok((key, value))
    }

    type ListLitRet = TermId;

    fn visit_list_lit(
        &mut self,
        ctx: &Self::Ctx,
        node: hash_ast::ast::AstNodeRef<hash_ast::ast::ListLit>,
    ) -> Result<Self::ListLitRet, Self::Error> {
        let walk::ListLit { elements } = walk::walk_list_lit(self, ctx, node)?;

        let list_inner_ty = self.core_defs().list_ty_fn();
        let element_ty = self.unifier().unify_rt_term_sequence(elements)?;

        let builder = self.builder();
        let list_ty = builder.create_app_ty_fn_term(
            list_inner_ty,
            builder.create_args([builder.create_arg("T", element_ty)], ParamOrigin::TyFn),
        );

        let term = builder.create_rt_term(list_ty);

        // add the location of the term to the location storage
        self.copy_location_from_node_to_target(node, term);

        Ok(term)
    }

    type SetLitRet = TermId;

    fn visit_set_lit(
        &mut self,
        ctx: &Self::Ctx,
        node: hash_ast::ast::AstNodeRef<hash_ast::ast::SetLit>,
    ) -> Result<Self::SetLitRet, Self::Error> {
        let walk::SetLit { elements } = walk::walk_set_lit(self, ctx, node)?;

        let set_inner_ty = self.core_defs().set_ty_fn();
        let element_ty = self.unifier().unify_rt_term_sequence(elements)?;

        let builder = self.builder();
        let set_ty = builder.create_app_ty_fn_term(
            set_inner_ty,
            builder.create_args([builder.create_arg("T", element_ty)], ParamOrigin::TyFn),
        );

        let term = builder.create_rt_term(set_ty);

        // add the location of the term to the location storage
        self.copy_location_from_node_to_target(node, term);

        Ok(term)
    }

    type TupleLitEntryRet = Arg;

    fn visit_tuple_lit_entry(
        &mut self,
        ctx: &Self::Ctx,
        node: hash_ast::ast::AstNodeRef<hash_ast::ast::TupleLitEntry>,
    ) -> Result<Self::TupleLitEntryRet, Self::Error> {
        let walk::TupleLitEntry { name, value, ty } = walk::walk_tuple_lit_entry(self, ctx, node)?;

        let ty_or_unresolved = ty.unwrap_or_else(|| self.builder().create_unresolved_term());
        let value_ty = self.typer().infer_ty_of_term(value)?;

        // Append location to value term
        self.copy_location_from_node_to_target(node.value.ast_ref(), value_ty);

        // Check that the type of the value and the type annotation match and then apply
        // the substitution onto ty
        let ty_sub = self.unifier().unify_terms(value_ty, ty_or_unresolved)?;
        let value = self.substituter().apply_sub_to_term(&ty_sub, value);

        Ok(Arg { name, value })
    }

    type TupleLitRet = TermId;

    fn visit_tuple_lit(
        &mut self,
        ctx: &Self::Ctx,
        node: hash_ast::ast::AstNodeRef<hash_ast::ast::TupleLit>,
    ) -> Result<Self::TupleLitRet, Self::Error> {
        let walk::TupleLit { elements } = walk::walk_tuple_lit(self, ctx, node)?;
        let builder = self.builder();

        let params = builder.create_args(elements, ParamOrigin::Tuple);
        let term = builder.create_tuple_lit_term(params);

        // add the location of each parameter, and the term, to the location storage
        self.copy_location_from_nodes_to_targets(node.elements.ast_ref_iter(), params);
        self.copy_location_from_node_to_target(node, term);

        Ok(term)
    }

    type StrLitRet = TermId;

    fn visit_str_lit(
        &mut self,
        _ctx: &Self::Ctx,
        node: hash_ast::ast::AstNodeRef<hash_ast::ast::StrLit>,
    ) -> Result<Self::StrLitRet, Self::Error> {
        let term = self.builder().create_lit_term(node.0.to_string());

        // add the location of the term to the location storage
        self.copy_location_from_node_to_target(node, term);

        Ok(term)
    }

    type CharLitRet = TermId;

    fn visit_char_lit(
        &mut self,
        _ctx: &Self::Ctx,
        node: hash_ast::ast::AstNodeRef<hash_ast::ast::CharLit>,
    ) -> Result<Self::CharLitRet, Self::Error> {
        let term = self.builder().create_lit_term(node.0);

        // add the location of the term to the location storage
        self.copy_location_from_node_to_target(node, term);

        Ok(term)
    }

    type FloatLitRet = TermId;

    fn visit_float_lit(
        &mut self,
        _ctx: &Self::Ctx,
        node: hash_ast::ast::AstNodeRef<hash_ast::ast::FloatLit>,
    ) -> Result<Self::FloatLitRet, Self::Error> {
        let f32_def = self.core_defs().f32_ty();
        let term = self.builder().create_rt_term(f32_def);

        // add the location of the term to the location storage
        self.copy_location_from_node_to_target(node, term);

        Ok(term)
    }

    type BoolLitRet = TermId;

    fn visit_bool_lit(
        &mut self,
        _ctx: &Self::Ctx,
        node: hash_ast::ast::AstNodeRef<hash_ast::ast::BoolLit>,
    ) -> Result<Self::BoolLitRet, Self::Error> {
        let term = self.builder().create_var_term(if node.0 {
            CORE_IDENTIFIERS.r#true
        } else {
            CORE_IDENTIFIERS.r#false
        });

        // add the location of the term to the location storage
        self.copy_location_from_node_to_target(node, term);

        Ok(self.validator().validate_term(term)?.simplified_term_id)
    }

    type IntLitRet = TermId;

    fn visit_int_lit(
        &mut self,
        _: &Self::Ctx,
        node: hash_ast::ast::AstNodeRef<hash_ast::ast::IntLit>,
    ) -> Result<Self::IntLitRet, Self::Error> {
        let term = self.builder().create_lit_term(node.body().clone());

        // add the location of the term to the location storage
        self.copy_location_from_node_to_target(node, term);

        Ok(term)
    }

    type BinaryOperatorRet = ();

    fn visit_binary_operator(
        &mut self,
        _ctx: &Self::Ctx,
        _node: hash_ast::ast::AstNodeRef<hash_ast::ast::BinOp>,
    ) -> Result<Self::BinaryOperatorRet, Self::Error> {
        Ok(())
    }

    type UnaryOperatorRet = ();

    fn visit_unary_operator(
        &mut self,
        _ctx: &Self::Ctx,
        _node: hash_ast::ast::AstNodeRef<hash_ast::ast::UnOp>,
    ) -> Result<Self::UnaryOperatorRet, Self::Error> {
        Ok(())
    }

    type ExprRet = TermId;

    fn visit_expr(
        &mut self,
        ctx: &Self::Ctx,
        node: hash_ast::ast::AstNodeRef<hash_ast::ast::Expr>,
    ) -> Result<Self::ExprRet, Self::Error> {
        walk::walk_expr_same_children(self, ctx, node)
    }

    type VariableExprRet = TermId;

    fn visit_variable_expr(
        &mut self,
        ctx: &Self::Ctx,
        node: hash_ast::ast::AstNodeRef<hash_ast::ast::VariableExpr>,
    ) -> Result<Self::VariableExprRet, Self::Error> {
        let walk::VariableExpr { name } = walk::walk_variable_expr(self, ctx, node)?;

        let term = self.builder().create_var_term(name);
        self.copy_location_from_node_to_target(node, term);

        Ok(self.validator().validate_term(term)?.simplified_term_id)
    }

    type DirectiveExprRet = TermId;

    fn visit_directive_expr(
        &mut self,
        ctx: &Self::Ctx,
        node: hash_ast::ast::AstNodeRef<hash_ast::ast::DirectiveExpr>,
    ) -> Result<Self::DirectiveExprRet, Self::Error> {
        let old_intrinsics_state = self.state.within_intrinsics_directive;

        // If the current specified directive is `intrinsics`, then we have to enable
        // the flag `within_intrinsics_directive` which changes the way that `mod`
        // blocks are validated and changes the parsing of the declarations inside the
        // mod block.
        if node.name.is(CORE_IDENTIFIERS.intrinsics) {
            self.state.within_intrinsics_directive = true;
        }

        // @@Directives: Decide on what to do with directives, but for now walk the
        // inner types...
        let walk::DirectiveExpr { subject, .. } = walk::walk_directive_expr(self, ctx, node)?;

        self.state.within_intrinsics_directive = old_intrinsics_state;

        Ok(subject)
    }

    type ConstructorCallArgRet = Arg;

    fn visit_constructor_call_arg(
        &mut self,
        ctx: &Self::Ctx,
        node: hash_ast::ast::AstNodeRef<hash_ast::ast::ConstructorCallArg>,
    ) -> Result<Self::ConstructorCallArgRet, Self::Error> {
        let walk::ConstructorCallArg { name, value } =
            walk::walk_constructor_call_arg(self, ctx, node)?;
        Ok(Arg { name, value })
    }

    type ConstructorCallArgsRet = ArgsId;

    fn visit_constructor_call_args(
        &mut self,
        ctx: &Self::Ctx,
        node: hash_ast::ast::AstNodeRef<hash_ast::ast::ConstructorCallArgs>,
    ) -> Result<Self::ConstructorCallArgsRet, Self::Error> {
        let walk::ConstructorCallArgs { entries } =
            walk::walk_constructor_call_args(self, ctx, node)?;

        // Create the Args object:
        let args = self.builder().create_args(entries, ParamOrigin::Unknown);

        // Add locations:
        self.copy_location_from_nodes_to_targets(node.entries.ast_ref_iter(), args);

        Ok(args)
    }

    type ConstructorCallExprRet = TermId;

    fn visit_constructor_call_expr(
        &mut self,
        ctx: &Self::Ctx,
        node: hash_ast::ast::AstNodeRef<hash_ast::ast::ConstructorCallExpr>,
    ) -> Result<Self::ConstructorCallExprRet, Self::Error> {
        let walk::ConstructorCallExpr { args, subject } =
            walk::walk_constructor_call_expr(self, ctx, node)?;

        // Create the function call term:
        let return_term = self.builder().create_fn_call_term(subject, args);

        // Set location:
        self.copy_location_from_node_to_target(node, return_term);

        Ok(self.validator().validate_term(return_term)?.simplified_term_id)
    }

    type AccessExprRet = TermId;

    fn visit_access_expr(
        &mut self,
        ctx: &Self::Ctx,
        node: hash_ast::ast::AstNodeRef<hash_ast::ast::AccessExpr>,
    ) -> Result<Self::AccessExprRet, Self::Error> {
        let walk::AccessExpr { subject, property, kind } = walk::walk_access_expr(self, ctx, node)?;
        let term = self.builder().create_access(subject, property, kind);
        self.copy_location_from_node_to_target(node, term);
        Ok(self.validator().validate_term(term)?.simplified_term_id)
    }

    type AccessKindRet = AccessOp;

    fn visit_access_kind(
        &mut self,
        _: &Self::Ctx,
        node: hash_ast::ast::AccessKind,
    ) -> Result<Self::AccessKindRet, Self::Error> {
        match node {
            AccessKind::Namespace => Ok(AccessOp::Namespace),
            AccessKind::Property => Ok(AccessOp::Property),
        }
    }

    type RefExprRet = TermId;

    fn visit_ref_expr(
        &mut self,
        ctx: &Self::Ctx,
        node: hash_ast::ast::AstNodeRef<hash_ast::ast::RefExpr>,
    ) -> Result<Self::RefExprRet, Self::Error> {
        let walk::RefExpr { inner_expr, mutability } = walk::walk_ref_expr(self, ctx, node)?;

        // Depending on the `mutability` of the reference, create the relevant type
        // function application
        let ref_def = if mutability.is_some() {
            self.core_defs().reference_mut_ty_fn()
        } else {
            self.core_defs().reference_ty_fn()
        };

        let builder = self.builder();

        // Create either `RefMut<T>` or `Ref<T>`
        let ref_args =
            builder.create_args([builder.create_arg("T", inner_expr)], ParamOrigin::TyFn);
        let ref_ty = builder.create_app_ty_fn_term(ref_def, ref_args);

        let term = builder.create_rt_term(ref_ty);

        // Add location to the type:
        self.copy_location_from_node_to_target(node, term);

        Ok(term)
    }

    type DerefExprRet = TermId;

    fn visit_deref_expr(
        &mut self,
        ctx: &Self::Ctx,
        node: hash_ast::ast::AstNodeRef<hash_ast::ast::DerefExpr>,
    ) -> Result<Self::DerefExprRet, Self::Error> {
        let walk::DerefExpr(inner) = walk::walk_deref_expr(self, ctx, node)?;
        let inner_ty = self.typer().infer_ty_of_term(inner)?;

        // Create a `Ref<T>` dummy type for unification...
        let ap_ref_ty = {
            let ref_ty = self.core_defs().reference_ty_fn();
            let builder = self.builder();

            builder.create_app_ty_fn_term(
                ref_ty,
                builder.create_args(
                    [builder.create_arg("T", builder.create_unresolved_term())],
                    ParamOrigin::TyFn,
                ),
            )
        };

        // Create a `RefMut<T>` dummy type for unification...
        let ap_ref_mut_ty = {
            let ref_mut_ty = self.core_defs().reference_mut_ty_fn();
            let builder = self.builder();

            builder.create_app_ty_fn_term(
                ref_mut_ty,
                builder.create_args(
                    [builder.create_arg("T", builder.create_unresolved_term())],
                    ParamOrigin::TyFn,
                ),
            )
        };

        // Attempt to unify this with a `Ref<T>` to see if the `inner_ty` can
        // be dereferenced. If that fails, then try to unify with `RefMut<T>`
        //
        // @@Todo(feds01): Add a custom error type that says the desired type cannot be
        // dereferenced
        let result = self
            .unifier()
            .unify_terms(inner_ty, ap_ref_ty)
            .or_else(|_| self.unifier().unify_terms(inner_ty, ap_ref_mut_ty))?;

        // get the substitution result and use that as the return from the `inner_ty`
        let inner_ty = result.pairs().next().unwrap().1;

        let term = self.builder().create_rt_term(inner_ty);

        // Add the location to the type
        self.copy_location_from_node_to_target(node, term);

        Ok(term)
    }

    type UnsafeExprRet = TermId;

    fn visit_unsafe_expr(
        &mut self,
        ctx: &Self::Ctx,
        node: hash_ast::ast::AstNodeRef<hash_ast::ast::UnsafeExpr>,
    ) -> Result<Self::UnsafeExprRet, Self::Error> {
        // @@UnsafeExprs: Decide on what to do with unsafe expressions, but for now walk
        // the inner types...
        let walk::UnsafeExpr(subject) = walk::walk_unsafe_expr(self, ctx, node)?;
        Ok(subject)
    }

    type LitExprRet = TermId;

    fn visit_lit_expr(
        &mut self,
        ctx: &Self::Ctx,
        node: hash_ast::ast::AstNodeRef<hash_ast::ast::LitExpr>,
    ) -> Result<Self::LitExprRet, Self::Error> {
        Ok(walk::walk_lit_expr(self, ctx, node)?.0)
    }

    type CastExprRet = TermId;

    fn visit_cast_expr(
        &mut self,
        ctx: &Self::Ctx,
        node: hash_ast::ast::AstNodeRef<hash_ast::ast::CastExpr>,
    ) -> Result<Self::CastExprRet, Self::Error> {
        let walk::CastExpr { expr, ty } = walk::walk_cast_expr(self, ctx, node)?;
        let expr_ty = self.typer().infer_ty_of_term(expr)?;

        // Ensure that the `expr` can be unified with the provided `ty`...
        let sub = self.unifier().unify_terms(expr_ty, ty)?;
        let expr_sub = self.substituter().apply_sub_to_term(&sub, expr);

        self.copy_location_from_node_to_target(node, expr_sub);

        Ok(expr_sub)
    }

    type TyExprRet = TermId;

    fn visit_ty_expr(
        &mut self,
        ctx: &Self::Ctx,
        node: hash_ast::ast::AstNodeRef<hash_ast::ast::TyExpr>,
    ) -> Result<Self::TyExprRet, Self::Error> {
        Ok(walk::walk_ty_expr(self, ctx, node)?.0)
    }

    type BlockExprRet = TermId;

    fn visit_block_expr(
        &mut self,
        ctx: &Self::Ctx,
        node: hash_ast::ast::AstNodeRef<hash_ast::ast::BlockExpr>,
    ) -> Result<Self::BlockExprRet, Self::Error> {
        Ok(walk::walk_block_expr(self, ctx, node)?.0)
    }

    type ImportRet = TermId;

    fn visit_import(
        &mut self,
        _: &Self::Ctx,
        node: hash_ast::ast::AstNodeRef<hash_ast::ast::Import>,
    ) -> Result<Self::ImportRet, Self::Error> {
        // Try resolve the path of the import to a SourceId:
        let import_module_id = self.source_map().get_module_id_by_path(&node.resolved_path);
        match import_module_id {
            Some(import_module_id) => {
                let id = SourceId::Module(import_module_id);

                // Resolve the ModDef corresponding to the SourceId if it exists:
                match self.checked_sources().source_mod_def(id) {
                    Some(already_checked_mod_term) => {
                        // Already exists, meaning this module has been checked before:
                        Ok(already_checked_mod_term)
                    }
                    None => {
                        // Module has not been checked before, time to check it:

                        // First, create a new storage reference for the child module:
                        let node_map = self.node_map;
                        let storage_ref = self.storages();
                        let child_local_storage = LocalStorage::new(storage_ref.global_storage, id);
                        let child_storage_ref =
                            StorageRef { local_storage: &child_local_storage, ..storage_ref };

                        // Visit the child module
                        let mut child_visitor =
                            TcVisitor::new_in_source(child_storage_ref, node_map);
                        let module_term = child_visitor.visit_source()?;
                        Ok(module_term)
                    }
                }
            }
            None => {
                // This should never happen because all modules should have been parsed by now.
                let unresolved_import_term = self.builder().create_unresolved_term();
                self.copy_location_from_node_to_target(node, unresolved_import_term);
                tc_panic!(
                    unresolved_import_term,
                    self,
                    "Found import path that hasn't been resolved to a module!"
                )
            }
        }
    }

    type ImportExprRet = TermId;

    fn visit_import_expr(
        &mut self,
        ctx: &Self::Ctx,
        node: hash_ast::ast::AstNodeRef<hash_ast::ast::ImportExpr>,
    ) -> Result<Self::ImportExprRet, Self::Error> {
        Ok(walk::walk_import_expr(self, ctx, node)?.0)
    }

    type TyRet = TermId;

    fn visit_ty(
        &mut self,
        ctx: &Self::Ctx,
        node: hash_ast::ast::AstNodeRef<hash_ast::ast::Ty>,
    ) -> Result<Self::TyRet, Self::Error> {
        walk::walk_ty_same_children(self, ctx, node)
    }

    type TupleTyRet = TermId;

    fn visit_tuple_ty(
        &mut self,
        ctx: &Self::Ctx,
        node: hash_ast::ast::AstNodeRef<hash_ast::ast::TupleTy>,
    ) -> Result<Self::TupleTyRet, Self::Error> {
        let walk::TupleTy { entries } = walk::walk_tuple_ty(self, ctx, node)?;

        let members = self.builder().create_params(entries, ParamOrigin::Tuple);
        self.copy_location_from_nodes_to_targets(node.entries.ast_ref_iter(), members);

        let term = self.builder().create_tuple_ty_term(members);
        self.copy_location_from_node_to_target(node, term);

        Ok(term)
    }

    type ListTyRet = TermId;

    fn visit_list_ty(
        &mut self,
        ctx: &Self::Ctx,
        node: hash_ast::ast::AstNodeRef<hash_ast::ast::ListTy>,
    ) -> Result<Self::ListTyRet, Self::Error> {
        let walk::ListTy { inner } = walk::walk_list_ty(self, ctx, node)?;

        let inner_ty = self.core_defs().list_ty_fn();
        let builder = self.builder();

        let term = builder.create_app_ty_fn_term(
            inner_ty,
            builder.create_args([builder.create_arg("T", inner)], ParamOrigin::TyFn),
        );

        self.copy_location_from_node_to_target(node, term);
        Ok(term)
    }

    type SetTyRet = TermId;

    fn visit_set_ty(
        &mut self,
        ctx: &Self::Ctx,
        node: hash_ast::ast::AstNodeRef<hash_ast::ast::SetTy>,
    ) -> Result<Self::SetTyRet, Self::Error> {
        let walk::SetTy { inner } = walk::walk_set_ty(self, ctx, node)?;

        let inner_ty = self.core_defs().set_ty_fn();
        let builder = self.builder();

        let term = builder.create_app_ty_fn_term(
            inner_ty,
            builder.create_args([builder.create_arg("T", inner)], ParamOrigin::TyFn),
        );

        self.copy_location_from_node_to_target(node, term);
        Ok(term)
    }

    type MapTyRet = TermId;

    fn visit_map_ty(
        &mut self,
        ctx: &Self::Ctx,
        node: hash_ast::ast::AstNodeRef<hash_ast::ast::MapTy>,
    ) -> Result<Self::MapTyRet, Self::Error> {
        let walk::MapTy { key, value } = walk::walk_map_ty(self, ctx, node)?;

        let inner_ty = self.core_defs().map_ty_fn();
        let builder = self.builder();

        let term = builder.create_app_ty_fn_term(
            inner_ty,
            builder.create_args(
                [builder.create_arg("K", key), builder.create_arg("V", value)],
                ParamOrigin::TyFn,
            ),
        );

        self.copy_location_from_node_to_target(node, term);
        Ok(term)
    }

    type TyArgRet = Param;

    fn visit_ty_arg(
        &mut self,
        ctx: &Self::Ctx,
        node: hash_ast::ast::AstNodeRef<hash_ast::ast::TyArg>,
    ) -> Result<Self::TyArgRet, Self::Error> {
        let walk::TyArg { ty, name } = walk::walk_ty_arg(self, ctx, node)?;
        self.copy_location_from_node_to_target(node, ty);
        Ok(Param { ty, name, default_value: None })
    }

    type FnTyRet = TermId;

    fn visit_fn_ty(
        &mut self,
        ctx: &Self::Ctx,
        node: hash_ast::ast::AstNodeRef<hash_ast::ast::FnTy>,
    ) -> Result<Self::FnTyRet, Self::Error> {
        let walk::FnTy { params, return_ty } = walk::walk_fn_ty(self, ctx, node)?;
        let params = self.builder().create_params(params, ParamOrigin::Fn);

        // Add all the locations to the parameters:
        self.copy_location_from_nodes_to_targets(node.params.ast_ref_iter(), params);

        // Create the function type term:
        let fn_ty_term = self.builder().create_fn_ty_term(params, return_ty);

        // Add location to the type:
        self.copy_location_from_node_to_target(node, fn_ty_term);

        Ok(self.validator().validate_term(fn_ty_term)?.simplified_term_id)
    }

    type TyFnRet = TermId;

    fn visit_ty_fn_ty(
        &mut self,
        ctx: &Self::Ctx,
        node: hash_ast::ast::AstNodeRef<hash_ast::ast::TyFn>,
    ) -> Result<Self::TyFnRet, Self::Error> {
        let params = Self::try_collect_items(
            ctx,
            node.params.iter().map(|a| self.visit_param(ctx, a.ast_ref())),
        )?;
        let params = self.builder().create_params(params, ParamOrigin::TyFn);

        let param_scope = self.scope_manager().make_bound_scope(params);
        let return_value = ScopeManager::enter_scope_with(self, param_scope, |this| {
            this.visit_ty(ctx, node.return_ty.ast_ref())
        })?;

        // Add all the locations to the parameters:
        self.copy_location_from_nodes_to_targets(node.params.ast_ref_iter(), params);

        // Create the type function type term:
        let ty_fn_ty_term = self.builder().create_ty_fn_ty_term(params, return_value);

        // Add location to the type:
        self.copy_location_from_node_to_target(node, ty_fn_ty_term);

        Ok(self.validator().validate_term(ty_fn_ty_term)?.simplified_term_id)
    }

    type TyFnCallRet = TermId;

    fn visit_ty_fn_call(
        &mut self,
        ctx: &Self::Ctx,
        node: hash_ast::ast::AstNodeRef<hash_ast::ast::TyFnCall>,
    ) -> Result<Self::TyFnCallRet, Self::Error> {
        let walk::TyFnCall { args, subject } = walk::walk_ty_fn_call(self, ctx, node)?;

        // These should be converted to args
        let args = self.builder().create_args(
            args.iter().map(|param_arg| Arg { name: param_arg.name, value: param_arg.ty }),
            ParamOrigin::TyFn,
        );

        // Add all the locations to the args:
        self.copy_location_from_nodes_to_targets(node.args.ast_ref_iter(), args);

        // Create the type function call term:
        let app_ty_fn_term = self.builder().create_app_ty_fn_term(subject, args);

        // Add the location of the term to the location storage
        self.copy_location_from_node_to_target(node, app_ty_fn_term);

        let simplified = self.validator().validate_term(app_ty_fn_term)?.simplified_term_id;
        Ok(simplified)
    }

    type NamedTyRet = TermId;

    fn visit_named_ty(
        &mut self,
        ctx: &Self::Ctx,
        node: hash_ast::ast::AstNodeRef<hash_ast::ast::NamedTy>,
    ) -> Result<Self::NamedTyRet, Self::Error> {
        let walk::NamedTy { name } = walk::walk_named_ty(self, ctx, node)?;

        // Infer type if it is an underscore:
        if name == CORE_IDENTIFIERS.underscore {
            let infer_term = self.builder().create_unresolved_term();
            self.copy_location_from_node_to_target(node, infer_term);

            Ok(infer_term)
        } else {
            let var = self.builder().create_var_term(name);
            self.copy_location_from_node_to_target(node, var);

            Ok(self.validator().validate_term(var)?.simplified_term_id)
        }
    }

    type AccessTyRet = TermId;

    fn visit_access_ty(
        &mut self,
        ctx: &Self::Ctx,
        node: ast::AstNodeRef<ast::AccessTy>,
    ) -> Result<Self::AccessTyRet, Self::Error> {
        let walk::AccessTy { subject, property } = walk::walk_access_ty(self, ctx, node)?;

        let term = self.builder().create_access(subject, property, AccessOp::Namespace);
        self.copy_location_from_node_to_target(node, term);

        Ok(term)
    }

    type RefTyRet = TermId;

    fn visit_ref_ty(
        &mut self,
        ctx: &Self::Ctx,
        node: hash_ast::ast::AstNodeRef<hash_ast::ast::RefTy>,
    ) -> Result<Self::RefTyRet, Self::Error> {
        let walk::RefTy { inner, mutability, kind } = walk::walk_ref_ty(self, ctx, node)?;

        // Either mutable or immutable, raw or normal, depending on what was given:
        let ref_def = match (kind, mutability) {
            // Immutable, normal, by default:
            (Some(RefKind::Normal) | None, None | Some(Mutability::Immutable)) => {
                self.core_defs().reference_ty_fn()
            }
            (Some(RefKind::Raw), None | Some(Mutability::Immutable)) => {
                self.core_defs().raw_reference_ty_fn()
            }
            (Some(RefKind::Normal) | None, Some(Mutability::Mutable)) => {
                self.core_defs().reference_mut_ty_fn()
            }
            (Some(RefKind::Raw), Some(Mutability::Mutable)) => {
                self.core_defs().raw_reference_mut_ty_fn()
            }
        };
        let builder = self.builder();
        let ref_args = builder.create_args([builder.create_arg("T", inner)], ParamOrigin::TyFn);
        let ref_ty = builder.create_app_ty_fn_term(ref_def, ref_args);

        // Add locations:
        self.copy_location_from_node_to_target(node, ref_ty);
        self.copy_location_from_node_to_target(node.inner.ast_ref(), (ref_args, 0));

        Ok(self.validator().validate_term(ref_ty)?.simplified_term_id)
    }

    type MergeTyRet = TermId;

    fn visit_merge_ty(
        &mut self,
        ctx: &Self::Ctx,
        node: hash_ast::ast::AstNodeRef<hash_ast::ast::MergeTy>,
    ) -> Result<Self::MergeTyRet, Self::Error> {
        let walk::MergeTy { lhs, rhs } = walk::walk_merge_ty(self, ctx, node)?;
        let merge_term = self.builder().create_merge_term(vec![lhs, rhs]);

        // Add location
        self.copy_location_from_node_to_target(node, merge_term);

        Ok(self.validator().validate_term(merge_term)?.simplified_term_id)
    }

    type UnionTyRet = TermId;

    fn visit_union_ty(
        &mut self,
        ctx: &Self::Ctx,
        node: hash_ast::ast::AstNodeRef<hash_ast::ast::UnionTy>,
    ) -> Result<Self::UnionTyRet, Self::Error> {
        let walk::UnionTy { lhs, rhs } = walk::walk_union_ty(self, ctx, node)?;
        let union_term = self.builder().create_union_term(vec![lhs, rhs]);

        // Add location
        self.copy_location_from_node_to_target(node, union_term);

        Ok(self.validator().validate_term(union_term)?.simplified_term_id)
    }

    type TyFnDefRet = TermId;
    fn visit_ty_fn_def(
        &mut self,
        ctx: &Self::Ctx,
        node: hash_ast::ast::AstNodeRef<hash_ast::ast::TyFnDef>,
    ) -> Result<Self::TyFnDefRet, Self::Error> {
        let declaration_hint = self.state.declaration_name_hint.take();

        // Traverse the parameters:
        let param_elements = Self::try_collect_items(
            ctx,
            node.params.iter().map(|t| self.visit_param(ctx, t.ast_ref())),
        )?;
        let params = self.builder().create_params(param_elements, ParamOrigin::TyFn);

        // Add all the locations to the parameters:
        self.copy_location_from_nodes_to_targets(node.params.ast_ref_iter(), params);

        // Enter parameter scope:
        let param_scope = self.scope_manager().make_bound_scope(params);
        ScopeManager::enter_scope_with(self, param_scope, |this| {
            // Traverse return type and return value:
            let return_ty =
                node.return_ty.as_ref().map(|t| this.visit_ty(ctx, t.ast_ref())).transpose()?;
            let body = this.visit_expr(ctx, node.body.ast_ref())?;

            // Create the type function type term:
            let ty_fn_return_ty = this.builder().or_unresolved_term(return_ty);
            let ty_of_ty_fn_return_value = this.typer().infer_ty_of_term(body)?;
            let return_ty_sub =
                this.unifier().unify_terms(ty_of_ty_fn_return_value, ty_fn_return_ty)?;
            let ty_fn_return_ty =
                this.substituter().apply_sub_to_term(&return_ty_sub, ty_fn_return_ty);
            let ty_fn_return_value = this.substituter().apply_sub_to_term(&return_ty_sub, body);

            let ty_fn_term = this.builder().create_ty_fn_term(
                declaration_hint,
                params,
                ty_fn_return_ty,
                ty_fn_return_value,
            );

            // Add location to the type function:
            this.copy_location_from_node_to_target(node, ty_fn_term);

            let simplified_ty_fn_term =
                this.validator().validate_term(ty_fn_term)?.simplified_term_id;

            Ok(simplified_ty_fn_term)
        })
    }

    type FnDefRet = TermId;

    fn visit_fn_def(
        &mut self,
        ctx: &Self::Ctx,
        node: hash_ast::ast::AstNodeRef<hash_ast::ast::FnDef>,
    ) -> Result<Self::FnDefRet, Self::Error> {
        let params: Vec<_> = node
            .params
            .iter()
            .map(|a| self.visit_param(ctx, a.ast_ref()))
            .collect::<TcResult<_>>()?;

        let return_ty =
            node.return_ty.as_ref().map(|t| self.visit_ty(ctx, t.ast_ref())).transpose()?;

        // Add return type to hint if given
        if let Some(return_ty) = return_ty {
            let _ = self.state.fn_def_return_ty.insert(return_ty);
        }

        let params_potentially_unresolved = self.builder().create_params(params, ParamOrigin::Fn);
        let param_scope = self.scope_manager().make_rt_param_scope(params_potentially_unresolved);

        let (params, return_ty, return_value) =
            ScopeManager::enter_scope_with(self, param_scope, |this| {
                let fn_body = this.visit_expr(ctx, node.fn_body.ast_ref())?;

                let hint_return_ty = this.state.fn_def_return_ty;
                let return_ty_or_unresolved = this.builder().or_unresolved_term(hint_return_ty);

                let body_sub = {
                    let ty_of_body = this.typer().infer_ty_of_term(fn_body)?;
                    match hint_return_ty {
                        Some(_) => {
                            // Try to unify ty_of_body with void, and if so, then ty of
                            // body should be unresolved:
                            let void = this.builder().create_void_ty_term();
                            match this.unifier().unify_terms(ty_of_body, void) {
                                Ok(_) => Sub::empty(),
                                Err(_) => {
                                    // Must be returning the same type:
                                    this.unifier()
                                        .unify_terms(ty_of_body, return_ty_or_unresolved)?
                                }
                            }
                        }
                        None => this.unifier().unify_terms(ty_of_body, return_ty_or_unresolved)?,
                    }
                };

                let return_value = this.substituter().apply_sub_to_term(&body_sub, fn_body);
                let return_ty =
                    this.substituter().apply_sub_to_term(&body_sub, return_ty_or_unresolved);
                let params = this
                    .substituter()
                    .apply_sub_to_params(&body_sub, params_potentially_unresolved);

                // Add all the locations to the parameters
                this.copy_location_from_nodes_to_targets(node.params.ast_ref_iter(), params);

                Ok((params, return_ty, return_value))
            })?;

        let builder = self.builder();

        let fn_ty_term =
            builder.create_fn_lit_term(builder.create_fn_ty_term(params, return_ty), return_value);

        self.copy_location_from_node_to_target(node, fn_ty_term);

        // Clear return type
        let _ = self.state.fn_def_return_ty.take();

        Ok(self.validator().validate_term(fn_ty_term)?.simplified_term_id)
    }

    type ParamRet = Param;

    fn visit_param(
        &mut self,
        ctx: &Self::Ctx,
        node: hash_ast::ast::AstNodeRef<hash_ast::ast::Param>,
    ) -> Result<Self::ParamRet, Self::Error> {
        match node.origin {
            ast::ParamOrigin::Struct | ast::ParamOrigin::Fn => {
                self.visit_fn_or_struct_param(node, ctx)
            }
            ast::ParamOrigin::TyFn => self.visit_ty_fn_param(node, ctx),
            // Any other `origin` does not occur within `Param`
            _ => unreachable!(),
        }
    }

    type BlockRet = TermId;
    fn visit_block(
        &mut self,
        ctx: &Self::Ctx,
        node: hash_ast::ast::AstNodeRef<hash_ast::ast::Block>,
    ) -> Result<Self::BlockRet, Self::Error> {
        walk::walk_block_same_children(self, ctx, node)
    }

    type MatchCaseRet = ();

    fn visit_match_case(
        &mut self,
        _: &Self::Ctx,
        _: hash_ast::ast::AstNodeRef<hash_ast::ast::MatchCase>,
    ) -> Result<Self::MatchCaseRet, Self::Error> {
        // Handled in match
        Ok(())
    }

    type MatchBlockRet = TermId;

    fn visit_match_block(
        &mut self,
        ctx: &Self::Ctx,
        node: hash_ast::ast::AstNodeRef<hash_ast::ast::MatchBlock>,
    ) -> Result<Self::MatchBlockRet, Self::Error> {
        let walk::MatchBlock { subject, .. } = walk::walk_match_block(self, ctx, node)?;

        let mut branches = vec![];
        let mut redundant_errors = vec![];

        let match_return_values: Vec<_> = node
            .cases
            .ast_ref_iter()
            .map(|case| {
                // Try to match the pattern with the case
                let case_pat = self.visit_pat(ctx, case.pat.ast_ref())?;
                branches.push(case_pat);

                let case_match = self.pat_matcher().match_pat_with_term(case_pat, subject)?;
                match case_match {
                    Some(members_to_add) => {
                        // Enter a new scope and add the members
                        let match_case_scope =
                            self.builder().create_scope(ScopeKind::Variable, members_to_add);
                        ScopeManager::enter_scope_with(self, match_case_scope, |this| {
                            // Traverse the body with the bound variables:
                            let case_body = this.visit_expr(ctx, case.expr.ast_ref())?;
                            Ok(Some(case_body))
                        })
                    }
                    None => {
                        // Does not match, indicate that the case is useless!
                        redundant_errors.push(TcError::UselessMatchCase { pat: case_pat, subject });
                        Ok(None)
                    }
                }
            })
            .flatten_ok()
            .collect::<TcResult<_>>()?;

        if !redundant_errors.is_empty() {
            // @@Todo: return all errors, and make them warnings instead of hard errors
            return Err(redundant_errors[0].clone());
        }

        // Skip origins of `while` and `if` since they are always irrefutable, if the
        // origin is a match, we want to check call `is_match_exhaustive` since it will
        // generate a more relevant error, otherwise we call `is_pat_irrefutable`
        match &node.body().origin {
            MatchOrigin::If | MatchOrigin::While => {}
            MatchOrigin::Match => {
                self.exhaustiveness_checker().is_match_exhaustive(&branches, subject)?
            }
            origin @ MatchOrigin::For => self.exhaustiveness_checker().is_pat_irrefutable(
                &branches,
                subject,
                Some(*origin),
            )?,
        }

        let match_return_types: Vec<_> = match_return_values
            .iter()
            .copied()
            .map(|value| self.typer().infer_ty_of_term(value))
            .collect::<TcResult<_>>()?;
        let return_ty = self.builder().create_union_term(match_return_types);
        let return_term = self.builder().create_rt_term(return_ty);
        Ok(self.validator().validate_term(return_term)?.simplified_term_id)
    }

    type LoopBlockRet = TermId;

    fn visit_loop_block(
        &mut self,
        ctx: &Self::Ctx,
        node: hash_ast::ast::AstNodeRef<hash_ast::ast::LoopBlock>,
    ) -> Result<Self::LoopBlockRet, Self::Error> {
        let walk::LoopBlock(_) = walk::walk_loop_block(self, ctx, node)?;
        let void_term = self.builder().create_void_term();

        // Add the location of the type as the whole block
        self.copy_location_from_node_to_target(node, void_term);
        self.copy_location_from_node_to_target(node, void_term);

        Ok(void_term)
    }

    type ForLoopBlockRet = TermId;

    fn visit_for_loop_block(
        &mut self,
        _ctx: &Self::Ctx,
        node: hash_ast::ast::AstNodeRef<hash_ast::ast::ForLoopBlock>,
    ) -> Result<Self::ForLoopBlockRet, Self::Error> {
        panic_on_span!(
            self.source_location_at_node(node),
            self.source_map(),
            "hit non de-sugared for-block whilst performing typechecking"
        );
    }

    type WhileLoopBlockRet = TermId;

    fn visit_while_loop_block(
        &mut self,
        _ctx: &Self::Ctx,
        node: hash_ast::ast::AstNodeRef<hash_ast::ast::WhileLoopBlock>,
    ) -> Result<Self::WhileLoopBlockRet, Self::Error> {
        panic_on_span!(
            self.source_location_at_node(node),
            self.source_map(),
            "hit non de-sugared while-block whilst performing typechecking"
        );
    }

    type ModBlockRet = TermId;

    fn visit_mod_block(
        &mut self,
        ctx: &Self::Ctx,
        node: hash_ast::ast::AstNodeRef<hash_ast::ast::ModBlock>,
    ) -> Result<Self::ModBlockRet, Self::Error> {
        // create a scope for the module definition
        let VisitConstantScope { scope_name, scope_id, .. } =
            self.visit_constant_scope(ctx, node.0.members(), None)?;

        // @@Todo: bound variables
        let mod_def = self.builder().create_mod_def(scope_name, ModDefOrigin::Mod, scope_id);
        let term = self.builder().create_mod_def_term(mod_def);

        // Validate the definition
        let is_within_intrinsics = self.state.within_intrinsics_directive;
        self.validator().validate_mod_def(mod_def, term, is_within_intrinsics)?;

        // Add location to the term
        self.copy_location_from_node_to_target(node, term);

        Ok(term)
    }

    type ImplBlockRet = TermId;

    fn visit_impl_block(
        &mut self,
        ctx: &Self::Ctx,
        node: hash_ast::ast::AstNodeRef<hash_ast::ast::ImplBlock>,
    ) -> Result<Self::ImplBlockRet, Self::Error> {
        // create a scope for the module definition
        let VisitConstantScope { scope_name, scope_id, .. } =
            self.visit_constant_scope(ctx, node.0.members(), None)?;

        // @@Todo: bound variables
        let mod_def = self.builder().create_mod_def(scope_name, ModDefOrigin::AnonImpl, scope_id);
        let term = self.builder().create_mod_def_term(mod_def);

        // Validate the definition
        self.validator().validate_mod_def(mod_def, term, false)?;

        // Add location to the term
        self.copy_location_from_node_to_target(node, term);

        Ok(term)
    }

    type IfClauseRet = TermId;

    fn visit_if_clause(
        &mut self,
        _ctx: &Self::Ctx,
        node: hash_ast::ast::AstNodeRef<hash_ast::ast::IfClause>,
    ) -> Result<Self::IfClauseRet, Self::Error> {
        panic_on_span!(
            self.source_location_at_node(node),
            self.source_map(),
            "hit non de-sugared if-clause whilst performing typechecking"
        );
    }

    type IfBlockRet = TermId;

    fn visit_if_block(
        &mut self,
        _ctx: &Self::Ctx,
        node: hash_ast::ast::AstNodeRef<hash_ast::ast::IfBlock>,
    ) -> Result<Self::IfBlockRet, Self::Error> {
        panic_on_span!(
            self.source_location_at_node(node),
            self.source_map(),
            "hit non de-sugared if-block whilst performing typechecking"
        );
    }

    type BodyBlockRet = TermId;

    fn visit_body_block(
        &mut self,
        ctx: &Self::Ctx,
        node: hash_ast::ast::AstNodeRef<hash_ast::ast::BodyBlock>,
    ) -> Result<Self::BodyBlockRet, Self::Error> {
        // Traverse each statement
        for statement in node.statements.iter() {
            let statement_id = self.visit_expr(ctx, statement.ast_ref())?;
            self.validator().validate_term(statement_id)?;
            // @@Design: do we check that the return type is void? Should we
            // warn if it isn't?
        }

        // Traverse the ending expression, if any, or return void.
        match &node.expr {
            Some(expr) => {
                let expr_id = self.visit_expr(ctx, expr.ast_ref())?;

                Ok(self.validator().validate_term(expr_id)?.simplified_term_id)
            }
            None => {
                let builder = self.builder();
                Ok(builder.create_void_term())
            }
        }
    }

    type ReturnStatementRet = TermId;

    fn visit_return_statement(
        &mut self,
        ctx: &Self::Ctx,
        node: hash_ast::ast::AstNodeRef<hash_ast::ast::ReturnStatement>,
    ) -> Result<Self::ReturnStatementRet, Self::Error> {
        let walk::ReturnStatement(return_term) = walk::walk_return_statement(self, ctx, node)?;

        // Add the given return value's type to the return type hint.
        // Return term is either given or void.
        let return_term = return_term.unwrap_or_else(|| {
            let builder = self.builder();
            let term = builder.create_void_term();
            self.copy_location_from_node_to_target(node, term);
            term
        });

        let return_ty = self.typer().infer_ty_of_term(return_term)?;
        let already_given_return_ty =
            self.state.fn_def_return_ty.unwrap_or_else(|| self.builder().create_unresolved_term());

        let return_ty_sub = self.unifier().unify_terms(return_ty, already_given_return_ty)?;
        let unified_return_ty =
            self.substituter().apply_sub_to_term(&return_ty_sub, already_given_return_ty);
        let _ = self.state.fn_def_return_ty.insert(unified_return_ty);

        // Return never as the return expression shouldn't evaluate to anything.
        let never_term = self.builder().create_never_ty();
        let term = self.builder().create_rt_term(never_term);

        self.copy_location_from_node_to_target(node, term);
        Ok(term)
    }

    type BreakStatementRet = TermId;

    fn visit_break_statement(
        &mut self,
        _ctx: &Self::Ctx,
        node: hash_ast::ast::AstNodeRef<hash_ast::ast::BreakStatement>,
    ) -> Result<Self::BreakStatementRet, Self::Error> {
        let builder = self.builder();
        let term = builder.create_void_term();

        self.copy_location_from_node_to_target(node, term);

        Ok(term)
    }

    type ContinueStatementRet = TermId;

    fn visit_continue_statement(
        &mut self,
        _ctx: &Self::Ctx,
        node: hash_ast::ast::AstNodeRef<hash_ast::ast::ContinueStatement>,
    ) -> Result<Self::ContinueStatementRet, Self::Error> {
        let builder = self.builder();
        let term = builder.create_void_term();

        self.copy_location_from_node_to_target(node, term);

        Ok(term)
    }

    type VisibilityRet = Visibility;
    fn visit_visibility_modifier(
        &mut self,
        _ctx: &Self::Ctx,
        node: hash_ast::ast::AstNodeRef<hash_ast::ast::Visibility>,
    ) -> Result<Self::VisibilityRet, Self::Error> {
        Ok(match node.body() {
            hash_ast::ast::Visibility::Public => Visibility::Public,
            hash_ast::ast::Visibility::Private => Visibility::Private,
        })
    }

    type MutabilityRet = Mutability;

    fn visit_mutability_modifier(
        &mut self,
        _ctx: &Self::Ctx,
        node: hash_ast::ast::AstNodeRef<hash_ast::ast::Mutability>,
    ) -> Result<Self::MutabilityRet, Self::Error> {
        Ok(match node.body() {
            hash_ast::ast::Mutability::Mutable => Mutability::Mutable,
            hash_ast::ast::Mutability::Immutable => Mutability::Immutable,
        })
    }

    type RefKindRet = RefKind;

    fn visit_ref_kind(
        &mut self,
        _: &Self::Ctx,
        node: hash_ast::ast::AstNodeRef<RefKind>,
    ) -> Result<Self::RefKindRet, Self::Error> {
        Ok(*node.body())
    }

    type DeclarationRet = TermId;

    fn visit_declaration(
        &mut self,
        ctx: &Self::Ctx,
        node: hash_ast::ast::AstNodeRef<hash_ast::ast::Declaration>,
    ) -> Result<Self::DeclarationRet, Self::Error> {
        let pat_id = self.visit_pat(ctx, node.pat.ast_ref())?;
        let pat = self.reader().get_pat(pat_id);

        // Set the declaration hit if it is just a binding pattern:
        if let Pat::Binding(BindingPat { name, .. }) = pat {
            self.state.declaration_name_hint = Some(name);
        };

        let ty = node.ty.as_ref().map(|t| self.visit_ty(ctx, t.ast_ref())).transpose()?;
        let value = node.value.as_ref().map(|t| self.visit_expr(ctx, t.ast_ref())).transpose()?;

        // Clear the declaration hint
        self.state.declaration_name_hint.take();

        let ty_or_unresolved = self.builder().or_unresolved_term(ty);

        // Unify the type of the declaration with the type of the value of the
        // declaration.
        let sub = if let Some(value) = value {
            let ty_of_value = self.typer().infer_ty_of_term(value)?;
            self.unifier().unify_terms(ty_of_value, ty_or_unresolved)?
        } else {
            Sub::empty()
        };

        // Apply the substitution on the type and value
        let mut value = value.map(|value| self.substituter().apply_sub_to_term(&sub, value));
        let ty = self.substituter().apply_sub_to_term(&sub, ty_or_unresolved);

        if value.is_none() && self.state.within_intrinsics_directive {
            // @@Todo: see #391
            value = Some(self.builder().create_rt_term(ty));
        }

        // Get the declaration member(s)
        let members = match value {
            Some(value) => {
                // If there is a value, match it with the pattern and acquire the members to add
                // to the scope.
                let members = match self.pat_matcher().match_pat_with_term(pat_id, value)? {
                    Some(members) => members,
                    None => return Err(TcError::UselessMatchCase { pat: pat_id, subject: value }),
                };

                // Ensure that the given pattern is irrefutable given the type of the term
                self.exhaustiveness_checker().is_pat_irrefutable(&[pat_id], ty, None)?;
                members
            }
            None => {
                if let Pat::Binding(BindingPat { name, mutability: _, visibility }) = pat {
                    // Add the member without a value:

                    // @@Todo: differentiate between different kinds of members more appropriately:
                    vec![Member::uninitialised_constant(
                        name, visibility, // mutability,
                        ty,
                    )]
                } else {
                    // If there is no value, one cannot use pattern matching!
                    return Err(TcError::CannotPatMatchWithoutAssignment { pat: pat_id });
                }
            }
        };

        // Add the members to scope:
        let current_scope_id = self.scopes().current_scope();
        let member_indexes = members
            .iter()
            .map(|member| {
                self.scope_store().modify_fast(current_scope_id, |scope| scope.add(*member))
            })
            .collect::<Vec<_>>();

        // Add the locations of all members:
        for member_idx in &member_indexes {
            self.copy_location_from_node_to_target(
                node.pat.ast_ref(),
                (current_scope_id, *member_idx),
            );
        }

        // Declaration should return its value if any:
        match value {
            Some(value) => Ok(value),
            // Void if no value:
            None => Ok(self.builder().create_void_term()),
        }
    }

    type MergeDeclarationRet = TermId;
    fn visit_merge_declaration(
        &mut self,
        _ctx: &Self::Ctx,
        _node: hash_ast::ast::AstNodeRef<hash_ast::ast::MergeDeclaration>,
    ) -> Result<Self::MergeDeclarationRet, Self::Error> {
        todo!()
    }

    type AssignExprRet = TermId;

    fn visit_assign_expr(
        &mut self,
        ctx: &Self::Ctx,
        node: hash_ast::ast::AstNodeRef<hash_ast::ast::AssignExpr>,
    ) -> Result<Self::AssignExprRet, Self::Error> {
        let rhs = self.visit_expr(ctx, node.rhs.ast_ref())?;

        // Try to resolve the variable in scopes; if it is not found, it is an error. If
        // it is found, then set it to its new term.
        let name = match node.lhs.kind() {
            ast::ExprKind::Variable(name) => name.name.ident,
            _ => {
                return Err(TcError::InvalidAssignSubject {
                    location: self.source_location_at_node(node).into(),
                });
            }
        };
        let var_term = self.builder().create_var_term(name);
        self.copy_location_from_node_to_target(node, var_term);
        let member = self.scope_manager().resolve_name_in_scopes(name, var_term)?;

        // Set the value to the member:
        self.scope_manager().assign_member(member.scope_id, member.index, rhs)?;

        Ok(self.builder().create_void_term())
    }

    type AssignOpExprRet = TermId;

    fn visit_assign_op_expr(
        &mut self,
        _ctx: &Self::Ctx,
        _node: hash_ast::ast::AstNodeRef<hash_ast::ast::AssignOpExpr>,
    ) -> Result<Self::AssignOpExprRet, Self::Error> {
        todo!()
    }

    type BinaryExprRet = TermId;

    fn visit_binary_expr(
        &mut self,
        ctx: &Self::Ctx,
        node: hash_ast::ast::AstNodeRef<hash_ast::ast::BinaryExpr>,
    ) -> Result<Self::BinaryExprRet, Self::Error> {
        let walk::BinaryExpr { lhs, rhs, .. } = walk::walk_binary_expr(self, ctx, node)?;

        let mut operator_fn = |trait_fn_name: &str| {
            let prop_access = self.builder().create_prop_access(lhs, trait_fn_name);
            self.copy_location_from_node_to_target(node.operator.ast_ref(), prop_access);

            let builder = self.builder();
            builder.create_fn_call_term(
                prop_access,
                builder.create_args([builder.create_nameless_arg(rhs)], ParamOrigin::Fn),
            )
        };

        let lazy_operator_fn = |visitor: &mut Self, trait_name: &str| -> TcResult<TermId> {
            let lhs_ty = visitor.typer().infer_ty_of_term(lhs)?;
            let rhs_ty = visitor.typer().infer_ty_of_term(rhs)?;

            let builder = visitor.builder();

            // () => lhs
            let fn_ty =
                builder.create_fn_ty_term(builder.create_params([], ParamOrigin::Fn), lhs_ty);
            let lhs = builder.create_fn_lit_term(fn_ty, lhs);

            // () => rhs
            let fn_ty =
                builder.create_fn_ty_term(builder.create_params([], ParamOrigin::Fn), rhs_ty);
            let rhs = builder.create_fn_lit_term(fn_ty, rhs);

            // (() => lhs).trait_name()
            let prop_access = builder.create_prop_access(lhs, trait_name);

            // (() => lhs).trait_name(() => rhs)
            Ok(builder.create_fn_call_term(
                prop_access,
                builder.create_args([builder.create_nameless_arg(rhs)], ParamOrigin::Fn),
            ))
        };

        let term = match node.operator.body() {
            BinOp::Merge => self.builder().create_merge_term([lhs, rhs]),
            BinOp::As => unreachable!(),
            BinOp::EqEq => operator_fn("eq"),
            BinOp::NotEq => operator_fn("not_eq"),
            BinOp::BitOr => operator_fn("bit_or"),
            BinOp::Or => operator_fn("or"),
            BinOp::BitAnd => operator_fn("bit_and"),
            BinOp::And => operator_fn("and"),
            BinOp::BitXor => operator_fn("bit_xor"),
            BinOp::Exp => operator_fn("exp"),
            BinOp::Shr => operator_fn("bit_shr"),
            BinOp::Shl => operator_fn("bit_shl"),
            BinOp::Add => operator_fn("add"),
            BinOp::Sub => operator_fn("sub"),
            BinOp::Mul => operator_fn("mul"),
            BinOp::Div => operator_fn("div"),
            BinOp::Mod => operator_fn("modulo"),
            BinOp::Gt => lazy_operator_fn(self, "gt")?,
            BinOp::GtEq => lazy_operator_fn(self, "gt_eq")?,
            BinOp::Lt => lazy_operator_fn(self, "lt")?,
            BinOp::LtEq => lazy_operator_fn(self, "lt_eq")?,
        };
        let simplified = self.validator().validate_term(term)?.simplified_term_id;

        self.copy_location_from_node_to_target(node, term);

        Ok(simplified)
    }

    type UnaryExprRet = TermId;

    fn visit_unary_expr(
        &mut self,
        ctx: &Self::Ctx,
        node: hash_ast::ast::AstNodeRef<hash_ast::ast::UnaryExpr>,
    ) -> Result<Self::UnaryExprRet, Self::Error> {
        let walk::UnaryExpr { expr, .. } = walk::walk_unary_expr(self, ctx, node)?;

        let mut operator_fn = |trait_fn_name: &str| {
            let prop_access = self.builder().create_prop_access(expr, trait_fn_name);
            self.copy_location_from_node_to_target(node.operator.ast_ref(), prop_access);

            let builder = self.builder();
            builder.create_fn_call_term(prop_access, builder.create_args([], ParamOrigin::Fn))
        };

        // Convert the unary operator into a method call on the `expr`
        let term = match node.operator.body() {
            UnOp::BitNot => operator_fn("bit_not"),
            UnOp::Not => operator_fn("not"),
            UnOp::Neg => operator_fn("neg"),
        };

        self.copy_location_from_node_to_target(node, term);
        Ok(self.validator().validate_term(term)?.simplified_term_id)
    }

    type IndexExprRet = TermId;

    fn visit_index_expr(
        &mut self,
        ctx: &Self::Ctx,
        node: hash_ast::ast::AstNodeRef<hash_ast::ast::IndexExpr>,
    ) -> Result<Self::IndexExprRet, Self::Error> {
        let walk::IndexExpr { index_expr, subject } = walk::walk_index_expr(self, ctx, node)?;

        // We just translate this to a function call:
        let builder = self.builder();
        let index_fn_call_args =
            builder.create_args([builder.create_nameless_arg(index_expr)], ParamOrigin::Fn);
        let index_fn_call_subject = builder.create_prop_access(subject, "index");
        let index_fn_call = builder.create_fn_call_term(index_fn_call_subject, index_fn_call_args);

        // Add locations:
        self.copy_location_from_node_to_target(node, index_fn_call);
        self.copy_location_from_node_to_target(node.subject.ast_ref(), index_fn_call_subject);
        self.copy_location_from_node_to_target(node.index_expr.ast_ref(), (index_fn_call_args, 0));

        // @@ErrorReporting: We could provide customised error reporting here.
        Ok(self.validator().validate_term(index_fn_call)?.simplified_term_id)
    }

    type StructDefRet = TermId;

    fn visit_struct_def(
        &mut self,
        ctx: &Self::Ctx,
        node: hash_ast::ast::AstNodeRef<hash_ast::ast::StructDef>,
    ) -> Result<Self::StructDefRet, Self::Error> {
        let walk::StructDef { entries } = walk::walk_struct_def(self, ctx, node)?;

        // create the params
        let fields = self.builder().create_params(entries, ParamOrigin::Struct);

        // add the location of each parameter
        self.copy_location_from_nodes_to_targets(node.entries.ast_ref_iter(), fields);

        // take the declaration hint here...
        let name = self.state.declaration_name_hint.take();

        let builder = self.builder();
        let nominal_id = builder.create_struct_def(name, fields);
        let term = builder.create_nominal_def_term(nominal_id);

        // validate the constructed nominal def
        self.validator().validate_nominal_def(nominal_id)?;

        // add location to the struct definition
        self.copy_location_from_node_to_target(node, term);

        Ok(term)
    }

    type EnumDefEntryRet = EnumVariant;

    fn visit_enum_def_entry(
        &mut self,
        ctx: &Self::Ctx,
        node: hash_ast::ast::AstNodeRef<hash_ast::ast::EnumDefEntry>,
    ) -> Result<Self::EnumDefEntryRet, Self::Error> {
        let walk::EnumDefEntry { name, args } = walk::walk_enum_def_entry(self, ctx, node)?;

        // Create the enum variant parameters
        let params = args
            .iter()
            .map(|arg| -> TcResult<_> { Ok(Param { name: None, ty: *arg, default_value: None }) })
            .collect::<TcResult<Vec<_>>>()?;

        let fields = self.builder().create_params(params, ParamOrigin::EnumVariant);

        Ok(EnumVariant { name, fields })
    }

    type EnumDefRet = TermId;

    fn visit_enum_def(
        &mut self,
        ctx: &Self::Ctx,
        node: hash_ast::ast::AstNodeRef<hash_ast::ast::EnumDef>,
    ) -> Result<Self::EnumDefRet, Self::Error> {
        let walk::EnumDef { entries } = walk::walk_enum_def(self, ctx, node)?;

        // take the declaration hint here...
        let name = self.state.declaration_name_hint.take();

        let builder = self.builder();
        let nominal_id = builder.create_enum_def(name, entries);
        let term = builder.create_nominal_def_term(nominal_id);

        // validate the constructed nominal def
        self.validator().validate_nominal_def(nominal_id)?;

        // add location to the struct definition
        self.copy_location_from_node_to_target(node, term);

        Ok(term)
    }

    type TraitDefRet = TermId;

    fn visit_trait_def(
        &mut self,
        ctx: &Self::Ctx,
        node: hash_ast::ast::AstNodeRef<hash_ast::ast::TraitDef>,
    ) -> Result<Self::TraitDefRet, Self::Error> {
        // create a scope for the module definition
        let VisitConstantScope { scope_name, scope_id, .. } =
            self.visit_constant_scope(ctx, node.members.ast_ref_iter(), None)?;

        // @@Todo: bound variables
        let trt_def = self.builder().create_trt_def(scope_name, scope_id);
        let term = self.builder().create_trt_term(trt_def);

        // Validate the definition
        self.validator().validate_trt_def(trt_def)?;

        // Add location to the term
        self.copy_location_from_node_to_target(node, term);

        Ok(term)
    }

    type TraitImplRet = TermId;

    fn visit_trait_impl(
        &mut self,
        ctx: &Self::Ctx,
        node: hash_ast::ast::AstNodeRef<hash_ast::ast::TraitImpl>,
    ) -> Result<Self::TraitImplRet, Self::Error> {
        let trait_term = self.visit_ty(ctx, node.ty.ast_ref())?;

        // create a scope for the module definition
        let VisitConstantScope { scope_name, scope_id, .. } =
            self.visit_constant_scope(ctx, node.implementation.ast_ref_iter(), None)?;

        // @@Todo: bound variables
        let mod_def =
            self.builder().create_mod_def(scope_name, ModDefOrigin::TrtImpl(trait_term), scope_id);
        let term = self.builder().create_mod_def_term(mod_def);

        // Validate the definition
        self.validator().validate_mod_def(mod_def, term, false)?;

        // Add location to the term
        self.copy_location_from_node_to_target(node, term);

        Ok(term)
    }

    type PatRet = PatId;

    fn visit_pat(
        &mut self,
        ctx: &Self::Ctx,
        node: hash_ast::ast::AstNodeRef<hash_ast::ast::Pat>,
    ) -> Result<Self::PatRet, Self::Error> {
        walk::walk_pat_same_children(self, ctx, node)
    }

    type AccessPatRet = PatId;

    fn visit_access_pat(
        &mut self,
        ctx: &Self::Ctx,
        node: ast::AstNodeRef<ast::AccessPat>,
    ) -> Result<Self::AccessPatRet, Self::Error> {
        let walk::AccessPat { subject, property } = walk::walk_access_pat(self, ctx, node)?;

        let access_pat = self.builder().create_access_pat(subject, property);

        Ok(access_pat)
    }

    type ConstructorPatRet = PatId;

    fn visit_constructor_pat(
        &mut self,
        ctx: &Self::Ctx,
        node: hash_ast::ast::AstNodeRef<hash_ast::ast::ConstructorPat>,
    ) -> Result<Self::ConstructorPatRet, Self::Error> {
        let walk::ConstructorPat { args, subject } = walk::walk_constructor_pat(self, ctx, node)?;

        let constructor_params = self.builder().create_pat_args(args, ParamOrigin::Unknown);

        let subject = self.typer().get_term_of_pat(subject)?;
        let constructor_pat = self.builder().create_constructor_pat(subject, constructor_params);

        self.copy_location_from_nodes_to_targets(node.fields.ast_ref_iter(), constructor_params);
        self.copy_location_from_node_to_target(node, constructor_pat);

        Ok(constructor_pat)
    }

    type TuplePatEntryRet = PatArg;

    fn visit_tuple_pat_entry(
        &mut self,
        ctx: &Self::Ctx,
        node: hash_ast::ast::AstNodeRef<hash_ast::ast::TuplePatEntry>,
    ) -> Result<Self::TuplePatEntryRet, Self::Error> {
        let walk::TuplePatEntry { name, pat } = walk::walk_tuple_pat_entry(self, ctx, node)?;
        Ok(PatArg { name, pat })
    }

    type TuplePatRet = PatId;

    fn visit_tuple_pat(
        &mut self,
        ctx: &Self::Ctx,
        node: hash_ast::ast::AstNodeRef<hash_ast::ast::TuplePat>,
    ) -> Result<Self::TuplePatRet, Self::Error> {
        let walk::TuplePat { elements } = walk::walk_tuple_pat(self, ctx, node)?;
        let members = self.builder().create_pat_args(elements, ParamOrigin::Tuple);
        let tuple_pat = self.builder().create_tuple_pat(members);

        self.copy_location_from_nodes_to_targets(node.fields.ast_ref_iter(), members);
        self.copy_location_from_node_to_target(node, tuple_pat);

        Ok(tuple_pat)
    }

    type ListPatRet = PatId;

    fn visit_list_pat(
        &mut self,
        ctx: &Self::Ctx,
        node: hash_ast::ast::AstNodeRef<hash_ast::ast::ListPat>,
    ) -> Result<Self::ListPatRet, Self::Error> {
        let walk::ListPat { elements } = walk::walk_list_pat(self, ctx, node)?;

        // We need to collect all of the terms within the inner pattern, but we need
        // have a special case for `spread patterns` because they will return `[term]`
        // rather than `term`...
        let inner_terms = elements
            .iter()
            .zip(node.fields.iter())
            .filter(|(_, node)| !matches!(node.body(), hash_ast::ast::Pat::Spread(_)))
            .map(|(element, _)| -> TcResult<TermId> { self.typer().get_term_of_pat(*element) })
            .collect::<TcResult<Vec<_>>>()?;

        let list_term = self.unifier().unify_rt_term_sequence(inner_terms)?;

        let members = self.builder().create_pat_args(
            elements.into_iter().map(|pat| PatArg { name: None, pat }),
            ParamOrigin::ListPat,
        );

        let list_pat = self.builder().create_list_pat(list_term, members);

        self.copy_location_from_nodes_to_targets(node.fields.ast_ref_iter(), members);
        self.copy_location_from_node_to_target(node, list_pat);

        Ok(list_pat)
    }

    type SpreadPatRet = PatId;

    fn visit_spread_pat(
        &mut self,
        ctx: &Self::Ctx,
        node: hash_ast::ast::AstNodeRef<hash_ast::ast::SpreadPat>,
    ) -> Result<Self::SpreadPatRet, Self::Error> {
        let walk::SpreadPat { name } = walk::walk_spread_pat(self, ctx, node)?;

        let spread_pat = self.builder().create_pat(Pat::Spread(SpreadPat { name }));

        self.copy_location_from_node_to_target(node, spread_pat);
        Ok(spread_pat)
    }

    type LitPatRet = PatId;

    fn visit_lit_pat(
        &mut self,
        ctx: &Self::Ctx,
        node: hash_ast::ast::AstNodeRef<hash_ast::ast::LitPat>,
    ) -> Result<Self::LitPatRet, Self::Error> {
        let walk::LitPat(lit) = walk::walk_lit_pat(self, ctx, node)?;

        let pat = match node.body().0.body() {
            Lit::Bool(_) => self.builder().create_constant_pat(lit),
            _ => self.builder().create_lit_pat(lit),
        };

        self.copy_location_from_node_to_target(node, pat);

        Ok(pat)
    }

    type RangePatRet = PatId;

    fn visit_range_pat(
        &mut self,
        ctx: &Self::Ctx,
        node: ast::AstNodeRef<ast::RangePat>,
    ) -> Result<Self::RangePatRet, Self::Error> {
        let walk::RangePat { lo, hi } = walk::walk_range_pat(self, ctx, node)?;

        let range_pat = RangePat { lo, hi, end: node.body().end };
        let pat = self.builder().create_range_pat(range_pat);
        self.copy_location_from_node_to_target(node, pat);

        self.validator().validate_range_pat(&range_pat)?;

        Ok(pat)
    }

    type OrPatRet = PatId;

    fn visit_or_pat(
        &mut self,
        ctx: &Self::Ctx,
        node: hash_ast::ast::AstNodeRef<hash_ast::ast::OrPat>,
    ) -> Result<Self::OrPatRet, Self::Error> {
        let walk::OrPat { variants } = walk::walk_or_pat(self, ctx, node)?;
        let pat = self.builder().create_or_pat(variants);
        self.copy_location_from_node_to_target(node, pat);
        Ok(pat)
    }

    type IfPatRet = PatId;
    fn visit_if_pat(
        &mut self,
        ctx: &Self::Ctx,
        node: hash_ast::ast::AstNodeRef<hash_ast::ast::IfPat>,
    ) -> Result<Self::IfPatRet, Self::Error> {
        let walk::IfPat { condition, pat } = walk::walk_if_pat(self, ctx, node)?;
        let pat = self.builder().create_if_pat(pat, condition);
        self.copy_location_from_node_to_target(node, pat);
        Ok(pat)
    }

    type BindingPatRet = PatId;

    fn visit_binding_pat(
        &mut self,
        _: &Self::Ctx,
        node: hash_ast::ast::AstNodeRef<hash_ast::ast::BindingPat>,
    ) -> Result<Self::BindingPatRet, Self::Error> {
        let name = node.name.ident;
        let term = self.builder().create_var_term(name);

        match self.scope_manager().resolve_name_in_scopes(name, term) {
            Ok(_) => Ok(self.builder().create_pat(Pat::Const(ConstPat { term }))),
            Err(_) => {
                let pat = self.builder().create_binding_pat(
                    node.name.body().ident,
                    match node.mutability.as_ref().map(|x| *x.body()) {
                        Some(hash_ast::ast::Mutability::Mutable) => Mutability::Mutable,
                        Some(hash_ast::ast::Mutability::Immutable) | None => Mutability::Immutable,
                    },
                    match node.visibility.as_ref().map(|x| *x.body()) {
                        Some(hash_ast::ast::Visibility::Private) | None => Visibility::Private,
                        Some(hash_ast::ast::Visibility::Public) => Visibility::Public,
                    },
                );
                self.copy_location_from_node_to_target(node, pat);

                Ok(pat)
            }
        }
    }

    type WildPatRet = PatId;

    fn visit_wild_pat(
        &mut self,
        _ctx: &Self::Ctx,
        node: hash_ast::ast::AstNodeRef<hash_ast::ast::WildPat>,
    ) -> Result<Self::WildPatRet, Self::Error> {
        let pat = self.builder().create_wildcard_pat();
        self.copy_location_from_node_to_target(node, pat);
        Ok(pat)
    }

    type ModulePatEntryRet = PatArg;

    fn visit_module_pat_entry(
        &mut self,
        ctx: &Self::Ctx,
        node: hash_ast::ast::AstNodeRef<hash_ast::ast::ModulePatEntry>,
    ) -> Result<Self::ModulePatEntryRet, Self::Error> {
        let walk::ModulePatEntry { name, pat } = walk::walk_module_pat_entry(self, ctx, node)?;
        Ok(self.builder().create_pat_arg(name, pat))
    }

    type ModulePatRet = PatId;

    fn visit_module_pat(
        &mut self,
        ctx: &Self::Ctx,
        node: hash_ast::ast::AstNodeRef<hash_ast::ast::ModulePat>,
    ) -> Result<Self::ModulePatRet, Self::Error> {
        let walk::ModulePat { fields } = walk::walk_module_pat(self, ctx, node)?;
        let members = self.builder().create_pat_args(fields, ParamOrigin::ModulePat);
        let module_pat = self.builder().create_mod_pat(members);

        self.copy_location_from_nodes_to_targets(node.fields.ast_ref_iter(), members);
        self.copy_location_from_node_to_target(node, module_pat);

        Ok(module_pat)
    }

    type ModuleRet = TermId;

    fn visit_module(
        &mut self,
        ctx: &Self::Ctx,
        node: hash_ast::ast::AstNodeRef<hash_ast::ast::Module>,
    ) -> Result<Self::ModuleRet, Self::Error> {
        let id = self.local_storage().current_source();

        // Decide on whether we are creating a new scope, or if we are going to use the
        // global scope. If we're within the `prelude` module, we need to append
        // all members into the global scope rather than creating a new scope
        let members = if let Some(ModuleKind::Prelude) = self.source_map().module_kind_by_id(id) {
            self.global_storage().root_scope
        } else {
            self.builder().create_scope(ScopeKind::Constant, vec![])
        };

        // Get the end of the filename for the module and use this as the name of the
        // module
        let name = self.source_map().source_name(id).to_owned();
        let VisitConstantScope { scope_id, .. } =
            self.visit_constant_scope(ctx, node.contents.ast_ref_iter(), Some(members))?;

        let mod_def = self.builder().create_named_mod_def(name, ModDefOrigin::Source(id), scope_id);

        let term = self.builder().create_mod_def_term(mod_def);
        self.validator().validate_mod_def(mod_def, term, false)?;

        // Add location to the term
        self.copy_location_from_node_to_target(node, term);
        Ok(term)
    }
}<|MERGE_RESOLUTION|>--- conflicted
+++ resolved
@@ -1,24 +1,5 @@
 //! Contains functions to traverse the AST and add types to it, while checking
 //! it for correctness.
-<<<<<<< HEAD
-=======
-use crate::{
-    diagnostics::{
-        error::{TcError, TcResult},
-        macros::tc_panic,
-    },
-    ops::{scope::ScopeManager, AccessToOps, AccessToOpsMut},
-    storage::{
-        location::{IndexedLocationTarget, LocationTarget},
-        primitives::{
-            AccessOp, Arg, ArgsId, BindingPat, ConstPat, EnumVariant, Member, ModDefOrigin,
-            Mutability, Param, Pat, PatArg, PatId, RangePat, ScopeKind, SpreadPat, Sub, TermId,
-            Visibility,
-        },
-        AccessToStorage, AccessToStorageMut, LocalStorage, StorageRef, StorageRefMut,
-    },
-};
->>>>>>> f29b6d1b
 use hash_ast::{
     ast::{
         self, AccessKind, AstNodeRef, BinOp, Lit, MatchOrigin, OwnsAstNode, ParamOrigin, RefKind,
@@ -49,7 +30,7 @@
         pats::PatId,
         primitives::{
             AccessOp, Arg, BindingPat, ConstPat, EnumVariant, Member, ModDefOrigin, Mutability,
-            Param, Pat, PatArg, ScopeKind, SpreadPat, Sub, Visibility,
+            Param, Pat, PatArg, RangePat, ScopeKind, SpreadPat, Sub, Visibility,
         },
         terms::TermId,
         AccessToStorage, LocalStorage, StorageRef,
