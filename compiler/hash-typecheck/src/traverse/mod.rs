--- conflicted
+++ resolved
@@ -11,13 +11,8 @@
     storage::{
         location::LocationTarget,
         primitives::{
-<<<<<<< HEAD
-            AccessOp, Arg, ArgsId, BoundVars, EnumVariant, Member, MemberData, ModDefOrigin,
-            Mutability, Param, ParamOrigin, Sub, TermId, Visibility,
-=======
             AccessOp, Arg, ArgsId, BindingPattern, BoundVars, EnumVariant, Member, MemberData,
             ModDefOrigin, Mutability, Param, ParamOrigin, Pattern, Sub, TermId, Visibility,
->>>>>>> 9cbec406
         },
         AccessToStorage, AccessToStorageMut, LocalStorage, StorageRef, StorageRefMut,
     },
