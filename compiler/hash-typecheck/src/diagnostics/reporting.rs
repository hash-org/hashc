--- conflicted
+++ resolved
@@ -1,7 +1,7 @@
 //! Contains utilities to convert a [super::error::TcError] into a
 //! [hash_reporting::report::Report].
 
-use hash_ast::ast::{MatchOrigin, ParamOrigin};
+use hash_ast::ast::{MatchOrigin, ParamOrigin, RangeEnd};
 use hash_error_codes::error_codes::HashErrorCode;
 use hash_reporting::{
     builder::ReportBuilder,
@@ -21,17 +21,6 @@
         AccessToStorage, StorageRef,
     },
 };
-<<<<<<< HEAD
-=======
-use hash_ast::ast::{MatchOrigin, ParamOrigin, RangeEnd};
-use hash_error_codes::error_codes::HashErrorCode;
-use hash_reporting::{
-    builder::ReportBuilder,
-    report::{Report, ReportCodeBlock, ReportElement, ReportKind, ReportNote, ReportNoteKind},
-};
-use hash_utils::printing::SequenceDisplay;
-use itertools::Itertools;
->>>>>>> f29b6d1b
 
 /// A [TcError] with attached typechecker storage.
 pub(crate) struct TcErrorWithStorage<'tc> {
