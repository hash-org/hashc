--- conflicted
+++ resolved
@@ -3,17 +3,11 @@
 
 use crate::storage::{
     primitives::{
-<<<<<<< HEAD
-        AccessOp, ArgsId, BoundVar, EnumDef, Level0Term, Level1Term, Level2Term, Level3Term,
-        LitTerm, MemberData, ModDefId, ModDefOrigin, ModPat, Mutability, NominalDef, NominalDefId,
-        ParamsId, Pat, PatId, PatParamsId, ScopeId, ScopeVar, StructDef, Sub, SubSubject, Term,
-        TermId, TrtDefId, UnresolvedTerm, Var, Visibility,
-=======
-        AccessOp, AccessPat, ArgsId, ConstPat, ConstructedTerm, EnumDef, Level0Term, Level1Term,
-        Level2Term, Level3Term, ListPat, LitTerm, MemberData, ModDefId, ModDefOrigin, ModPat,
-        Mutability, NominalDef, NominalDefId, ParamsId, Pat, PatId, PatParamsId, ScopeId,
-        SpreadPat, StructDef, Sub, SubSubject, Term, TermId, TrtDefId, UnresolvedTerm, Visibility,
->>>>>>> d87c9e47
+        AccessOp, AccessPat, ArgsId, BoundVar, ConstPat, ConstructedTerm, EnumDef, Level0Term,
+        Level1Term, Level2Term, Level3Term, ListPat, LitTerm, MemberData, ModDefId, ModDefOrigin,
+        ModPat, Mutability, NominalDef, NominalDefId, ParamsId, Pat, PatId, PatParamsId, ScopeId,
+        ScopeVar, SpreadPat, StructDef, Sub, SubSubject, Term, TermId, TrtDefId, UnresolvedTerm,
+        Var, Visibility,
     },
     GlobalStorage,
 };
