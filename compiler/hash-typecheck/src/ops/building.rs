--- conflicted
+++ resolved
@@ -7,15 +7,9 @@
         ConstructedTerm, ConstructorPat, EnumDef, EnumVariant, EnumVariantValue, FnCall, FnLit,
         FnTy, IfPat, Level0Term, Level1Term, Level2Term, Level3Term, ListPat, LitTerm, Member,
         MemberData, ModDef, ModDefId, ModDefOrigin, ModPat, Mutability, NominalDef, NominalDefId,
-<<<<<<< HEAD
-        Param, ParamList, ParamsId, Pat, PatId, PatParam, PatParamsId, Scope, ScopeId, ScopeKind,
+        Param, ParamList, ParamsId, Pat, PatArg, PatArgsId, PatId, Scope, ScopeId, ScopeKind,
         ScopeVar, SetBound, StructDef, StructFields, Term, TermId, TrtDef, TrtDefId, TupleLit,
         TupleTy, TyFn, TyFnCall, TyFnCase, TyFnTy, UnresolvedTerm, Var, Visibility,
-=======
-        Param, ParamList, ParamsId, Pat, PatArg, PatArgsId, PatId, Scope, ScopeId, ScopeKind,
-        ScopeVar, StructDef, StructFields, Sub, Term, TermId, TrtDef, TrtDefId, TupleLit, TupleTy,
-        TyFn, TyFnCall, TyFnCase, TyFnTy, UnresolvedTerm, Var, Visibility,
->>>>>>> 653739ba
     },
     GlobalStorage,
 };
@@ -636,22 +630,14 @@
         self.create_term(Term::TyFnCall(app_ty_fn))
     }
 
-    /// Create pattern parameters from the given pattern parameter iterator.
+    /// Create pattern arguments from the given pattern argument iterator.
     pub fn create_pat_args(
         &self,
         args: impl IntoIterator<Item = PatArg>,
         origin: ParamOrigin,
-<<<<<<< HEAD
-    ) -> PatParamsId {
-        let params = ParamList::new(params.into_iter().collect(), origin);
-        self.gs.borrow_mut().pat_params_store.create(params)
-=======
     ) -> PatArgsId {
-        self.gs
-            .borrow_mut()
-            .pat_params_store
-            .create(ParamList::new(args.into_iter().collect(), origin))
->>>>>>> 653739ba
+        let args = ParamList::new(args.into_iter().collect(), origin);
+        self.gs.borrow_mut().pat_args_store.create(args)
     }
 
     /// Create a pattern parameter
