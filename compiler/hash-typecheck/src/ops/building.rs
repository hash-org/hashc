//! Contains helper structures to create complex types and values without having
//! to manually call the corresponding stores.
use crate::storage::{
    location::LocationTarget,
    primitives::{
<<<<<<< HEAD
        AccessOp, AccessTerm, Arg, ArgsId, BindingPat, BoundVar, ConstructorPat, EnumDef,
        EnumVariant, EnumVariantValue, FnCall, FnLit, FnTy, IfPat, Level0Term, Level1Term,
        Level2Term, Level3Term, LitTerm, Member, MemberData, ModDef, ModDefId, ModDefOrigin,
        ModPat, Mutability, NominalDef, NominalDefId, Param, ParamList, ParamsId, Pat, PatId,
        PatParam, PatParamsId, Scope, ScopeId, ScopeKind, ScopeVar, SetBound, StructDef,
        StructFields, Term, TermId, TrtDef, TrtDefId, TupleLit, TupleTy, TyFn, TyFnCall, TyFnCase,
        TyFnTy, UnresolvedTerm, Var, Visibility,
=======
        AccessOp, AccessPat, AccessTerm, AppSub, Arg, ArgsId, BindingPat, BoundVar, ConstPat,
        ConstructedTerm, ConstructorPat, EnumDef, EnumVariant, EnumVariantValue, FnCall, FnLit,
        FnTy, IfPat, Level0Term, Level1Term, Level2Term, Level3Term, ListPat, LitTerm, Member,
        MemberData, ModDef, ModDefId, ModDefOrigin, ModPat, Mutability, NominalDef, NominalDefId,
        Param, ParamList, ParamsId, Pat, PatId, PatParam, PatParamsId, Scope, ScopeId, ScopeKind,
        ScopeVar, StructDef, StructFields, Sub, Term, TermId, TrtDef, TrtDefId, TupleLit, TupleTy,
        TyFn, TyFnCall, TyFnCase, TyFnTy, UnresolvedTerm, Var, Visibility,
>>>>>>> d87c9e47
    },
    GlobalStorage,
};
use hash_ast::ast::ParamOrigin;
use hash_source::{identifier::Identifier, location::SourceLocation};
use std::cell::{Cell, RefCell};

/// Helper to create various primitive constructions (from
/// [crate::storage::primitives]).
///
/// Optionally adds the constructions to a scope, if given.
pub struct PrimitiveBuilder<'gs> {
    // Keep these in RefCells so that calls to [PrimitiveBuilder] can be nested without borrowing
    // issues.
    //
    // *Important*: Should ensure that each method starts and ends the borrow within itself and
    // doesn't call any other methods in between, otherwise it will cause a panic.
    gs: RefCell<&'gs mut GlobalStorage>,
    scope: Cell<Option<ScopeId>>,
}

impl<'gs> PrimitiveBuilder<'gs> {
    /// Create a new [PrimitiveBuilder] with a given scope.
    pub fn new(gs: &'gs mut GlobalStorage) -> Self {
        Self { gs: RefCell::new(gs), scope: Cell::new(None) }
    }

    /// Release [Self], returning the original [GlobalStorage].
    pub fn release(self) -> &'gs mut GlobalStorage {
        self.gs.into_inner()
    }

    /// Create a new [PrimitiveBuilder] with a given scope.
    ///
    /// This adds every constructed item into the scope with their given names
    /// (if any).
    pub fn new_with_scope(gs: &'gs mut GlobalStorage, scope: ScopeId) -> Self {
        Self { gs: RefCell::new(gs), scope: Cell::new(Some(scope)) }
    }

    /// Create a variable with the given name.
    pub fn create_var(&self, var_name: impl Into<Identifier>) -> Var {
        Var { name: var_name.into() }
    }

    /// Create a variable with the given name, in the form of a [Term::Var].
    pub fn create_var_term(&self, var_name: impl Into<Identifier>) -> TermId {
        let var = self.create_var(var_name);
        self.create_term(Term::Var(var))
    }

    /// Create a bound variable with the given name.
    pub fn create_bound_var_term(&self, name: impl Into<Identifier>) -> TermId {
        self.create_term(Term::BoundVar(BoundVar { name: name.into() }))
    }

    /// Create a scope variable with the given name, scope and index.
    pub fn create_scope_var_term(
        &self,
        name: impl Into<Identifier>,
        scope: ScopeId,
        index: usize,
    ) -> TermId {
        self.create_term(Term::ScopeVar(ScopeVar { name: name.into(), scope, index }))
    }

    /// Add the given nominal definition to the scope.
    fn add_nominal_def_to_scope(&self, name: Identifier, def_id: NominalDefId) {
        let def_ty = self.create_any_ty_term();
        let def_value = self.create_term(Term::Level1(Level1Term::NominalDef(def_id)));
        self.add_pub_member_to_scope(name, def_ty, def_value);
    }

    /// Add the given module definition to the scope.
    fn add_mod_def_to_scope(&self, name: Identifier, def_id: ModDefId, origin: ModDefOrigin) {
        let def_ty = match origin {
            ModDefOrigin::TrtImpl(trt_id) => trt_id,
            _ => self.create_any_ty_term(),
        };
        let def_value = self.create_term(Term::Level1(Level1Term::ModDef(def_id)));
        self.add_pub_member_to_scope(name, def_ty, def_value);
    }

    /// Create a named module definition with the given name, members, and
    /// origin.
    ///
    /// This adds the name to the scope.
    pub fn create_named_mod_def(
        &self,
        name: impl Into<Identifier>,
        origin: ModDefOrigin,
        members: ScopeId,
    ) -> ModDefId {
        self.create_mod_def(Some(name), origin, members)
    }

    /// Create a nameless module definition with the given members, and origin.
    pub fn create_nameless_mod_def(&self, origin: ModDefOrigin, members: ScopeId) -> ModDefId {
        self.create_mod_def(Option::<Identifier>::None, origin, members)
    }

    /// Create a module definition with the given optional name, members, and
    /// origin.
    pub fn create_mod_def(
        &self,
        name: Option<impl Into<Identifier>>,
        origin: ModDefOrigin,
        members: ScopeId,
    ) -> ModDefId {
        let name = name.map(Into::into);
        let def_id = self.gs.borrow_mut().mod_def_store.create(ModDef { name, members, origin });
        if let Some(name) = name {
            self.add_mod_def_to_scope(name, def_id, origin);
        }
        def_id
    }

    /// Create a nameless struct with opaque fields.
    pub fn create_nameless_opaque_struct_def(&self) -> NominalDefId {
        let def_id = self
            .gs
            .borrow_mut()
            .nominal_def_store
            .create(NominalDef::Struct(StructDef { name: None, fields: StructFields::Opaque }));
        def_id
    }

    /// Create a struct with the given name and opaque fields.
    ///
    /// This adds the name to the scope.
    pub fn create_opaque_struct_def(&self, struct_name: impl Into<Identifier>) -> NominalDefId {
        let name = struct_name.into();
        let def_id = self.gs.borrow_mut().nominal_def_store.create(NominalDef::Struct(StructDef {
            name: Some(name),
            fields: StructFields::Opaque,
        }));
        self.add_nominal_def_to_scope(name, def_id);
        def_id
    }

    /// Create a struct with the given name and fields.
    ///
    /// This adds the name to the scope.
    pub fn create_struct_def(
        &self,
        struct_name: Option<impl Into<Identifier>>,
        fields: ParamsId,
    ) -> NominalDefId {
        match struct_name {
            Some(name) => self.create_named_struct_def(name, fields),
            None => self.create_nameless_struct_def(fields),
        }
    }

    pub fn create_named_struct_def(
        &self,
        struct_name: impl Into<Identifier>,
        fields: ParamsId,
    ) -> NominalDefId {
        let name = struct_name.into();
        let def_id = self.gs.borrow_mut().nominal_def_store.create(NominalDef::Struct(StructDef {
            name: Some(name),
            fields: StructFields::Explicit(fields),
        }));

        self.add_nominal_def_to_scope(name, def_id);
        def_id
    }

    pub fn create_nameless_struct_def(&self, fields: ParamsId) -> NominalDefId {
        let def_id = self.gs.borrow_mut().nominal_def_store.create(NominalDef::Struct(StructDef {
            name: None,
            fields: StructFields::Explicit(fields),
        }));

        def_id
    }

    /// Create an enum variant value term ([Level0Term::EnumVariant]).
    pub fn create_enum_variant_value_term(
        &self,
        variant_name: impl Into<Identifier>,
        enum_def_id: NominalDefId,
    ) -> TermId {
        self.create_term(Term::Level0(Level0Term::EnumVariant(EnumVariantValue {
            variant_name: variant_name.into(),
            enum_def_id,
        })))
    }

    /// Create an enum variant.
    pub fn create_enum_variant(
        &self,
        name: impl Into<Identifier>,
        fields: ParamsId,
    ) -> EnumVariant {
        EnumVariant { name: name.into(), fields }
    }

    /// Create an enum with the given name and variants.
    ///
    /// This adds the name to the scope.
    pub fn create_enum_def(
        &self,
        enum_name: Option<impl Into<Identifier>>,
        variants: impl IntoIterator<Item = EnumVariant>,
    ) -> NominalDefId {
        let name = enum_name.map(|name| name.into());

        // let name = enum_name.into();
        let def_id = self.gs.borrow_mut().nominal_def_store.create(NominalDef::Enum(EnumDef {
            name,
            variants: variants.into_iter().map(|variant| (variant.name, variant)).collect(),
        }));

        // Only add the enum def to the scope if it has a name...
        if let Some(name) = name {
            self.add_nominal_def_to_scope(name, def_id);
        }

        def_id
    }

    /// Create a [Term::TypeOf].
    pub fn create_ty_of_term(&self, inner: TermId) -> TermId {
        self.create_term(Term::TyOf(inner))
    }

    /// Add a member to the scope, marking it as public.
    ///
    /// All other methods call this one to actually add members to the scope.
    pub fn add_pub_member_to_scope(&self, name: impl Into<Identifier>, ty: TermId, value: TermId) {
        let member = self.create_constant_member(name, ty, value, Visibility::Public);
        if let Some(scope) = self.scope.get() {
            self.gs.borrow_mut().scope_store.get_mut(scope).add(member);
        }
    }

    /// Create a [Term::Access] with the given subject and name, and an access
    /// operator.
    pub fn create_access(
        &self,
        subject_id: TermId,
        name: impl Into<Identifier>,
        op: AccessOp,
    ) -> TermId {
        self.create_term(Term::Access(AccessTerm { subject: subject_id, name: name.into(), op }))
    }

    /// Create a [Term::Access] with the given subject and name, and namespace
    /// operator.
    pub fn create_ns_access(&self, subject_id: TermId, name: impl Into<Identifier>) -> TermId {
        self.create_term(Term::Access(AccessTerm {
            subject: subject_id,
            name: name.into(),
            op: AccessOp::Namespace,
        }))
    }

    /// Create a [Term::Access] with the given subject and name, and property
    /// operator.
    pub fn create_prop_access(&self, subject_id: TermId, name: impl Into<Identifier>) -> TermId {
        self.create_term(Term::Access(AccessTerm {
            subject: subject_id,
            name: name.into(),
            op: AccessOp::Property,
        }))
    }

    /// Create a member of a variable scope (private and immutable), with the
    /// given name, type and value.
    pub fn create_variable_member(
        &self,
        name: impl Into<Identifier>,
        ty: TermId,
        value: TermId,
    ) -> Member {
        Member::closed(
            name.into(),
            Visibility::Private,
            Mutability::Immutable,
            MemberData::InitialisedWithTy { ty, value },
        )
    }

    /// Create a public member with the given name and value, with inferred
    /// type.
    pub fn create_constant_member_infer_ty(
        &self,
        name: impl Into<Identifier>,
        value: TermId,
        visibility: Visibility,
    ) -> Member {
        Member::closed(
            name.into(),
            visibility,
            Mutability::Immutable,
            MemberData::InitialisedWithInferredTy { value },
        )
    }

    /// Create a public member with the given name, type and value.
    pub fn create_constant_member(
        &self,
        name: impl Into<Identifier>,
        ty: TermId,
        value: TermId,
        visibility: Visibility,
    ) -> Member {
        Member::closed(
            name.into(),
            visibility,
            Mutability::Immutable,
            MemberData::InitialisedWithTy { ty, value },
        )
    }

    /// Create a public member with the given name, type and unset value.
    pub fn create_uninitialised_constant_member(
        &self,
        name: impl Into<Identifier>,
        ty: TermId,
        visibility: Visibility,
    ) -> Member {
        Member::closed(
            name.into(),
            visibility,
            Mutability::Immutable,
            MemberData::Uninitialised { ty },
        )
    }

    /// Create a [Term::Root].
    pub fn create_root_term(&self) -> TermId {
        self.create_term(Term::Root)
    }

    /// Create a term [Level3Term::TrtKind].
    pub fn create_trt_kind_term(&self) -> TermId {
        self.create_term(Term::Level3(Level3Term::TrtKind))
    }

    /// Create a term [Level2Term::AnyTy].
    pub fn create_any_ty_term(&self) -> TermId {
        self.create_term(Term::Level2(Level2Term::AnyTy))
    }

    /// Create a term [Level2Term::Trt] with the given [TrtDefId].
    pub fn create_trt_term(&self, trt_def_id: TrtDefId) -> TermId {
        self.create_term(Term::Level2(Level2Term::Trt(trt_def_id)))
    }

    /// Create a term [Term::Merge] with the given inner terms.
    pub fn create_merge_term(&self, terms: impl IntoIterator<Item = TermId>) -> TermId {
        self.create_term(Term::Merge(terms.into_iter().collect()))
    }

    /// Create a term [Term::Union] with the given inner terms.
    pub fn create_union_term(&self, terms: impl IntoIterator<Item = TermId>) -> TermId {
        self.create_term(Term::Union(terms.into_iter().collect()))
    }

    /// Create the void type term: [Level1Term::Tuple] with no members.
    pub fn create_void_ty_term(&self) -> TermId {
        self.create_term(Term::Level1(Level1Term::Tuple(TupleTy {
            members: self.create_params([], ParamOrigin::Tuple),
        })))
    }

    /// Create the void term: [Level0Term::Tuple] with no members.
    pub fn create_void_term(&self) -> TermId {
        self.create_term(Term::Level0(Level0Term::Tuple(TupleLit {
            members: self.create_args([], ParamOrigin::Tuple),
        })))
    }

    /// Create the never term: [Term::Union] with no members.
    pub fn create_never_term(&self) -> TermId {
        self.create_term(Term::Union(vec![]))
    }

    /// Create a tuple type term [Level1Term::Tuple].
    pub fn create_tuple_ty_term(&self, members: ParamsId) -> TermId {
        self.create_term(Term::Level1(Level1Term::Tuple(TupleTy { members })))
    }

    /// Create a tuple literal term [Level0Term::Tuple].
    pub fn create_tuple_lit_term(&self, members: ArgsId) -> TermId {
        self.create_term(Term::Level0(Level0Term::Tuple(TupleLit { members })))
    }

    /// Create a tuple literal term [Level0Term::Constructed].
    pub fn create_constructed_term(&self, subject: TermId, members: ArgsId) -> TermId {
        self.create_term(Term::Level0(Level0Term::Constructed(ConstructedTerm {
            subject,
            members,
        })))
    }

    /// Create a [Level0Term::Rt] of the given type.
    pub fn create_rt_term(&self, ty_term_id: TermId) -> TermId {
        self.create_term(Term::Level0(Level0Term::Rt(ty_term_id)))
    }

    /// Create a [Level0Term::Lit] of the given value.
    pub fn create_lit_term(&self, lit: impl Into<LitTerm>) -> TermId {
        self.create_term(Term::Level0(Level0Term::Lit(lit.into())))
    }

    /// Create a [Level0Term::FnLit] of the given function type and return
    /// value.
    pub fn create_fn_lit_term(&self, fn_ty: TermId, return_value: TermId) -> TermId {
        self.create_term(Term::Level0(Level0Term::FnLit(FnLit { fn_ty, return_value })))
    }

    /// Create a [Level0Term::FnCall] term with the given subject and arguments.
    pub fn create_fn_call_term(&self, subject: TermId, args: ArgsId) -> TermId {
        self.create_term(Term::Level0(Level0Term::FnCall(FnCall { subject, args })))
    }

    /// Create a parameter with the given name and type.
    pub fn create_param(&self, name: impl Into<Identifier>, ty: TermId) -> Param {
        Param { name: Some(name.into()), ty, default_value: None }
    }

    /// Create a term with the given term value.
    pub fn create_term(&self, term: Term) -> TermId {
        self.gs.borrow_mut().term_store.create(term)
    }

    /// Create a pattern with the given pattern value.
    pub fn create_pat(&self, pat: Pat) -> PatId {
        self.gs.borrow_mut().pat_store.create(pat)
    }

    /// Create a [Level1Term::Fn] term with the given parameters and return
    /// type.
    pub fn create_fn_ty_term(&self, params: ParamsId, return_ty: TermId) -> TermId {
        self.create_term(Term::Level1(Level1Term::Fn(FnTy { params, return_ty })))
    }

    /// Create a [Level1Term::NominalDef] from the given [NominalDefId].
    pub fn create_nominal_def_term(&self, nominal_def_id: NominalDefId) -> TermId {
        self.create_term(Term::Level1(Level1Term::NominalDef(nominal_def_id)))
    }

    /// Create a [Scope], returning a [ScopeId].
    pub fn create_scope(
        &self,
        kind: ScopeKind,
        members: impl IntoIterator<Item = Member>,
    ) -> ScopeId {
        self.gs.borrow_mut().scope_store.create(Scope::new(kind, members))
    }

    /// Create a trait definition either being named or nameless.
    pub fn create_trt_def(
        &self,
        trait_name: Option<impl Into<Identifier>>,
        members: ScopeId,
    ) -> TrtDefId {
        let name = trait_name.map(|t| t.into());

        let trt_def_id = self.gs.borrow_mut().trt_def_store.create(TrtDef { name, members });
        let trt_def_ty = self.create_trt_kind_term();
        let trt_def_value = self.create_trt_term(trt_def_id);

        if let Some(name) = name {
            self.add_pub_member_to_scope(name, trt_def_ty, trt_def_value);
        }

        trt_def_id
    }

    /// Create a trait definition with no name, and the given members.
    pub fn create_nameless_trt_def(&self, members: impl Iterator<Item = Member>) -> TrtDefId {
        let members = self.create_scope(ScopeKind::Constant, members);

        let trt_def_id = self.gs.borrow_mut().trt_def_store.create(TrtDef { name: None, members });
        trt_def_id
    }

    /// Create [Level1Term::ModDef] with the given [ModDefId].
    pub fn create_mod_def_term(&self, mod_def_id: ModDefId) -> TermId {
        self.create_term(Term::Level1(Level1Term::ModDef(mod_def_id)))
    }

    /// Create a type function type term with the given name, parameters, and
    /// return type.
    pub fn create_ty_fn_ty_term(&self, params: ParamsId, return_ty: TermId) -> TermId {
        let ty_fn = TyFnTy { params, return_ty };
        self.create_term(Term::TyFnTy(ty_fn))
    }

    /// Create a [ParamsId] from an iterator of [Param]. This function wil
    /// create a [Params], append it to the store and return  the created
    /// id.
    pub fn create_params(
        &self,
        params: impl IntoIterator<Item = Param>,
        origin: ParamOrigin,
    ) -> ParamsId {
        self.gs
            .borrow_mut()
            .params_store
            .create(ParamList::new(params.into_iter().collect(), origin))
    }

    /// Create a [ArgsId] from an iterator of [Arg]. This function wil create a
    /// [Args], append it to the store and return  the created id.
    pub fn create_args(&self, args: impl IntoIterator<Item = Arg>, origin: ParamOrigin) -> ArgsId {
        self.gs.borrow_mut().args_store.create(ParamList::new(args.into_iter().collect(), origin))
    }

    /// Create a nameless type function term with parameters, return type and
    /// value.
    ///
    /// This adds the name to the scope.
    pub fn create_nameless_ty_fn_term(
        &self,
        params: ParamsId,
        return_ty: TermId,
        return_value: TermId,
    ) -> TermId {
        self.create_ty_fn_term(Option::<Identifier>::None, params, return_ty, return_value)
    }

    /// Create a named type function term with parameters, return type and
    /// value.
    ///
    /// This adds the name to the scope.
    pub fn create_named_ty_fn_term(
        &self,
        name: impl Into<Identifier>,
        params: ParamsId,
        return_ty: TermId,
        return_value: TermId,
    ) -> TermId {
        self.create_ty_fn_term(Some(name), params, return_ty, return_value)
    }

    /// Create a type function term with the given optional name, parameters,
    /// return type and value.
    ///
    /// This adds the name to the scope.
    pub fn create_ty_fn_term(
        &self,
        name: Option<impl Into<Identifier>>,
        params: ParamsId,
        return_ty: TermId,
        return_value: TermId,
    ) -> TermId {
        let name = name.map(Into::into);
        let ty_fn = TyFn {
            name,
            general_params: params,
            general_return_ty: return_ty,
            cases: vec![TyFnCase { params, return_ty, return_value }],
        };
        let ty_fn_id = self.create_term(Term::TyFn(ty_fn));
        let ty_fn_ty_id = self.create_term(Term::TyFnTy(TyFnTy { params, return_ty }));
        if let Some(name) = name {
            self.add_pub_member_to_scope(name, ty_fn_ty_id, ty_fn_id);
        }
        ty_fn_id
    }

    /// Create a type function application, given type function value and
    /// arguments.
    pub fn create_app_ty_fn(&self, subject: TermId, args: ArgsId) -> TyFnCall {
        TyFnCall { args, subject }
    }

    /// Create a new unresolved term value, of type [Term::Unresolved].
    pub fn create_unresolved(&self) -> UnresolvedTerm {
        let resolution_id = self.gs.borrow().term_store.new_resolution_id();
        UnresolvedTerm { resolution_id }
    }

    /// Create a new unresolved term, of type [Term::Unresolved].
    pub fn create_unresolved_term(&self) -> TermId {
        self.create_term(Term::Unresolved(self.create_unresolved()))
    }

    /// Create a new unresolved term, of type [Term::Unresolved], if the given
    /// term is `None`.
    pub fn or_unresolved_term(&self, existing: Option<TermId>) -> TermId {
        existing.unwrap_or_else(|| self.create_unresolved_term())
    }

    /// Create a set bound term, given a term and scope which is of kind
    /// [ScopeKind::SetBound].
    pub fn create_set_bound_term(&self, term: TermId, set_bound_scope: ScopeId) -> TermId {
        self.create_term(Term::SetBound(SetBound { term, scope: set_bound_scope }))
    }

    /// Create an argument with the given name and value.
    pub fn create_arg(&self, name: impl Into<Identifier>, value: TermId) -> Arg {
        Arg { name: Some(name.into()), value }
    }

    /// Create a nameless argument with the given value.
    pub fn create_nameless_arg(&self, value: TermId) -> Arg {
        Arg { name: None, value }
    }

    /// Create a type function application type, given type function value and
    /// arguments.
    ///
    /// This calls [Self::create_app_ty_fn], so its conditions apply here.
    pub fn create_app_ty_fn_term(&self, subject: TermId, args: ArgsId) -> TermId {
        let app_ty_fn = self.create_app_ty_fn(subject, args);
        self.create_term(Term::TyFnCall(app_ty_fn))
    }

    /// Create pattern parameters from the given pattern parameter iterator.
    pub fn create_pat_params(
        &self,
        params: impl IntoIterator<Item = PatParam>,
        origin: ParamOrigin,
    ) -> PatParamsId {
        self.gs
            .borrow_mut()
            .pat_params_store
            .create(ParamList::new(params.into_iter().collect(), origin))
    }

    /// Create a pattern parameter
    pub fn create_pat_param(&self, name: impl Into<Identifier>, pat: PatId) -> PatParam {
        PatParam { name: Some(name.into()), pat }
    }

    /// Create a constructor pattern.
    pub fn create_constructor_pat(&self, subject: TermId, params: PatParamsId) -> PatId {
        self.create_pat(Pat::Constructor(ConstructorPat { subject, params }))
    }

    /// Create a constructor pattern without parameters.
    pub fn create_constant_pat(&self, term: TermId) -> PatId {
        self.create_pat(Pat::Const(ConstPat { term }))
    }

    /// Create a list pattern with parameters.
    pub fn create_list_pat(&self, term: TermId, inner: PatParamsId) -> PatId {
        self.create_pat(Pat::List(ListPat { term, inner }))
    }

    /// Create a binding pattern.
    pub fn create_binding_pat(
        &self,
        name: impl Into<Identifier>,
        mutability: Mutability,
        visibility: Visibility,
    ) -> PatId {
        self.create_pat(Pat::Binding(BindingPat { name: name.into(), mutability, visibility }))
    }

    /// Create a module pattern.
    pub fn create_mod_pat(&self, members: PatParamsId) -> PatId {
        self.create_pat(Pat::Mod(ModPat { members }))
    }

    /// Create a tuple pattern.
    pub fn create_tuple_pat(&self, members: PatParamsId) -> PatId {
        self.create_pat(Pat::Tuple(members))
    }

    /// Create a literal pattern.
    pub fn create_lit_pat(&self, lit_term: TermId) -> PatId {
        self.create_pat(Pat::Lit(lit_term))
    }

    /// Create an OR-pattern.
    pub fn create_or_pat(&self, pats: impl IntoIterator<Item = PatId>) -> PatId {
        self.create_pat(Pat::Or(pats.into_iter().collect()))
    }

    /// Create a conditional pattern.
    pub fn create_if_pat(&self, pat: PatId, condition: TermId) -> PatId {
        self.create_pat(Pat::If(IfPat { pat, condition }))
    }

    /// Create an ignore pattern ("_").
    pub fn create_ignore_pat(&self) -> PatId {
        self.create_pat(Pat::Ignore)
    }

    /// Create an access pattern.
    pub fn create_access_pat(&self, subject: PatId, property: impl Into<Identifier>) -> PatId {
        self.create_pat(Pat::Access(AccessPat { subject, property: property.into() }))
    }

    /// Add a [SourceLocation] to a [LocationTarget].
    ///
    /// This is added so that locations can be added without having to destroy
    /// the current builder first (because it has mutable access to
    /// [GlobalStorage]).
    pub fn add_location_to_target(
        &self,
        target: impl Into<LocationTarget>,
        location: SourceLocation,
    ) {
        self.gs.borrow_mut().location_store.add_location_to_target(target, location);
    }
}<|MERGE_RESOLUTION|>--- conflicted
+++ resolved
@@ -3,23 +3,13 @@
 use crate::storage::{
     location::LocationTarget,
     primitives::{
-<<<<<<< HEAD
-        AccessOp, AccessTerm, Arg, ArgsId, BindingPat, BoundVar, ConstructorPat, EnumDef,
-        EnumVariant, EnumVariantValue, FnCall, FnLit, FnTy, IfPat, Level0Term, Level1Term,
-        Level2Term, Level3Term, LitTerm, Member, MemberData, ModDef, ModDefId, ModDefOrigin,
-        ModPat, Mutability, NominalDef, NominalDefId, Param, ParamList, ParamsId, Pat, PatId,
-        PatParam, PatParamsId, Scope, ScopeId, ScopeKind, ScopeVar, SetBound, StructDef,
-        StructFields, Term, TermId, TrtDef, TrtDefId, TupleLit, TupleTy, TyFn, TyFnCall, TyFnCase,
-        TyFnTy, UnresolvedTerm, Var, Visibility,
-=======
-        AccessOp, AccessPat, AccessTerm, AppSub, Arg, ArgsId, BindingPat, BoundVar, ConstPat,
+        AccessOp, AccessPat, AccessTerm, Arg, ArgsId, BindingPat, BoundVar, ConstPat,
         ConstructedTerm, ConstructorPat, EnumDef, EnumVariant, EnumVariantValue, FnCall, FnLit,
         FnTy, IfPat, Level0Term, Level1Term, Level2Term, Level3Term, ListPat, LitTerm, Member,
         MemberData, ModDef, ModDefId, ModDefOrigin, ModPat, Mutability, NominalDef, NominalDefId,
         Param, ParamList, ParamsId, Pat, PatId, PatParam, PatParamsId, Scope, ScopeId, ScopeKind,
-        ScopeVar, StructDef, StructFields, Sub, Term, TermId, TrtDef, TrtDefId, TupleLit, TupleTy,
-        TyFn, TyFnCall, TyFnCase, TyFnTy, UnresolvedTerm, Var, Visibility,
->>>>>>> d87c9e47
+        ScopeVar, SetBound, StructDef, StructFields, Term, TermId, TrtDef, TrtDefId, TupleLit,
+        TupleTy, TyFn, TyFnCall, TyFnCase, TyFnTy, UnresolvedTerm, Var, Visibility,
     },
     GlobalStorage,
 };
