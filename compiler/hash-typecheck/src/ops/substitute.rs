//! Functionality related to variable substitution inside terms/types.
<<<<<<< HEAD
use crate::storage::{
    primitives::{
        Arg, ArgsId, FnTy, Level0Term, Level1Term, Level2Term, Level3Term, Param, ParamsId, Sub,
        SubSubject, Term, TermId, TupleTy, TyFnCall,
=======
use hash_source::identifier::CORE_IDENTIFIERS;

use crate::{
    diagnostics::error::{TcError, TcResult},
    storage::{
        primitives::{
            AppSub, Arg, ArgsId, ConstructedTerm, FnCall, FnTy, Level0Term, Level1Term, Level2Term,
            Level3Term, Param, ParamsId, Sub, SubSubject, Term, TermId, TupleTy, TyFn, TyFnCall,
            TyFnCase, TyFnTy, Var,
        },
        AccessToStorage, AccessToStorageMut, StorageRefMut,
>>>>>>> d87c9e47
    },
    AccessToStorage, AccessToStorageMut, StorageRefMut,
};

use super::{AccessToOps, AccessToOpsMut};

/// Can perform substitutions (see [Sub]) on terms.
pub struct Substituter<'gs, 'ls, 'cd, 's> {
    storage: StorageRefMut<'gs, 'ls, 'cd, 's>,
}

impl<'gs, 'ls, 'cd, 's> AccessToStorage for Substituter<'gs, 'ls, 'cd, 's> {
    fn storages(&self) -> crate::storage::StorageRef {
        self.storage.storages()
    }
}

impl<'gs, 'ls, 'cd, 's> AccessToStorageMut for Substituter<'gs, 'ls, 'cd, 's> {
    fn storages_mut(&mut self) -> StorageRefMut {
        self.storage.storages_mut()
    }
}

impl<'gs, 'ls, 'cd, 's> Substituter<'gs, 'ls, 'cd, 's> {
    pub fn new(storage: StorageRefMut<'gs, 'ls, 'cd, 's>) -> Self {
        Self { storage }
    }

    /// Apply the given substitution to the given arguments, producing a new set
    /// of arguments with the substituted variables.
    pub fn apply_sub_to_args(&mut self, sub: &Sub, args_id: ArgsId) -> ArgsId {
        let args = self.args_store().get(args_id).clone();

        let new_args = args
            .positional()
            .iter()
            .map(|arg| Arg { name: arg.name, value: self.apply_sub_to_term(sub, arg.value) })
            .collect::<Vec<_>>();

        self.builder().create_args(new_args, args.origin())
    }

    /// Apply the given substitution to the given parameters, producing a new
    /// set of parameters with the substituted variables.
    pub fn apply_sub_to_params(&mut self, sub: &Sub, params_id: ParamsId) -> ParamsId {
        let params = self.params_store().get(params_id).clone();

        let new_params = params
            .positional()
            .iter()
            .map(|param| Param {
                name: param.name,
                ty: self.apply_sub_to_term(sub, param.ty),
                default_value: param.default_value.map(|value| self.apply_sub_to_term(sub, value)),
            })
            .collect::<Vec<_>>();

        self.builder().create_params(new_params, params.origin())
    }

    /// Apply the given substitution to the given [FnTy], producing a new
    /// [FnTy] with the substituted variables.
    pub fn apply_sub_to_fn_ty(&mut self, sub: &Sub, fn_ty: FnTy) -> FnTy {
        // Apply to parameters and return type
        let subbed_params = self.apply_sub_to_params(sub, fn_ty.params);
        let subbed_return_ty = self.apply_sub_to_term(sub, fn_ty.return_ty);
        FnTy { params: subbed_params, return_ty: subbed_return_ty }
    }

    /// Apply the given substitution to the given [ConstructedTerm], producing a
    /// new [ConstructedTerm] with the substituted variables.
    pub fn apply_sub_to_constructed_ty(
        &mut self,
        sub: &Sub,
        term: ConstructedTerm,
    ) -> ConstructedTerm {
        let members = self.apply_sub_to_args(sub, term.members);
        let subject = self.apply_sub_to_term(sub, term.subject);

        ConstructedTerm { subject, members }
    }

    /// Apply the given substitution to the given [Level3Term], producing a new
    /// [Level3Term] with the substituted variables.
    pub fn apply_sub_to_level3_term(&mut self, _: &Sub, term: Level3Term) -> TermId {
        match term {
            Level3Term::TrtKind => self.builder().create_term(Term::Level3(Level3Term::TrtKind)),
        }
    }

    /// Apply the given substitution to the given [Level2Term], producing a new
    /// [Level2Term] with the substituted variables.
    pub fn apply_sub_to_level2_term(&mut self, _sub: &Sub, term: Level2Term) -> TermId {
        match term {
            Level2Term::Trt(_trt_def_id) => {
                // Here we add the substitution to the term using only vars in the trait
                // definition.
                // let reader = self.reader();
                // let trt_def_vars = &reader.get_trt_def(trt_def_id).bound_vars;
                // let selected_sub = sub.select(trt_def_vars);
                // let builder = self.builder();
                // builder.create_app_sub_term(selected_sub,
                // builder.create_term(Term::Level2(term)))
                todo!()
            }
            Level2Term::AnyTy => (self.builder().create_term(Term::Level2(Level2Term::AnyTy))),
        }
    }

    /// Apply the given substitution to the given [Level1Term], producing a new
    /// [Level1Term] with the substituted variables.
    pub fn apply_sub_to_level1_term(&mut self, sub: &Sub, term: Level1Term) -> TermId {
        match term {
            Level1Term::ModDef(_mod_def_id) => {
                // Here we add the substitution to the term using only vars in the mod
                // definition.
                // let reader = self.reader();
                // let mod_def_vars = &reader.get_mod_def(mod_def_id).bound_vars;
                // let selected_sub = sub.select(mod_def_vars);
                // let builder = self.builder();
                // builder.create_app_sub_term(selected_sub,
                // builder.create_term(Term::Level1(term)))
                todo!()
            }
            Level1Term::NominalDef(_nominal_def_id) => {
                // Here we add the substitution to the term using only vars in the nominal
                // definition.
                // let reader = self.reader();
                // let nominal_def_vars = reader.get_nominal_def(nominal_def_id).bound_vars();
                // let selected_sub = sub.select(nominal_def_vars);
                // let builder = self.builder();
                // builder.create_app_sub_term(selected_sub,
                // builder.create_term(Term::Level1(term)))
                todo!()
            }
            Level1Term::Tuple(tuple_ty) => {
                // Apply to all members
                let subbed_members = self.apply_sub_to_params(sub, tuple_ty.members);
                self.builder().create_term(Term::Level1(Level1Term::Tuple(TupleTy {
                    members: subbed_members,
                })))
            }
            Level1Term::Fn(fn_ty) => {
                // Apply to parameters and return type
                let subbed_fn_ty = self.apply_sub_to_fn_ty(sub, fn_ty);
                self.builder().create_term(Term::Level1(Level1Term::Fn(subbed_fn_ty)))
            }
        }
    }

    /// Apply the given substitution to the given [Level0Term], producing a new
    /// [Level0Term] with the substituted variables.
    pub fn apply_sub_to_level0_term(
        &mut self,
        sub: &Sub,
        term: Level0Term,
        original_term: TermId,
    ) -> TermId {
        match term {
            Level0Term::Rt(ty_term_id) => {
                // Apply to the type of the runtime value
                let subbed_ty_term_id = self.apply_sub_to_term(sub, ty_term_id);
                self.builder().create_rt_term(subbed_ty_term_id)
            }
            Level0Term::EnumVariant(_enum_variant) => {
                // Here we add the substitution to the term using only vars in the enum
                // definition.
                // let reader = self.reader();
                // let enum_def_vars =
                // reader.get_nominal_def(enum_variant.enum_def_id).bound_vars();
                // let selected_sub = sub.select(enum_def_vars);
                // let builder = self.builder();
                // builder.create_app_sub_term(
                //     selected_sub,
                //     builder.create_term(Term::Level0(Level0Term::EnumVariant(enum_variant))),
                // )
                todo!()
            }
            Level0Term::FnLit(fn_lit) => {
                // Apply to the function type and return value
                let subbed_fn_ty = self.apply_sub_to_term(sub, fn_lit.fn_ty);
                let subbed_return_value = self.apply_sub_to_term(sub, fn_lit.return_value);
                self.builder().create_fn_lit_term(subbed_fn_ty, subbed_return_value)
            }
            Level0Term::FnCall(fn_call) => {
                // Apply to subject and args
                let subbed_subject = self.apply_sub_to_term(sub, fn_call.subject);
                let subbed_args = self.apply_sub_to_args(sub, fn_call.args);
                self.builder().create_fn_call_term(subbed_subject, subbed_args)
            }
            Level0Term::Tuple(tuple_lit) => {
                let subbed_args = self.apply_sub_to_args(sub, tuple_lit.members);
                self.builder().create_tuple_lit_term(subbed_args)
            }
            Level0Term::Lit(_) => original_term,
            Level0Term::Constructed(ConstructedTerm { subject, members }) => {
                let subbed_subject = self.apply_sub_to_term(sub, subject);
                let subbed_args = self.apply_sub_to_args(sub, members);

                self.builder().create_constructed_term(subbed_subject, subbed_args)
            }
        }
    }

    /// Apply the given substitution to the given [SubSubject], producing a new
    /// term with the substituted result.
    pub fn apply_sub_to_subject(&mut self, sub: &Sub, subject: SubSubject) -> TermId {
        match sub.get_sub_for(subject) {
            Some(subbed_term_id) => subbed_term_id,
            None => self.builder().create_term(subject.into()),
        }
    }

    /// Apply the given substitution to the term indexed by the given [TermId],
    /// producing a new term with the substituted variables.
    ///
    /// Sometimes, this will actually create a [Term::AppSub] somewhere inside
    /// the term tree, and those are the leaf nodes of the substitution
    /// application. This will happen with `ModDef`, `TrtDef`, `NominalDef`,
    /// and `EnumVariant`. This is so that when `AccessTerm` is resolved for
    /// those types, the substitution is carried forward into the member term.
    pub fn apply_sub_to_term(&mut self, sub: &Sub, term_id: TermId) -> TermId {
        // @@Performance: here we copy a lot, maybe there is a way to avoid all this
        // copying by first checking that the variables to be substituted
        // actually exist in the term.

        let term = self.reader().get_term(term_id).clone();

        let new_term = match term {
            // Leaves:
            Term::Var(_var) => term_id,
            Term::BoundVar(_var) => term_id,
            Term::Unresolved(unresolved) => self.apply_sub_to_subject(sub, unresolved.into()),
            Term::Root => term_id,

            // Recursive cases:
            Term::Access(access) => {
                // Just apply the substitution to the subject:
                let subbed_subject_id = self.apply_sub_to_term(sub, access.subject);
                self.builder().create_ns_access(subbed_subject_id, access.name)
            }
            Term::Merge(terms) => {
                // Apply the substitution to each element of the merge.
                let terms = terms
                    .into_iter()
                    .map(|term| self.apply_sub_to_term(sub, term))
                    .collect::<Vec<_>>();
                self.builder().create_term(Term::Merge(terms))
            }
            Term::Union(terms) => {
                // Apply the substitution to each element of the union.
                let terms = terms
                    .into_iter()
                    .map(|term| self.apply_sub_to_term(sub, term))
                    .collect::<Vec<_>>();
                self.builder().create_term(Term::Union(terms))
            }
            Term::TyFn(_ty_fn) => {
                // Apply the substitution to the general parameters, return type, and each case.
                //
                // However, we first have to remove all the shadowed variables from the
                // substitution: If we have T -> str, and <T> => List<T>, we
                // don't wanna get <T> => List<str> because T is bound in the
                // term, not free.
                // let params = self.params_store().get(ty_fn.general_params).clone();

                // let shadowed_sub = sub.filter(params);
                // let subbed_general_params =
                //     self.apply_sub_to_params(&shadowed_sub, ty_fn.general_params);
                // let subbed_general_return_ty =
                //     self.apply_sub_to_term(&shadowed_sub, ty_fn.general_return_ty);

                // let subbed_cases = ty_fn
                //     .cases
                //     .into_iter()
                //     .map(|case| TyFnCase {
                //         params: self.apply_sub_to_params(&shadowed_sub, case.params),
                //         return_ty: self.apply_sub_to_term(&shadowed_sub, case.return_ty),
                //         return_value: self.apply_sub_to_term(&shadowed_sub,
                // case.return_value),     })
                //     .collect::<Vec<_>>();
                // self.builder().create_term(Term::TyFn(TyFn {
                //     name: ty_fn.name,
                //     general_params: subbed_general_params,
                //     general_return_ty: subbed_general_return_ty,
                //     cases: subbed_cases,
                // }))
                todo!()
            }
            Term::TyFnTy(ty_fn_ty) => {
                // Apply the substitution to the parameters and return type.
                // Same rule applies about binding as above.
                let _params = self.params_store().get(ty_fn_ty.params).clone();

                // let shadowed_sub = sub.filter(params);
                // let subbed_params = self.apply_sub_to_params(&shadowed_sub, ty_fn_ty.params);
                // let subbed_return_ty = self.apply_sub_to_term(&shadowed_sub,
                // ty_fn_ty.return_ty); self.builder().
                // create_term(Term::TyFnTy(TyFnTy {     params: subbed_params,
                //     return_ty: subbed_return_ty,
                // }))
                todo!()
            }
            Term::TyFnCall(app_ty_fn) => {
                // Apply the substitution to the subject and arguments.
                let subbed_subject = self.apply_sub_to_term(sub, app_ty_fn.subject);
                let subbed_args = self.apply_sub_to_args(sub, app_ty_fn.args);
                self.builder().create_term(Term::TyFnCall(TyFnCall {
                    subject: subbed_subject,
                    args: subbed_args,
                }))
            }
            Term::SetBound(_app_sub) => {
                // @@Correctness: do we not want to unify substitutions here?
                //
                // Here, we have to substitute all X in * -> X pairs of the substitution, as
                // well as the subject term itself.
                // let subbed_sub = app_sub
                //     .sub
                //     .pairs()
                //     .map(|(from, to)| (from, self.apply_sub_to_term(sub, to)))
                //     .collect::<HashMap<_, _>>();
                // let subbed_term = self.apply_sub_to_term(sub, app_sub.term);
                // self.builder().create_term(Term::SetBound(AppSub {
                //     sub: Sub::from_map(subbed_sub),
                //     term: subbed_term,
                // }))
                todo!()
            }
            Term::TyOf(term) => {
                // Apply sub to inner:
                let subbed_term = self.apply_sub_to_term(sub, term);
                self.builder().create_ty_of_term(subbed_term)
            }
            // Definite-level terms:
            Term::Level3(term) => self.apply_sub_to_level3_term(sub, term),
            Term::Level2(term) => self.apply_sub_to_level2_term(sub, term),
            Term::Level1(term) => self.apply_sub_to_level1_term(sub, term),
            Term::Level0(term) => self.apply_sub_to_level0_term(sub, term, term_id),
            Term::ScopeVar(_) => todo!(),
        };

        self.location_store_mut().copy_location(term_id, new_term);
        new_term
    }
<<<<<<< HEAD
=======

    /// Add the free variables in the parameter default values and types to the
    /// given [HashSet].
    pub fn add_free_vars_in_params_to_set(
        &self,
        params_id: ParamsId,
        result: &mut HashSet<SubSubject>,
    ) {
        let params = self.params_store().get(params_id);

        // Add default value and type free vars
        for param in params.positional() {
            self.add_free_vars_in_term_to_set(param.ty, result);
            if let Some(default_value_id) = param.default_value {
                self.add_free_vars_in_term_to_set(default_value_id, result);
            }
        }
    }

    /// Remove the free variables that exist in the given params as names, from
    /// the given [HashSet], and add the free variables in the default
    /// values and types.
    ///
    /// This is to be used for type functions.
    pub fn add_and_remove_free_vars_in_params_from_set(
        &self,
        params_id: ParamsId,
        result: &mut HashSet<SubSubject>,
    ) {
        self.add_free_vars_in_params_to_set(params_id, result);

        let params = self.params_store().get(params_id);
        // Remove param names
        for param in params.positional() {
            if let Some(name) = param.name {
                let subject = Var { name };
                result.remove(&subject.into());
            }
        }
    }

    /// Add the free variables that exist in the given args, to the given
    /// [HashSet].
    pub fn add_free_vars_in_args_to_set(&self, args_id: ArgsId, result: &mut HashSet<SubSubject>) {
        let args = self.args_store().get(args_id);

        for arg in args.positional() {
            self.add_free_vars_in_term_to_set(arg.value, result);
        }
    }

    /// Add the free variables that exist in the given [Level0Term], to the
    /// given [HashSet].
    pub fn add_free_vars_in_level0_term_to_set(
        &self,
        term: &Level0Term,
        result: &mut HashSet<SubSubject>,
    ) {
        match term {
            Level0Term::Rt(ty_term_id) => self.add_free_vars_in_term_to_set(*ty_term_id, result),
            Level0Term::EnumVariant(enum_variant) => {
                // Forward to the nominal enum definition
                let enum_def = Level1Term::NominalDef(enum_variant.enum_def_id);
                self.add_free_vars_in_level1_term_to_set(&enum_def, result);
            }
            Level0Term::FnLit(fn_lit) => {
                // Forward to fn type and return value
                self.add_free_vars_in_term_to_set(fn_lit.fn_ty, result);
                self.add_free_vars_in_term_to_set(fn_lit.return_value, result);
            }
            Level0Term::Constructed(ConstructedTerm { subject, members: args })
            | Level0Term::FnCall(FnCall { subject, args }) => {
                // Forward to subject and args:
                self.add_free_vars_in_term_to_set(*subject, result);
                self.add_free_vars_in_args_to_set(*args, result);
            }
            Level0Term::Tuple(tuple_lit) => {
                self.add_free_vars_in_args_to_set(tuple_lit.members, result);
            }
            Level0Term::Lit(_) => {}
        }
    }

    /// Add the free variables that exist in the given [Level1Term], to the
    /// given [HashSet].
    pub fn add_free_vars_in_level1_term_to_set(
        &self,
        term: &Level1Term,
        result: &mut HashSet<SubSubject>,
    ) {
        match term {
            Level1Term::ModDef(mod_def_id) => {
                // Add the bound vars of the module (they are not bound because they are not
                // behind a type function anymore).
                result.extend(
                    self.reader()
                        .get_mod_def(*mod_def_id)
                        .bound_vars
                        .iter()
                        .copied()
                        .map(SubSubject::from),
                )
            }
            Level1Term::NominalDef(nominal_def_id) => {
                // Add the bound vars of the nominal definition (they are not bound because they
                // are not behind a type function anymore).
                result.extend(
                    self.reader()
                        .get_nominal_def(*nominal_def_id)
                        .bound_vars()
                        .iter()
                        .copied()
                        .map(SubSubject::from),
                )
            }
            Level1Term::Tuple(tuple_ty) => {
                // Add the free variables in the parameters (don't remove the parameter names)
                self.add_free_vars_in_params_to_set(tuple_ty.members, result);
            }
            Level1Term::Fn(fn_ty) => {
                // Add the free variables in the parameters and return type.
                self.add_free_vars_in_params_to_set(fn_ty.params, result);
                self.add_free_vars_in_term_to_set(fn_ty.return_ty, result);
            }
        }
    }

    /// Add the free variables that exist in the given [Level2Term], to the
    /// given [HashSet].
    pub fn add_free_vars_in_level2_term_to_set(
        &self,
        term: &Level2Term,
        result: &mut HashSet<SubSubject>,
    ) {
        match term {
            Level2Term::Trt(trt_def_id) => {
                // Add the bound vars of the trait definition (they are not bound because they
                // are not behind a type function anymore).
                result.extend(
                    self.reader()
                        .get_trt_def(*trt_def_id)
                        .bound_vars
                        .iter()
                        .copied()
                        .map(SubSubject::from),
                )
            }
            Level2Term::AnyTy => {}
        }
    }

    /// Add the free variables that exist in the given [Level3Term], to the
    /// given [HashSet].
    pub fn add_free_vars_in_level3_term_to_set(
        &self,
        term: &Level3Term,
        _: &mut HashSet<SubSubject>,
    ) {
        match term {
            Level3Term::TrtKind => {}
        }
    }

    /// Add the free variables that exist in the given term, to the given
    /// [HashSet].
    ///
    /// Free variables are either `Var` or `Unresolved`, and this function
    /// collects both.
    pub fn add_free_vars_in_term_to_set(&self, term_id: TermId, result: &mut HashSet<SubSubject>) {
        let reader = self.reader();
        let term = reader.get_term(term_id);
        match term {
            Term::Var(var) => {
                // Found a free variable:
                // @@Correctness: what if this is bound in the scope?
                result.insert((*var).into());
            }
            Term::Unresolved(unresolved) => {
                // Found an unresolved free variable:
                result.insert((*unresolved).into());
            }
            Term::Access(term) => {
                // Just the free vars in the subject:
                self.add_free_vars_in_term_to_set(term.subject, result);
            }
            Term::Merge(terms) => {
                // Free vars in each term:
                for inner_term_id in terms {
                    self.add_free_vars_in_term_to_set(*inner_term_id, result);
                }
            }
            Term::Union(terms) => {
                // Free vars in each term:
                for inner_term_id in terms {
                    self.add_free_vars_in_term_to_set(*inner_term_id, result);
                }
            }
            Term::TyFn(ty_fn) => {
                // Add the vars in the subjects and return:
                self.add_free_vars_in_term_to_set(ty_fn.general_return_ty, result);
                for case in &ty_fn.cases {
                    self.add_free_vars_in_term_to_set(case.return_ty, result);
                    self.add_free_vars_in_term_to_set(case.return_value, result);
                }

                // Remove the ones which are bound:
                self.add_and_remove_free_vars_in_params_from_set(ty_fn.general_params, result);
                // And from the cases:
                for case in &ty_fn.cases {
                    // @@Correctness: is this right? is it necessary?
                    self.add_and_remove_free_vars_in_params_from_set(case.params, result);
                }
            }
            Term::TyFnTy(ty_fn_ty) => {
                // Add the vars in the subjects and return:
                self.add_free_vars_in_term_to_set(ty_fn_ty.return_ty, result);

                // Remove the ones which are bound:
                self.add_and_remove_free_vars_in_params_from_set(ty_fn_ty.params, result);
            }
            Term::TyFnCall(app_ty_fn) => {
                // Free vars in subject and args
                self.add_free_vars_in_term_to_set(app_ty_fn.subject, result);
                self.add_free_vars_in_args_to_set(app_ty_fn.args, result);
            }
            Term::AppSub(app_sub) => {
                // Add free vars in the subject term
                self.add_free_vars_in_term_to_set(app_sub.term, result);

                // Remove free vars in the domain of the substitution
                for var in app_sub.sub.domain() {
                    result.remove(&var);
                }

                // Add free vars in the range of the substitution
                for range_el in app_sub.sub.range() {
                    self.add_free_vars_in_term_to_set(range_el, result);
                }
            }
            Term::TyOf(term) => {
                // Add free vars in the inner term
                self.add_free_vars_in_term_to_set(*term, result);
            }
            // Definite-level terms:
            Term::Level3(term) => {
                self.add_free_vars_in_level3_term_to_set(term, result);
            }
            Term::Level2(term) => {
                self.add_free_vars_in_level2_term_to_set(term, result);
            }
            Term::Level1(term) => {
                self.add_free_vars_in_level1_term_to_set(term, result);
            }
            Term::Level0(term) => {
                self.add_free_vars_in_level0_term_to_set(term, result);
            }
            // No vars:
            Term::Root => {}
            Term::ScopeVar(_) => todo!(),
            Term::BoundVar(_) => todo!(),
        }
    }

    /// Add the free variables that exist in the given [Sub], to the
    /// given [HashSet].
    pub fn add_free_vars_in_sub_to_set(&self, sub: &Sub, result: &mut HashSet<SubSubject>) {
        // Add all the variables in the range, minus the variables in the domain:
        for r in sub.range() {
            self.add_free_vars_in_term_to_set(r, result);
        }
        let mut domain_vars = HashSet::new();
        for d in sub.range() {
            self.add_free_vars_in_term_to_set(d, &mut domain_vars);
        }
        // Remove all the variables in domain_vars:
        for d in domain_vars {
            result.remove(&d);
        }
    }

    /// Get the free variables that exist in the given [Sub].
    pub fn get_free_vars_in_sub(&self, sub: &Sub) -> HashSet<SubSubject> {
        let mut result = HashSet::new();
        self.add_free_vars_in_sub_to_set(sub, &mut result);
        result
    }

    /// Get the set of free variables that exist in the given term.
    ///
    /// Free variables are either `Var` or `Unresolved`, and this function
    /// collects both.
    pub fn get_free_vars_in_term(&self, term_id: TermId) -> HashSet<SubSubject> {
        let mut result = HashSet::new();
        self.add_free_vars_in_term_to_set(term_id, &mut result);
        result
    }

    /// Get the set of variables that exist in the given term. This function
    /// will proceed an error if it hits an un-resolved free variable since this
    /// cannot appear within certain contexts, e.g. nominal definitions.
    pub fn get_vars_in_term(&self, term_id: TermId) -> TcResult<HashSet<Var>> {
        let mut result = HashSet::new();
        self.add_free_vars_in_term_to_set(term_id, &mut result);

        result
            .into_iter()
            .map(|var| match var {
                SubSubject::Var(var) => Ok(var),
                SubSubject::Unresolved(_) => Err(TcError::UnresolvedVariable {
                    // @@Correctness: it's unclear if we can even get an identifier here? Or if we
                    // should make an identifier from the provided `ResolutionId`
                    name: CORE_IDENTIFIERS.underscore,
                    value: term_id,
                }),
            })
            .collect::<TcResult<_>>()
    }
>>>>>>> d87c9e47
}

#[cfg(test)]
mod tests {
    use hash_ast::ast::ParamOrigin;
    use hash_source::SourceMap;

    use crate::{
        fmt::PrepareForFormatting,
        ops::AccessToOpsMut,
        storage::{
            core::CoreDefs,
            primitives::{ModDefOrigin, ScopeKind},
            AccessToStorage, GlobalStorage, LocalStorage, StorageRefMut,
        },
    };

    fn _get_storages() -> (GlobalStorage, LocalStorage, CoreDefs, SourceMap) {
        let mut global_storage = GlobalStorage::new();
        let local_storage = LocalStorage::new(&mut global_storage);
        let core_defs = CoreDefs::new(&mut global_storage);
        let source_map = SourceMap::new();

        (global_storage, local_storage, core_defs, source_map)
    }

    // #[test]
    fn _test_substitutions() {
        let (mut global_storage, mut local_storage, core_defs, source_map) = _get_storages();
        let mut storage_ref = StorageRefMut {
            global_storage: &mut global_storage,
            local_storage: &mut local_storage,
            core_defs: &core_defs,
            source_map: &source_map,
        };

        let builder = storage_ref.builder();

        // Visual testing for now, until term unification is implemented and we can
        // actually write proper tests here:
        let hash_impl = builder.create_nameless_mod_def(
            ModDefOrigin::TrtImpl(builder.create_trt_term(core_defs.hash_trt)),
            builder.create_scope(ScopeKind::Constant, []),
        );

        let inner = builder.create_nameless_ty_fn_term(
            builder.create_params(
                [builder.create_param("T", builder.create_any_ty_term())],
                ParamOrigin::TyFn,
            ),
            builder.create_any_ty_term(),
            builder.create_app_ty_fn_term(
                core_defs.set_ty_fn,
                builder.create_args(
                    [
                        builder.create_arg("T", builder.create_var_term("T")),
                        builder.create_arg("X", builder.create_mod_def_term(hash_impl)),
                    ],
                    ParamOrigin::TyFn,
                ),
            ),
        );
        let target = builder.create_ty_fn_ty_term(
            builder.create_params(
                [builder.create_param("U", builder.create_any_ty_term())],
                ParamOrigin::TyFn,
            ),
            builder.create_fn_ty_term(
                builder.create_params(
                    [
                        builder.create_param("foo", builder.create_unresolved_term()),
                        builder.create_param(
                            "bar",
                            builder.create_app_ty_fn_term(
                                core_defs.list_ty_fn,
                                builder.create_args(
                                    [builder.create_arg("T", inner)],
                                    ParamOrigin::TyFn,
                                ),
                            ),
                        ),
                    ],
                    ParamOrigin::Fn,
                ),
                builder.create_var_term("T"),
            ),
        );

        println!("\n{}", target.for_formatting(storage_ref.global_storage()));

        let _builder = storage_ref.builder();
        todo!()
        // let sub = Sub::from_pairs([(
        //     builder.create_var("T"),
        //     builder.create_var("T"),
        //     builder.create_app_ty_fn_term(
        //         core_defs.map_ty_fn,
        //         builder.create_args(
        //             [
        //                 builder.create_arg("K",
        // builder.create_nominal_def_term(core_defs.str_ty)),
        //                 builder.create_arg("V",
        // builder.create_nominal_def_term(core_defs.u64_ty)),
        //             ],
        //             ParamOrigin::TyFn,
        //         ),
        //     ),
        // )]);

        // let mut substituter = Substituter::new(storage_ref.storages_mut());
        // let subbed_target = substituter.apply_sub_to_term(&sub, target);

        // let target_free_vars = substituter.get_free_vars_in_term(target);
        // let inner_free_vars = substituter.get_free_vars_in_term(inner);

        // let target_free_vars_list: Vec<_> = target_free_vars
        //     .into_iter()
        //     .map(|x| storage_ref.builder().create_term(x.into()))
        //     .collect();

        // let inner_free_vars_list: Vec<_> = inner_free_vars
        //     .into_iter()
        //     .map(|x| storage_ref.builder().create_term(x.into()))
        //     .collect();

        // println!("{}",
        // subbed_target.for_formatting(storage_ref.global_storage()));

        // print!("\nTarget free vars:\n");
        // for target_free_var in &target_free_vars_list {
        //     println!("{}",
        // target_free_var.for_formatting(storage_ref.global_storage()));
        // }
        // print!("\nInner free vars:\n");
        // for inner_free_var in &inner_free_vars_list {
        //     println!("{}",
        // inner_free_var.for_formatting(storage_ref.global_storage()));
        // }
    }
}<|MERGE_RESOLUTION|>--- conflicted
+++ resolved
@@ -1,27 +1,12 @@
 //! Functionality related to variable substitution inside terms/types.
-<<<<<<< HEAD
+use super::{AccessToOps, AccessToOpsMut};
 use crate::storage::{
     primitives::{
-        Arg, ArgsId, FnTy, Level0Term, Level1Term, Level2Term, Level3Term, Param, ParamsId, Sub,
-        SubSubject, Term, TermId, TupleTy, TyFnCall,
-=======
-use hash_source::identifier::CORE_IDENTIFIERS;
-
-use crate::{
-    diagnostics::error::{TcError, TcResult},
-    storage::{
-        primitives::{
-            AppSub, Arg, ArgsId, ConstructedTerm, FnCall, FnTy, Level0Term, Level1Term, Level2Term,
-            Level3Term, Param, ParamsId, Sub, SubSubject, Term, TermId, TupleTy, TyFn, TyFnCall,
-            TyFnCase, TyFnTy, Var,
-        },
-        AccessToStorage, AccessToStorageMut, StorageRefMut,
->>>>>>> d87c9e47
+        Arg, ArgsId, ConstructedTerm, FnTy, Level0Term, Level1Term, Level2Term, Level3Term, Param,
+        ParamsId, Sub, SubSubject, Term, TermId, TupleTy, TyFnCall,
     },
     AccessToStorage, AccessToStorageMut, StorageRefMut,
 };
-
-use super::{AccessToOps, AccessToOpsMut};
 
 /// Can perform substitutions (see [Sub]) on terms.
 pub struct Substituter<'gs, 'ls, 'cd, 's> {
@@ -362,326 +347,6 @@
         self.location_store_mut().copy_location(term_id, new_term);
         new_term
     }
-<<<<<<< HEAD
-=======
-
-    /// Add the free variables in the parameter default values and types to the
-    /// given [HashSet].
-    pub fn add_free_vars_in_params_to_set(
-        &self,
-        params_id: ParamsId,
-        result: &mut HashSet<SubSubject>,
-    ) {
-        let params = self.params_store().get(params_id);
-
-        // Add default value and type free vars
-        for param in params.positional() {
-            self.add_free_vars_in_term_to_set(param.ty, result);
-            if let Some(default_value_id) = param.default_value {
-                self.add_free_vars_in_term_to_set(default_value_id, result);
-            }
-        }
-    }
-
-    /// Remove the free variables that exist in the given params as names, from
-    /// the given [HashSet], and add the free variables in the default
-    /// values and types.
-    ///
-    /// This is to be used for type functions.
-    pub fn add_and_remove_free_vars_in_params_from_set(
-        &self,
-        params_id: ParamsId,
-        result: &mut HashSet<SubSubject>,
-    ) {
-        self.add_free_vars_in_params_to_set(params_id, result);
-
-        let params = self.params_store().get(params_id);
-        // Remove param names
-        for param in params.positional() {
-            if let Some(name) = param.name {
-                let subject = Var { name };
-                result.remove(&subject.into());
-            }
-        }
-    }
-
-    /// Add the free variables that exist in the given args, to the given
-    /// [HashSet].
-    pub fn add_free_vars_in_args_to_set(&self, args_id: ArgsId, result: &mut HashSet<SubSubject>) {
-        let args = self.args_store().get(args_id);
-
-        for arg in args.positional() {
-            self.add_free_vars_in_term_to_set(arg.value, result);
-        }
-    }
-
-    /// Add the free variables that exist in the given [Level0Term], to the
-    /// given [HashSet].
-    pub fn add_free_vars_in_level0_term_to_set(
-        &self,
-        term: &Level0Term,
-        result: &mut HashSet<SubSubject>,
-    ) {
-        match term {
-            Level0Term::Rt(ty_term_id) => self.add_free_vars_in_term_to_set(*ty_term_id, result),
-            Level0Term::EnumVariant(enum_variant) => {
-                // Forward to the nominal enum definition
-                let enum_def = Level1Term::NominalDef(enum_variant.enum_def_id);
-                self.add_free_vars_in_level1_term_to_set(&enum_def, result);
-            }
-            Level0Term::FnLit(fn_lit) => {
-                // Forward to fn type and return value
-                self.add_free_vars_in_term_to_set(fn_lit.fn_ty, result);
-                self.add_free_vars_in_term_to_set(fn_lit.return_value, result);
-            }
-            Level0Term::Constructed(ConstructedTerm { subject, members: args })
-            | Level0Term::FnCall(FnCall { subject, args }) => {
-                // Forward to subject and args:
-                self.add_free_vars_in_term_to_set(*subject, result);
-                self.add_free_vars_in_args_to_set(*args, result);
-            }
-            Level0Term::Tuple(tuple_lit) => {
-                self.add_free_vars_in_args_to_set(tuple_lit.members, result);
-            }
-            Level0Term::Lit(_) => {}
-        }
-    }
-
-    /// Add the free variables that exist in the given [Level1Term], to the
-    /// given [HashSet].
-    pub fn add_free_vars_in_level1_term_to_set(
-        &self,
-        term: &Level1Term,
-        result: &mut HashSet<SubSubject>,
-    ) {
-        match term {
-            Level1Term::ModDef(mod_def_id) => {
-                // Add the bound vars of the module (they are not bound because they are not
-                // behind a type function anymore).
-                result.extend(
-                    self.reader()
-                        .get_mod_def(*mod_def_id)
-                        .bound_vars
-                        .iter()
-                        .copied()
-                        .map(SubSubject::from),
-                )
-            }
-            Level1Term::NominalDef(nominal_def_id) => {
-                // Add the bound vars of the nominal definition (they are not bound because they
-                // are not behind a type function anymore).
-                result.extend(
-                    self.reader()
-                        .get_nominal_def(*nominal_def_id)
-                        .bound_vars()
-                        .iter()
-                        .copied()
-                        .map(SubSubject::from),
-                )
-            }
-            Level1Term::Tuple(tuple_ty) => {
-                // Add the free variables in the parameters (don't remove the parameter names)
-                self.add_free_vars_in_params_to_set(tuple_ty.members, result);
-            }
-            Level1Term::Fn(fn_ty) => {
-                // Add the free variables in the parameters and return type.
-                self.add_free_vars_in_params_to_set(fn_ty.params, result);
-                self.add_free_vars_in_term_to_set(fn_ty.return_ty, result);
-            }
-        }
-    }
-
-    /// Add the free variables that exist in the given [Level2Term], to the
-    /// given [HashSet].
-    pub fn add_free_vars_in_level2_term_to_set(
-        &self,
-        term: &Level2Term,
-        result: &mut HashSet<SubSubject>,
-    ) {
-        match term {
-            Level2Term::Trt(trt_def_id) => {
-                // Add the bound vars of the trait definition (they are not bound because they
-                // are not behind a type function anymore).
-                result.extend(
-                    self.reader()
-                        .get_trt_def(*trt_def_id)
-                        .bound_vars
-                        .iter()
-                        .copied()
-                        .map(SubSubject::from),
-                )
-            }
-            Level2Term::AnyTy => {}
-        }
-    }
-
-    /// Add the free variables that exist in the given [Level3Term], to the
-    /// given [HashSet].
-    pub fn add_free_vars_in_level3_term_to_set(
-        &self,
-        term: &Level3Term,
-        _: &mut HashSet<SubSubject>,
-    ) {
-        match term {
-            Level3Term::TrtKind => {}
-        }
-    }
-
-    /// Add the free variables that exist in the given term, to the given
-    /// [HashSet].
-    ///
-    /// Free variables are either `Var` or `Unresolved`, and this function
-    /// collects both.
-    pub fn add_free_vars_in_term_to_set(&self, term_id: TermId, result: &mut HashSet<SubSubject>) {
-        let reader = self.reader();
-        let term = reader.get_term(term_id);
-        match term {
-            Term::Var(var) => {
-                // Found a free variable:
-                // @@Correctness: what if this is bound in the scope?
-                result.insert((*var).into());
-            }
-            Term::Unresolved(unresolved) => {
-                // Found an unresolved free variable:
-                result.insert((*unresolved).into());
-            }
-            Term::Access(term) => {
-                // Just the free vars in the subject:
-                self.add_free_vars_in_term_to_set(term.subject, result);
-            }
-            Term::Merge(terms) => {
-                // Free vars in each term:
-                for inner_term_id in terms {
-                    self.add_free_vars_in_term_to_set(*inner_term_id, result);
-                }
-            }
-            Term::Union(terms) => {
-                // Free vars in each term:
-                for inner_term_id in terms {
-                    self.add_free_vars_in_term_to_set(*inner_term_id, result);
-                }
-            }
-            Term::TyFn(ty_fn) => {
-                // Add the vars in the subjects and return:
-                self.add_free_vars_in_term_to_set(ty_fn.general_return_ty, result);
-                for case in &ty_fn.cases {
-                    self.add_free_vars_in_term_to_set(case.return_ty, result);
-                    self.add_free_vars_in_term_to_set(case.return_value, result);
-                }
-
-                // Remove the ones which are bound:
-                self.add_and_remove_free_vars_in_params_from_set(ty_fn.general_params, result);
-                // And from the cases:
-                for case in &ty_fn.cases {
-                    // @@Correctness: is this right? is it necessary?
-                    self.add_and_remove_free_vars_in_params_from_set(case.params, result);
-                }
-            }
-            Term::TyFnTy(ty_fn_ty) => {
-                // Add the vars in the subjects and return:
-                self.add_free_vars_in_term_to_set(ty_fn_ty.return_ty, result);
-
-                // Remove the ones which are bound:
-                self.add_and_remove_free_vars_in_params_from_set(ty_fn_ty.params, result);
-            }
-            Term::TyFnCall(app_ty_fn) => {
-                // Free vars in subject and args
-                self.add_free_vars_in_term_to_set(app_ty_fn.subject, result);
-                self.add_free_vars_in_args_to_set(app_ty_fn.args, result);
-            }
-            Term::AppSub(app_sub) => {
-                // Add free vars in the subject term
-                self.add_free_vars_in_term_to_set(app_sub.term, result);
-
-                // Remove free vars in the domain of the substitution
-                for var in app_sub.sub.domain() {
-                    result.remove(&var);
-                }
-
-                // Add free vars in the range of the substitution
-                for range_el in app_sub.sub.range() {
-                    self.add_free_vars_in_term_to_set(range_el, result);
-                }
-            }
-            Term::TyOf(term) => {
-                // Add free vars in the inner term
-                self.add_free_vars_in_term_to_set(*term, result);
-            }
-            // Definite-level terms:
-            Term::Level3(term) => {
-                self.add_free_vars_in_level3_term_to_set(term, result);
-            }
-            Term::Level2(term) => {
-                self.add_free_vars_in_level2_term_to_set(term, result);
-            }
-            Term::Level1(term) => {
-                self.add_free_vars_in_level1_term_to_set(term, result);
-            }
-            Term::Level0(term) => {
-                self.add_free_vars_in_level0_term_to_set(term, result);
-            }
-            // No vars:
-            Term::Root => {}
-            Term::ScopeVar(_) => todo!(),
-            Term::BoundVar(_) => todo!(),
-        }
-    }
-
-    /// Add the free variables that exist in the given [Sub], to the
-    /// given [HashSet].
-    pub fn add_free_vars_in_sub_to_set(&self, sub: &Sub, result: &mut HashSet<SubSubject>) {
-        // Add all the variables in the range, minus the variables in the domain:
-        for r in sub.range() {
-            self.add_free_vars_in_term_to_set(r, result);
-        }
-        let mut domain_vars = HashSet::new();
-        for d in sub.range() {
-            self.add_free_vars_in_term_to_set(d, &mut domain_vars);
-        }
-        // Remove all the variables in domain_vars:
-        for d in domain_vars {
-            result.remove(&d);
-        }
-    }
-
-    /// Get the free variables that exist in the given [Sub].
-    pub fn get_free_vars_in_sub(&self, sub: &Sub) -> HashSet<SubSubject> {
-        let mut result = HashSet::new();
-        self.add_free_vars_in_sub_to_set(sub, &mut result);
-        result
-    }
-
-    /// Get the set of free variables that exist in the given term.
-    ///
-    /// Free variables are either `Var` or `Unresolved`, and this function
-    /// collects both.
-    pub fn get_free_vars_in_term(&self, term_id: TermId) -> HashSet<SubSubject> {
-        let mut result = HashSet::new();
-        self.add_free_vars_in_term_to_set(term_id, &mut result);
-        result
-    }
-
-    /// Get the set of variables that exist in the given term. This function
-    /// will proceed an error if it hits an un-resolved free variable since this
-    /// cannot appear within certain contexts, e.g. nominal definitions.
-    pub fn get_vars_in_term(&self, term_id: TermId) -> TcResult<HashSet<Var>> {
-        let mut result = HashSet::new();
-        self.add_free_vars_in_term_to_set(term_id, &mut result);
-
-        result
-            .into_iter()
-            .map(|var| match var {
-                SubSubject::Var(var) => Ok(var),
-                SubSubject::Unresolved(_) => Err(TcError::UnresolvedVariable {
-                    // @@Correctness: it's unclear if we can even get an identifier here? Or if we
-                    // should make an identifier from the provided `ResolutionId`
-                    name: CORE_IDENTIFIERS.underscore,
-                    value: term_id,
-                }),
-            })
-            .collect::<TcResult<_>>()
-    }
->>>>>>> d87c9e47
 }
 
 #[cfg(test)]
