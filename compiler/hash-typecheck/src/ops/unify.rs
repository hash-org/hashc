//! Utilities related to type unification and substitution.
use super::{
    params::pair_args_with_params, typing::InferredMemberData, AccessToOps, AccessToOpsMut,
};
use crate::{
    diagnostics::{
        error::{TcError, TcResult},
        macros::{tc_panic, tc_panic_on_many},
        params::ParamUnificationErrorReason,
    },
    storage::{
        location::LocationTarget,
        primitives::{
<<<<<<< HEAD
            ArgsId, Level0Term, Level1Term, Level2Term, Level3Term, ParamsId, ScopeId, ScopeKind,
=======
            Arg, ArgsId, Level0Term, Level1Term, Level2Term, Level3Term, Param, ParamsId, PatId,
>>>>>>> 653739ba
            Sub, Term, TermId,
        },
        AccessToStorage, AccessToStorageMut, StorageRefMut,
    },
};
use std::collections::HashSet;

/// Options that are received by the unifier when unifying types.
pub struct UnifyTysOpts {}

/// Performs type unification and other related operations.
pub struct Unifier<'gs, 'ls, 'cd, 's> {
    storage: StorageRefMut<'gs, 'ls, 'cd, 's>,
}

impl<'gs, 'ls, 'cd, 's> AccessToStorage for Unifier<'gs, 'ls, 'cd, 's> {
    fn storages(&self) -> crate::storage::StorageRef {
        self.storage.storages()
    }
}

impl<'gs, 'ls, 'cd, 's> AccessToStorageMut for Unifier<'gs, 'ls, 'cd, 's> {
    fn storages_mut(&mut self) -> StorageRefMut {
        self.storage.storages_mut()
    }
}

impl<'gs, 'ls, 'cd, 's> Unifier<'gs, 'ls, 'cd, 's> {
    pub fn new(storage: StorageRefMut<'gs, 'ls, 'cd, 's>) -> Self {
        Self { storage }
    }

    /// Get the super-substitution of the two substitutions.
    ///
    /// Equivalent to first unifying `U(s0, s1)` and then applying `s1` or `s0`.
    pub(crate) fn get_super_sub(&mut self, s0: &Sub, s1: &Sub) -> TcResult<Sub> {
        let fv_s1 = self.discoverer().get_free_sub_vars_in_sub(s1);
        let dom_s0: HashSet<_> = s0.domain().collect();
        if fv_s1.intersection(&dom_s0).next().is_some() {
            panic!("Super-sub is not well formed!");
        }
        Ok(self.unify_subs(s0, s1)?.with_extension(s0))
    }

    /// Unify two substitutions to produce another substitution which is the
    /// unifier of the two.
    ///
    /// The resultant substitution contains all the information of the two
    /// source substitutions, without any common free variables in their
    /// domains.
    ///
    /// This implements the algorithm outlined in the paper:
    /// <https://www.researchgate.net/publication/221600544_On_the_Unification_of_Substitutions_in_Type_Interfaces>
    pub(crate) fn unify_subs(&mut self, s0: &Sub, s1: &Sub) -> TcResult<Sub> {
        let dom_s0: HashSet<_> = s0.domain().collect();
        let dom_s1: HashSet<_> = s1.domain().collect();
        let mut substituter = self.substituter();

        // First split the domains into three parts: d0, d1 (not directly needed), and
        // the intersection (see second loop)
        let d0: HashSet<_> = dom_s0.difference(&dom_s1).copied().collect();
        let d1: HashSet<_> = dom_s1.difference(&dom_s0).copied().collect();
        let t0 = Sub::from_pairs(d0.iter().map(|&a| (a, substituter.apply_sub_to_subject(s0, a))));
        let t1 = Sub::from_pairs(d1.iter().map(|&a| (a, substituter.apply_sub_to_subject(s1, a))));

        // Start with t0 and add terms for d1 one at a time, always producing well
        // formed substitutions
        let mut result = t0;
        for (a, t) in t1.pairs() {
            // Remove elements of dom(result) from t, and remove a from result.
            let subbed_t = self.substituter().apply_sub_to_term(&result, t);
            let discoverer = self.discoverer();
            if discoverer.get_free_sub_vars_in_term(subbed_t).contains(&a) {
                tc_panic!(subbed_t, self.storage, "Unexpected free variable in one of the substitutions being unified (occurs error)");
            }

            result.add_pair(a, subbed_t);
        }
        // result is now the unifier for t0 and t1

        // Now deal with the intersection:
        for &b in dom_s0.intersection(&dom_s1) {
            let mut substituter = self.substituter();
            let subbed0_b = substituter.apply_sub_to_subject(s0, b);
            let subbed1_b = substituter.apply_sub_to_subject(s1, b);
            let x0 = substituter.apply_sub_to_term(&result, subbed0_b);
            let x1 = substituter.apply_sub_to_term(&result, subbed1_b);

            let discoverer = self.discoverer();
            if discoverer.get_free_sub_vars_in_term(x0).contains(&b)
                || discoverer.get_free_sub_vars_in_term(x1).contains(&b)
            {
                tc_panic_on_many!([x0, x1], self, "Unexpected free variable in intersection of substitutions being unified (occurs error)");
            }

            let v = self.unify_terms(x0, x1)?;
            result.extend(&v);
        }

        Ok(result)
    }

    /// Unify the given parameters with the given arguments. This function
    /// will first perform a pairing operation between the arguments and the
    /// provided parameters in order to ensure that they can be unified.
    ///
    /// Unification is actually performed by
    /// [this](Unifier::unify_param_arg_pairs) function.
    pub(crate) fn unify_params_with_args(
        &mut self,
        params_id: ParamsId,
        args_id: ArgsId,
        params_subject: TermId,
        args_subject: TermId,
    ) -> TcResult<Sub> {
        let params = self.params_store().get(params_id).clone();
        let args = self.args_store().get(args_id).clone();

        let pairs = pair_args_with_params(
            &params,
            &args,
            params_id,
            args_id,
            |param| self.typer().infer_arg_from_param(param),
            params_subject,
            args_subject,
        )?;

        self.unify_param_arg_pairs(pairs, mode)
    }

    /// Unify paired arguments and parameters.
    ///
    /// This is done by first getting the type of each argument, and unifying
    /// with the type of each parameter. Then, a substitution is created
    /// from each parameter to each argument value.
    pub(crate) fn unify_param_arg_pairs(
        &mut self,
        pairs: Vec<(&Param, Arg)>,
        mode: UnifyParamsWithArgsMode,
    ) -> TcResult<Sub> {
        let mut sub = Sub::empty();

        for (param, arg) in pairs.into_iter() {
            // Ensure their types unify:
            let ty_of_arg = self.typer().infer_ty_of_term(arg.value)?;
            let ty_sub = self.unify_terms(ty_of_arg, param.ty)?;

            // Add the ty sub to the sub
            sub = self.get_super_sub(&sub, &ty_sub)?;
        }
        Ok(sub)
    }

    /// Unify the two given argument lists, by argument-wise unifying terms.
    /// The function requires a reference to the parent source and target
    /// terms in order to give meaningful error messages.
    pub(crate) fn unify_args(
        &mut self,
        src_args_id: ArgsId,
        target_args_id: ArgsId,
        src_id: TermId,
        target_id: TermId,
    ) -> TcResult<Sub> {
        let src_args = self.args_store().get(src_args_id).clone();
        let target_args = self.args_store().get(target_args_id).clone();

        let cannot_unify = |reason: ParamUnificationErrorReason| {
            Err(TcError::CannotUnifyArgs {
                src_args_id,
                target_args_id,
                reason,
                src: src_id,
                target: target_id,
            })
        };

        // Ensure the argument lengths match
        if src_args.positional().len() != target_args.positional().len() {
            return cannot_unify(ParamUnificationErrorReason::LengthMismatch);
        }

        // For each argument, ensure it is the same:
        let mut cumulative_sub = Sub::empty();
        let pairs = src_args.positional().iter().zip(target_args.positional());
        for (index, (src_param, target_param)) in pairs.enumerate() {
            // Names match
            if src_param.name != target_param.name {
                return cannot_unify(ParamUnificationErrorReason::NameMismatch(index));
            }
            // Values match
            let ty_sub = self.unify_terms(src_param.value, target_param.value)?;

            // Add to cumulative substitution
            cumulative_sub.extend(&ty_sub);
        }

        // Return the cumulative substitution of all the arguments:
        Ok(cumulative_sub)
    }

    /// Unify the two given parameter lists, by parameter-wise unifying terms.
    /// The function requires a reference to the parent source and target
    /// terms in order to give meaningful error messages.
    pub(crate) fn unify_params(
        &mut self,
        src_params_id: ParamsId,
        target_params_id: ParamsId,
        src: impl Into<LocationTarget>,
        target: impl Into<LocationTarget>,
    ) -> TcResult<Sub> {
        let src_params = self.params_store().get(src_params_id).clone();
        let target_params = self.params_store().get(target_params_id).clone();

        let cannot_unify = |reason: ParamUnificationErrorReason| {
            Err(TcError::CannotUnifyParams {
                src_params_id,
                target_params_id,
                reason,
                src: src.into(),
                target: target.into(),
            })
        };

        // Ensure the parameter lengths match
        if src_params.positional().len() != target_params.positional().len() {
            return cannot_unify(ParamUnificationErrorReason::LengthMismatch);
        }

        // For each parameter, ensure it is the same:
        // @@Todo: handle default values.
        let mut cumulative_sub = Sub::empty();
        let pairs = src_params.positional().iter().zip(target_params.positional());
        for (index, (src_param, target_param)) in pairs.enumerate() {
            // Names match
            if src_param.name != target_param.name {
                return cannot_unify(ParamUnificationErrorReason::NameMismatch(index));
            }
            // Types match
            let ty_sub = self.unify_terms(src_param.ty, target_param.ty)?;

            // Add to cumulative substitution
            cumulative_sub.extend(&ty_sub);
        }

        // Return the cumulative substitution of all the parameter types:
        Ok(cumulative_sub)
    }

    /// Terms are equal if they unify both ways without any substitutions.
    pub(crate) fn terms_are_equal(&mut self, a: TermId, b: TermId) -> bool {
        self.unify_terms(a, b).contains(&Sub::empty())
            && self.unify_terms(b, a).contains(&Sub::empty())
    }

    /// The two given set bound scopes are equivalent if they have the same
    /// distinct members.
    ///
    /// This panics if either scope is not [ScopeKind::SetBound], or if a type
    /// error occurs.
    pub(crate) fn set_bound_scopes_are_equivalent(
        &mut self,
        a: ScopeId,
        b: ScopeId,
        a_originating_term: TermId,
        b_originating_term: TermId,
    ) -> bool {
        // Short-circuit: same scope IDs:
        if a == b {
            return true;
        }

        let reader = self.reader();
        let scope_a = reader.get_scope(a).clone();
        let scope_b = reader.get_scope(b).clone();

        // Ensure kinds are both [Scope::SetBound]
        if scope_a.kind != ScopeKind::SetBound || scope_b.kind != ScopeKind::SetBound {
            tc_panic_on_many!(
                [a_originating_term, b_originating_term],
                self,
                "set_bound_scopes_are_equal called with non-set-bound scopes"
            );
        }

        // Ensure names are the same:
        let a_names: HashSet<_> = HashSet::from_iter(scope_a.iter_names());
        let b_names: HashSet<_> = HashSet::from_iter(scope_b.iter_names());
        if a_names != b_names {
            return false;
        }

        // Ensure same members
        for name in a_names {
            let (a_member, _) = scope_a.get(name).unwrap();
            let (b_member, _) = scope_b.get(name).unwrap();
            let a_data = self.typer().infer_member_ty(a_member.data).unwrap();
            let b_data = self.typer().infer_member_ty(b_member.data).unwrap();
            match (a_data, b_data) {
                (
                    InferredMemberData { ty: a_ty, value: Some(a_value) },
                    InferredMemberData { ty: b_ty, value: Some(b_value) },
                ) => {
                    if !self.terms_are_equal(a_ty, b_ty) || !self.terms_are_equal(a_value, b_value)
                    {
                        return false;
                    }
                }
                (
                    InferredMemberData { ty: a_ty, value: None },
                    InferredMemberData { ty: b_ty, value: None },
                ) => {
                    if !self.terms_are_equal(a_ty, b_ty) {
                        return false;
                    }
                }
                _ => return false,
            }
        }

        true
    }

    /// Unify the two given terms, producing a substitution.
    ///
    /// The relation between src and target is that src must be a subtype (or
    /// eq) of target.
    ///
    /// Note: Assumes that both terms have been validated.
    pub(crate) fn unify_terms(&mut self, src_id: TermId, target_id: TermId) -> TcResult<Sub> {
        // Shortcut: terms have the same ID:
        if src_id == target_id {
            return Ok(Sub::empty());
        }

        if let Some(sub) = self.cacher().has_been_unified((src_id, target_id)) {
            return Ok(sub);
        }

        // First we want to simplify the terms:
        let simplified_src_id = self.simplifier().potentially_simplify_term(src_id)?;
        let simplified_target_id = self.simplifier().potentially_simplify_term(target_id)?;
        let simplified_src = self.reader().get_term(simplified_src_id).clone();
        let simplified_target = self.reader().get_term(simplified_target_id).clone();

        // Helper to return a unification error
        let cannot_unify = || Err(TcError::CannotUnify { src: src_id, target: target_id });

        let sub = match (simplified_src, simplified_target) {
            // Unresolved
            (Term::Unresolved(unresolved_src), _) => {
                // Substitute target for source
                Ok(Sub::from_pairs([(unresolved_src, simplified_target_id)]))
            }
            (_, Term::Unresolved(unresolved_target)) => {
                // Substitute source for target
                Ok(Sub::from_pairs([(unresolved_target, simplified_src_id)]))
            }

            // Typeof unifies if the inner terms unify.
            (Term::TyOf(src_inner), Term::TyOf(dest_inner)) => {
                self.unify_terms(src_inner, dest_inner)
            }
            (Term::TyOf(src_inner), _) => match self.term_store().get(src_inner).clone() {
                // When the `src_inner` is an unresolved term, the unification between the target
                // will yield a substitution `unresolved` -> `Rt(inner)`, so we need to verify
                // that the inner term is runtime instantiable...
                Term::Unresolved(inner)
                    if self.validator().term_is_runtime_instantiable(simplified_target_id)? =>
                {
                    let instantiated_target = self.builder().create_rt_term(simplified_target_id);

                    Ok(Sub::from_pairs([(inner, instantiated_target)]))
                }
                // If the inner is not runtime instantiable, it succeeds but with no substitution.
                Term::Unresolved(_) => Ok(Sub::empty()),
                _ => cannot_unify(),
            },
            (_, Term::TyOf(target_inner)) => match self.term_store().get(target_inner).clone() {
                // When the `target_inner` is an unresolved term, the unification between the target
                // will yield a substitution `unresolved` -> `Rt(inner)`, so we need to verify
                // that the inner term is runtime instantiable...
                Term::Unresolved(inner)
                    if self.validator().term_is_runtime_instantiable(simplified_src_id)? =>
                {
                    let instantiated_source = self.builder().create_rt_term(simplified_src_id);

                    Ok(Sub::from_pairs([(inner, instantiated_source)]))
                }
                // If the inner is not runtime instantiable, it succeeds but with no substitution.
                Term::Unresolved(_) => Ok(Sub::empty()),
                _ => cannot_unify(),
            },

            // Merging:
            (_, Term::Merge(inner_target)) => {
                // Try to merge source with each individual term in target. If all succeed,
                // then the whole thing should succeed.
                let mut subs = Sub::empty();
                for inner_target_id in inner_target {
                    match self.unify_terms(simplified_src_id, inner_target_id) {
                        Ok(result) => {
                            subs.extend(&result);
                            continue;
                        }
                        Err(e) => return Err(e),
                    }
                }
                Ok(subs)
            }
            (Term::Merge(inner_src), _) => {
                // Try to merge each individual term in source, with target. If any one
                // succeeds, then the whole thing should succeed.
                let mut first_error = None;
                for inner_src_id in inner_src {
                    match self.unify_terms(inner_src_id, simplified_target_id) {
                        Ok(result) => return Ok(result),
                        Err(e) => first_error = first_error.or(Some(e)),
                    }
                }
                match first_error {
                    Some(first_error) => Err(first_error),
                    None => cannot_unify(),
                }
            }

            // Union:
            (_, Term::Union(inner_target)) => {
                // Try to merge each individual term in source, with target. If any one
                // succeeds, then the whole thing should succeed.
                let mut first_error = None;
                for inner_target_id in inner_target {
                    match self.unify_terms(simplified_src_id, inner_target_id) {
                        Ok(result) => return Ok(result),
                        Err(e) => first_error = first_error.or(Some(e)),
                    }
                }
                match first_error {
                    Some(first_error) => Err(first_error),
                    None => cannot_unify(),
                }
            }
            (Term::Union(inner_src), _) => {
                // Try to merge source with each individual term in target. If all succeed,
                // then the whole thing should succeed.
                let mut subs = Sub::empty();
                for inner_src_id in inner_src {
                    match self.unify_terms(inner_src_id, simplified_target_id) {
                        Ok(result) => {
                            subs = self.unify_subs(&subs, &result)?;
                            continue;
                        }
                        Err(e) => return Err(e),
                    }
                }
                Ok(subs)
            }

            // Access:
            (Term::Access(src_access), Term::Access(target_access))
                if src_access.name == target_access.name =>
            {
                // Unify the subjects
                self.unify_terms(src_access.subject, target_access.subject)
            }
            (Term::Access(_), _) | (_, Term::Access(_)) => {
                // Since these cannot be simplified further, we don't know if they can be
                // unified:
                cannot_unify()
            }

            // Variables:
            (Term::Var(src_var), Term::Var(target_var)) if src_var.name == target_var.name => {
                // Same variables unify
                Ok(Sub::empty())
            }
            (Term::Var(_), _) | (_, Term::Var(_)) => {
                // Different variables do not unify (since they cannot be simplified)
                cannot_unify()
            }
            (Term::BoundVar(src_var), Term::BoundVar(target_var))
                if src_var.name == target_var.name =>
            {
                // Same bound variables unify
                Ok(Sub::empty())
            }
            (Term::BoundVar(_), _) | (_, Term::BoundVar(_)) => {
                // Different bound variables do not unify (since they cannot be simplified)
                cannot_unify()
            }
            (Term::ScopeVar(src_var), Term::ScopeVar(target_var))
                if (src_var.scope, src_var.index) == (target_var.scope, target_var.index) =>
            {
                // Same scope variables unify (i.e. same member, not necessarily same name)
                Ok(Sub::empty())
            }
            (Term::ScopeVar(_), _) | (_, Term::ScopeVar(_)) => {
                // Different scope variables do not unify
                cannot_unify()
            }

            // Apply substitution:
            (Term::SetBound(src_set_bound), Term::SetBound(target_set_bound))
                if self.set_bound_scopes_are_equivalent(
                    src_set_bound.scope,
                    target_set_bound.scope,
                    src_id,
                    target_id,
                ) =>
            {
                // Unify inner, then unify the resultant substitution with the ones given
                //  here:
                //
                // Notice: this should never produce a substitution since we start with
                // simplified terms.
                let sub = self.scope_manager().enter_scope(src_set_bound.scope, |this| {
                    this.unifier().unify_terms(src_set_bound.term, target_set_bound.term)
                })?;
                if sub != Sub::empty() {
                    tc_panic_on_many!(
                        [src_set_bound.term, target_set_bound.term],
                        self,
                        "got non-empty substitution when unifying terms inside SetBound"
                    );
                }
                Ok(sub)
            }
            (Term::SetBound(_), _) | (_, Term::SetBound(_)) => {
                // Otherwise they don't unify (since we start with simplified terms)
                cannot_unify()
            }

            // Type functions:
            (Term::TyFn(_), _) | (_, Term::TyFn(_)) => {
                // For now, type functions never unify, because unifying them would require a
                // lot of work to match each of the cases.
                //  @@Enhancement: in principle this is possible, though unclear if useful.
                cannot_unify()
            }

            // Type function application:
            (Term::TyFnCall(src_app_ty_fn), Term::TyFnCall(target_app_ty_fn)) => {
                // This case would be hit if the subject is a variable, for example.

                // Unify the subjects to ensure they are compatible:
                let subject_sub =
                    self.unify_terms(src_app_ty_fn.subject, target_app_ty_fn.subject)?;

                // Get the type of the subject and ensure it is a type function type:
                let subject = self
                    .substituter()
                    // Here we use the target's subject but it shouldn't matter.
                    .apply_sub_to_term(&subject_sub, target_app_ty_fn.subject);

                let subject_ty_id = self.typer().infer_ty_of_term(subject)?;
                let reader = self.reader();
                let subject_ty = reader.get_term(subject_ty_id);
                match subject_ty {
                    Term::TyFnTy(ty_fn_ty) => {
                        let _ = ty_fn_ty.clone();

                        // Match the two args:
                        let sub = self.unify_args(
                            src_app_ty_fn.args,
                            target_app_ty_fn.args,
                            src_id,
                            target_id,
                        )?;

                        Ok(sub)
                    }
                    // If the subject is not a function type then application is invalid:
                    _ => Err(TcError::UnsupportedTyFnApplication { subject_id: subject }),
                }
            }
            (Term::TyFnCall(_), _) | (_, Term::TyFnCall(_)) => {
                // Any other type function application (asymmetric) doesn't unify
                cannot_unify()
            }

            // Type function type:
            (Term::TyFnTy(src_ty_fn_ty), Term::TyFnTy(target_ty_fn_ty)) => {
                // Unify params and return:

                // Params need to be unified inversely.
                // @@Correctness: figure out exact variance rules.
                let params_sub = self.unify_params(
                    target_ty_fn_ty.params,
                    src_ty_fn_ty.params,
                    src_id,
                    target_id,
                )?;

                let return_sub =
                    self.unify_terms(src_ty_fn_ty.return_ty, target_ty_fn_ty.return_ty)?;

                // Merge the subs
                self.unify_subs(&params_sub, &return_sub)
            }
            (Term::TyFnTy(_), _) | (_, Term::TyFnTy(_)) => cannot_unify(),

            // Level 3 terms:
            (Term::Level3(src_level3_term), Term::Level3(target_level3_term)) => {
                match (src_level3_term, target_level3_term) {
                    // "TraitKind" always unifies:
                    (Level3Term::TrtKind, Level3Term::TrtKind) => Ok(Sub::empty()),
                }
            }
            (Term::Level3(_), _) | (_, Term::Level3(_)) => {
                // Mismatching level:
                cannot_unify()
            }

            // Level 2 terms:
            (Term::Level2(src_level2_term), Term::Level2(target_level2_term)) => {
                match (src_level2_term, target_level2_term) {
                    // Traits only unify if the IDs are the same:
                    (Level2Term::Trt(src_id), Level2Term::Trt(target_id)) => {
                        if src_id == target_id {
                            Ok(Sub::empty())
                        } else {
                            cannot_unify()
                        }
                    }
                    // If a trait tries to be unified with "Type", it is always successful:
                    (Level2Term::Trt(_), Level2Term::AnyTy) => Ok(Sub::empty()),
                    // The other way around doesn't hold however:
                    (Level2Term::AnyTy, Level2Term::Trt(_)) => cannot_unify(),
                    // "Type" unifies with "Type":
                    (Level2Term::AnyTy, Level2Term::AnyTy) => Ok(Sub::empty()),
                }
            }
            (Term::Level2(_), _) | (_, Term::Level2(_)) => {
                // Mismatching level:
                cannot_unify()
            }

            // Level 1 terms:
            (Term::Level1(src_level1_term), Term::Level1(target_level1_term)) => {
                match (src_level1_term, target_level1_term) {
                    // Mod defs only unify if their IDs are the same
                    (Level1Term::ModDef(src_id), Level1Term::ModDef(target_id)) => {
                        if src_id == target_id {
                            Ok(Sub::empty())
                        } else {
                            cannot_unify()
                        }
                    }
                    // Nominal defs only unify if their IDs are the same
                    (Level1Term::NominalDef(src_id), Level1Term::NominalDef(target_id)) => {
                        if src_id == target_id {
                            Ok(Sub::empty())
                        } else {
                            cannot_unify()
                        }
                    }
                    // Tuples unify if all their members unify:
                    (Level1Term::Tuple(src_tuple), Level1Term::Tuple(target_tuple)) => self
                        .unify_params(src_tuple.members, target_tuple.members, src_id, target_id),
                    // Tuples unify if their parameters and return unify:
                    (Level1Term::Fn(src_fn_ty), Level1Term::Fn(target_fn_ty)) => {
                        // Once again, params need to be unified inversely.
                        let params_sub = self.unify_params(
                            target_fn_ty.params,
                            src_fn_ty.params,
                            target_id,
                            src_id,
                        )?;

                        let return_sub =
                            self.unify_terms(src_fn_ty.return_ty, target_fn_ty.return_ty)?;

                        // Merge the subs
                        Ok(self.get_super_sub(&params_sub, &return_sub)?)
                    }
                    // Mismatching level 1 term variants do not unify:
                    _ => cannot_unify(),
                }
            }
            (Term::Level1(_), _) | (_, Term::Level1(_)) => {
                // Mismatching level:
                cannot_unify()
            }

            // Level 0 terms:
            (Term::Level0(src_level0_term), Term::Level0(target_level0_term)) => {
                match (src_level0_term, target_level0_term) {
                    (
                        Level0Term::EnumVariant(src_enum_variant),
                        Level0Term::EnumVariant(target_enum_variant),
                    ) => {
                        if src_enum_variant.enum_def_id == target_enum_variant.enum_def_id
                            && src_enum_variant.variant_name == target_enum_variant.variant_name
                        {
                            // They are the same variant from the same enum:
                            Ok(Sub::empty())
                        } else {
                            cannot_unify()
                        }
                    }
                    (Level0Term::Lit(src_lit), Level0Term::Lit(target_lit)) => {
                        if src_lit == target_lit {
                            // They are the same literal:
                            Ok(Sub::empty())
                        } else {
                            cannot_unify()
                        }
                    }
                    (
                        Level0Term::Constructed(src_constructed_term),
                        Level0Term::Constructed(target_constructed_term),
                    ) => {
                        // Unify the subject of the constructed terms
                        self.unify_terms(
                            src_constructed_term.subject,
                            target_constructed_term.subject,
                        )?;

                        // Unify the arguments of the constructed terms
                        self.unify_args(
                            src_constructed_term.members,
                            target_constructed_term.members,
                            src_id,
                            target_id,
                        )
                    }
                    (Level0Term::Tuple(src_tuple_lit), Level0Term::Tuple(target_tuple_lit)) => {
                        // Unify each argument:
                        self.unifier().unify_args(
                            src_tuple_lit.members,
                            target_tuple_lit.members,
                            src_id,
                            target_id,
                        )
                    }
                    (
                        Level0Term::Lit(_)
                        | Level0Term::Tuple(_)
                        | Level0Term::Constructed(_)
                        | Level0Term::EnumVariant(_),
                        _,
                    ) => {
                        // Try to get the type of the src literal, and the type of the target, and
                        // unify:
                        let src_lit_ty =
                            self.typer().infer_ty_of_simplified_term(simplified_src_id)?;
                        let target_non_lit_ty =
                            self.typer().infer_ty_of_simplified_term(simplified_target_id)?;
                        self.unify_terms(src_lit_ty, target_non_lit_ty)
                    }
                    // Any other level-0 term does not unify:
                    _ => cannot_unify(),
                }
            }

            // Root unifies with root and nothing else:
            (Term::Root, Term::Root) => Ok(Sub::empty()),
            (_, Term::Root) | (Term::Root, _) => cannot_unify(),
        }?;

        self.cacher().add_unification_entry((src_id, target_id), &sub);

        Ok(sub)
    }

    /// Function used to verify a variadic sequence of terms. This ensures that
    /// the types of all the terms can be unified.
    pub(crate) fn unify_rt_term_sequence(
        &mut self,
        sequence: impl IntoIterator<Item = TermId>,
    ) -> TcResult<TermId> {
        let mut elements = sequence.into_iter().peekable();

        // Create a shared term that is used to verify all elements within the
        // list can be unified with one another, and then iterate over all of the
        // elements.
        let mut shared_term = self.builder().create_unresolved_term();

        while let Some(element) = elements.next() {
            let element_ty = self.typer().infer_ty_of_term(element)?;
            let sub = self.unifier().unify_terms(element_ty, shared_term)?;

            // apply the substitution on the `shared_term`
            shared_term = self.substituter().apply_sub_to_term(&sub, shared_term);

            // Only add the position to the last term...
            if elements.peek().is_none() {
                self.location_store_mut().copy_location(element_ty, shared_term);
            }
        }

        Ok(shared_term)
    }

    /// Function used to verify a sequence of pattern terms with associated
    /// [PatId]s. The term is expected to be already the type and thus a
    /// multi-term unification is applied.
    ///
    /// @@ErrorReporting: The function does not currently produce good location
    /// messages because the terms are being clobbered, ideally the
    /// associated `PatId` should be used here.
    pub(crate) fn unify_pat_terms(
        &mut self,
        sequence: impl IntoIterator<Item = (TermId, PatId)>,
    ) -> TcResult<TermId> {
        let mut elements = sequence.into_iter().peekable();

        // Create a shared term that is used to verify all elements within the
        // list can be unified with one another, and then iterate over all of the
        // elements.
        let mut shared_term = self.builder().create_unresolved_term();

        // @@TODO: rather than using `Term` as the location, we should use the `Pat` as
        // the location, but this requires some additional infrastructure within
        // diagnostics in order to support patterns as being arguments to
        // `CannotUnify`
        while let Some((element_ty, _)) = elements.next() {
            let sub = self.unifier().unify_terms(element_ty, shared_term)?;

            // apply the substitution on the `shared_term`
            shared_term = self.substituter().apply_sub_to_term(&sub, shared_term);

            // Only add the position to the last term...
            if elements.peek().is_none() {
                self.location_store_mut().copy_location(element_ty, shared_term);
            }
        }

        Ok(shared_term)
    }
}<|MERGE_RESOLUTION|>--- conflicted
+++ resolved
@@ -11,12 +11,8 @@
     storage::{
         location::LocationTarget,
         primitives::{
-<<<<<<< HEAD
-            ArgsId, Level0Term, Level1Term, Level2Term, Level3Term, ParamsId, ScopeId, ScopeKind,
-=======
             Arg, ArgsId, Level0Term, Level1Term, Level2Term, Level3Term, Param, ParamsId, PatId,
->>>>>>> 653739ba
-            Sub, Term, TermId,
+            ScopeId, ScopeKind, Sub, Term, TermId,
         },
         AccessToStorage, AccessToStorageMut, StorageRefMut,
     },
@@ -144,7 +140,7 @@
             args_subject,
         )?;
 
-        self.unify_param_arg_pairs(pairs, mode)
+        self.unify_param_arg_pairs(pairs)
     }
 
     /// Unify paired arguments and parameters.
@@ -152,11 +148,7 @@
     /// This is done by first getting the type of each argument, and unifying
     /// with the type of each parameter. Then, a substitution is created
     /// from each parameter to each argument value.
-    pub(crate) fn unify_param_arg_pairs(
-        &mut self,
-        pairs: Vec<(&Param, Arg)>,
-        mode: UnifyParamsWithArgsMode,
-    ) -> TcResult<Sub> {
+    pub(crate) fn unify_param_arg_pairs(&mut self, pairs: Vec<(&Param, Arg)>) -> TcResult<Sub> {
         let mut sub = Sub::empty();
 
         for (param, arg) in pairs.into_iter() {
