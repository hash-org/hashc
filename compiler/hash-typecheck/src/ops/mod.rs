--- conflicted
+++ resolved
@@ -4,15 +4,9 @@
 //! Code from this module is to be used while traversing and typing the AST, in
 //! order to unify types and ensure correctness.
 use self::{
-<<<<<<< HEAD
-    building::PrimitiveBuilder, cache::CacheManager, patterns::PatternMatcher,
-    reader::PrimitiveReader, scope::ScopeResolver, simplify::Simplifier, substitute::Substituter,
-    typing::Typer, unify::Unifier, validate::Validator,
-=======
-    building::PrimitiveBuilder, pats::PatMatcher, reader::PrimitiveReader, scope::ScopeManager,
-    simplify::Simplifier, substitute::Substituter, typing::Typer, unify::Unifier,
-    validate::Validator,
->>>>>>> 8cf6ad15
+    building::PrimitiveBuilder, cache::CacheManager, pats::PatMatcher, reader::PrimitiveReader,
+    scope::ScopeManager, simplify::Simplifier, substitute::Substituter, typing::Typer,
+    unify::Unifier, validate::Validator,
 };
 use crate::storage::{primitives::ScopeId, AccessToStorage, AccessToStorageMut};
 
