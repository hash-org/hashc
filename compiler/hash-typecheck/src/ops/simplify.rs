//! Contains functionality to simplify terms into more concrete terms.
use std::iter;

use super::{
    substitute::Substituter,
    unify::{Unifier, UnifyParamsWithArgsMode},
    AccessToOps, AccessToOpsMut,
};
use crate::{
    diagnostics::{
        error::{TcError, TcResult},
        macros::{tc_panic, tc_panic_on_many},
    },
    storage::{
        primitives::{
<<<<<<< HEAD
            AccessOp, AccessTerm, Arg, ArgsId, FnLit, FnTy, Level0Term, Level1Term, Level2Term,
            Level3Term, NominalDef, Param, ParamsId, ScopeKind, StructFields, Term, TermId,
            TupleLit, TupleTy, TyFn, TyFnCall, TyFnCase, TyFnTy,
=======
            AccessOp, AccessTerm, AppSub, Arg, ArgsId, ConstructedTerm, FnLit, FnTy, Level0Term,
            Level1Term, Level2Term, Level3Term, NominalDef, Param, ParamsId, StructFields, Term,
            TermId, TupleLit, TupleTy, TyFn, TyFnCall, TyFnCase, TyFnTy,
>>>>>>> d87c9e47
        },
        AccessToStorage, AccessToStorageMut, StorageRefMut,
    },
};
use hash_ast::ast::ParamOrigin;
use hash_source::identifier::Identifier;
use itertools::Itertools;

/// Can perform simplification on terms.
pub struct Simplifier<'gs, 'ls, 'cd, 's> {
    storage: StorageRefMut<'gs, 'ls, 'cd, 's>,
}

impl<'gs, 'ls, 'cd, 's> AccessToStorage for Simplifier<'gs, 'ls, 'cd, 's> {
    fn storages(&self) -> crate::storage::StorageRef {
        self.storage.storages()
    }
}

impl<'gs, 'ls, 'cd, 's> AccessToStorageMut for Simplifier<'gs, 'ls, 'cd, 's> {
    fn storages_mut(&mut self) -> StorageRefMut {
        self.storage.storages_mut()
    }
}

// Helper for [Simplifier::apply_access_term] erroring for things that do not
// support accessing:
fn does_not_support_access<T>(access_term: &AccessTerm) -> TcResult<T> {
    Err(TcError::UnsupportedPropertyAccess { name: access_term.name, value: access_term.subject })
}

// Helper for [Simplifier::apply_access_term] erroring for things that only
// support namespace access:
fn does_not_support_prop_access(access_term: &AccessTerm) -> TcResult<()> {
    match access_term.op {
        AccessOp::Namespace => Ok(()),
        AccessOp::Property => Err(TcError::UnsupportedPropertyAccess {
            name: access_term.name,
            value: access_term.subject,
        }),
    }
}

// Helper for [Simplifier::apply_access_term] erroring for things that only
// support property access:
fn does_not_support_ns_access(access_term: &AccessTerm) -> TcResult<()> {
    match access_term.op {
        AccessOp::Property => Ok(()),
        AccessOp::Namespace => Err(TcError::UnsupportedNamespaceAccess {
            name: access_term.name,
            value: access_term.subject,
        }),
    }
}

// Helper for [Simplifier::apply_access_term] erroring for name not found in
// value:
fn name_not_found<T>(access_term: &AccessTerm) -> TcResult<T> {
    Err(TcError::UnresolvedNameInValue {
        name: access_term.name,
        value: access_term.subject,
        op: access_term.op,
    })
}

// Helper for converting a [TcError::UnresolvedVariable] into a
// [TcError::UnresolvedNameInValue] if originating from the given access term.
fn turn_unresolved_var_err_into_unresolved_in_value_err(
    access_term: &AccessTerm,
) -> impl Fn(TcError) -> TcError + '_ {
    |err| match err {
        TcError::UnresolvedVariable { name, value: _ } if name == access_term.name => {
            TcError::UnresolvedNameInValue {
                name: access_term.name,
                value: access_term.subject,
                op: access_term.op,
            }
        }
        _ => err,
    }
}

impl<'gs, 'ls, 'cd, 's> Simplifier<'gs, 'ls, 'cd, 's> {
    pub fn new(storage: StorageRefMut<'gs, 'ls, 'cd, 's>) -> Self {
        Self { storage }
    }

    /// Convenience method to get a [Unifier].
    fn unifier(&mut self) -> Unifier {
        Unifier::new(self.storages_mut())
    }

    /// Convenience method to get a [Substituter].
    fn substituter(&mut self) -> Substituter {
        Substituter::new(self.storages_mut())
    }

    /// Convert an accessed type (or any other type for that matter) along with
    /// a subject type, into a method call term.
    ///
    /// This is done by first ensuring that the accessed type is a function
    /// type. Then the first argument of the function type (self) is unified
    /// with the subject type. If that succeeds, a method function type is
    /// created, which is the same as the resolved function type without the
    /// first parameter (with the substitution from the unification applied).
    fn turn_accessed_ty_and_subject_ty_into_method(
        &mut self,
        accessed_ty: TermId,
        subject_ty: TermId,
        initial_subject_term: TermId,
        initial_property_name: Identifier,
    ) -> TcResult<TermId> {
        // Invalid because it is not a method:
        let invalid_property_access = || {
            Err(TcError::InvalidPropertyAccessOfNonMethod {
                subject: initial_subject_term,
                property: initial_property_name,
            })
        };

        // Here we need to ensure the result is a function type, and if so call
        // it with the self parameter:
        //
        // @@Todo: infer type variables here:
        match self.validator().term_is_fn_ty(accessed_ty)? {
            Some(fn_ty) => {
                let params = self.params_store().get(fn_ty.params).clone();

                if params.positional().is_empty() {
                    invalid_property_access()?;
                }

                // Unify the first parameter type with the subject:
                let sub = self.unifier().unify_terms(subject_ty, params.positional()[0].ty)?;

                // Apply the substitution on the parameters and return type:
                let subbed_params_id = self.substituter().apply_sub_to_params(&sub, fn_ty.params);
                let subbed_params = self.params_store().get(subbed_params_id).clone();

                let _subbed_return_ty = self.substituter().apply_sub_to_term(&sub, fn_ty.return_ty);

                let builder = self.builder();

                // Return the substituted type without the first parameter:
                Ok(builder.create_rt_term(builder.create_fn_ty_term(
                    builder.create_params(
                        subbed_params.into_positional().into_iter().skip(1),
                        ParamOrigin::Fn,
                    ),
                    fn_ty.return_ty,
                )))
            }
            _ => {
                // Invalid because it is not a method:
                invalid_property_access()
            }
        }
    }

    /// Try to access the given `field_name` as a field on the given term, which
    /// is the inner type of a runtime term. Returns `Some(X)` if found,
    /// where X is the runtime term of the result, or `None` if not found.
    fn access_struct_or_tuple_field(
        &mut self,
        rt_term_ty_id: TermId,
        field_name: Identifier,
    ) -> TcResult<Option<TermId>> {
        let reader = self.reader();
        let term = reader.get_term(rt_term_ty_id);
        match term {
            Term::SetBound(set_bound) => {
                // Enter the bound and try access
                let set_bound = *set_bound;
                self.scope_manager().enter_scope(set_bound.scope, |this| {
                    this.simplifier().access_struct_or_tuple_field(set_bound.term, field_name)
                })
            }
            Term::Merge(terms) => {
                // Try this for each term:
                for term in terms.clone() {
                    match self.access_struct_or_tuple_field(term, field_name)? {
                        Some(result) => return Ok(Some(result)),
                        None => continue,
                    }
                }
                Ok(None)
            }
            Term::Level1(level1_term) => {
                // If it is a struct or a tuple, and the name is resolved in the fields, return
                // the (runtime) value of the field.
                if let Level1Term::NominalDef(nominal_def_id) = level1_term {
                    let nominal_def = reader.get_nominal_def(*nominal_def_id);
                    if let NominalDef::Struct(struct_def) = nominal_def {
                        if let StructFields::Explicit(fields) = &struct_def.fields {
                            let reader = self.reader();
                            let fields = reader.get_params(*fields);
                            if let Some((_, param)) = fields.get_by_name(field_name) {
                                let param_ty = param.ty;
                                return Ok(Some(self.builder().create_rt_term(param_ty)));
                            }
                        }
                    }
                } else if let Level1Term::Tuple(tuple_ty) = level1_term {
                    let params = self.params_store().get(tuple_ty.members);

                    if let Some((_, param)) = params.get_by_name(field_name) {
                        let param_ty = param.ty;
                        return Ok(Some(self.builder().create_rt_term(param_ty)));
                    }
                }
                // Otherwise return none.
                Ok(None)
            }
            _ => Ok(None),
        }
    }

    /// Apply the given access, comprising of a name and an operator, to the
    /// given [Level0Term], if possible, originating from the given
    /// [AccessTerm].
    fn apply_access_to_level0_term(
        &mut self,
        term: &Level0Term,
        access_term: &AccessTerm,
        originating_term: TermId,
    ) -> TcResult<Option<TermId>> {
        match term {
            // Runtime values:
            Level0Term::Rt(ty_term_id) => {
                does_not_support_ns_access(access_term)?;

                // First, check if the value is a struct instance, in which case we are
                // accessing one of its members:
                if let Some(access_result) =
                    self.access_struct_or_tuple_field(*ty_term_id, access_term.name)?
                {
                    return Ok(Some(access_result));
                }

                // If a property access is given, first try to access `ty_term_id` with a
                // namespace operator, to resolve "method calls":
                let ty_access_result = self.apply_access_term(&AccessTerm {
                    subject: *ty_term_id,
                    name: access_term.name,
                    op: AccessOp::Namespace,
                });
                if let Ok(Some(ty_access_result)) = ty_access_result {
                    // To get the function type, we need to get the type of the result.
                    let ty_of_ty_access_result = self.typer().infer_ty_of_term(ty_access_result)?;
                    // Then we can try turn this into a method call
                    return Some(self.turn_accessed_ty_and_subject_ty_into_method(
                        ty_of_ty_access_result,
                        *ty_term_id,
                        access_term.subject,
                        access_term.name,
                    ))
                    .transpose();
                }

                // Instead of giving up here, we can instead try to access the property
                // of the type of the ty_access_result, and then see if the result is
                // level 1. If it is, we can perform the same transformation as above.
                //
                // This is possible because traits will return the type of their
                // members when accessing members.
                let ty_of_ty_term_id = self.typer().infer_ty_of_term(*ty_term_id)?;
                let accessed_result = self.apply_access_term(&AccessTerm {
                    subject: ty_of_ty_term_id,
                    name: access_term.name,
                    op: AccessOp::Namespace,
                })?;

                match accessed_result {
                    Some(accessed_result) => {
                        // Now we can try turn this into a method call
                        Some(self.turn_accessed_ty_and_subject_ty_into_method(
                            accessed_result,
                            *ty_term_id,
                            access_term.subject,
                            access_term.name,
                        ))
                        .transpose()
                    }
                    // If none of this worked, then the property wasn't found:
                    None => name_not_found(access_term),
                }
            }
            // Enum variants do not support access (only through pattern matching):
            Level0Term::EnumVariant(_) => does_not_support_access(access_term),
            Level0Term::FnLit(_) => does_not_support_access(access_term),
            Level0Term::FnCall(_) => {
                tc_panic!(
                    originating_term,
                    self,
                    "Function call in access apply should have already been simplified!"
                )
            }
            Level0Term::Constructed(ConstructedTerm { members, .. })
            | Level0Term::Tuple(TupleLit { members }) => {
                let tuple_members = self.args_store().get(*members);
                if let Some((_, member)) = tuple_members.get_by_name(access_term.name) {
                    Ok(Some(member.value))
                } else {
                    name_not_found(access_term)
                }
            }
            Level0Term::Lit(_) => {
                // Create an Rt(..) of the value wrapped, and use that as the subject.
                let term_value = Level0Term::Rt(self.typer().infer_ty_of_term(originating_term)?);
                let term = self.builder().create_term(Term::Level0(term_value.clone()));
                self.location_store_mut().copy_location(originating_term, term);
                self.apply_access_to_level0_term(&term_value, access_term, term)
            }
        }
    }

    /// Apply the given access, comprising of a name and an operator, to the
    /// given [Level1Term], if possible, originating from the given
    /// [AccessTerm].
    fn apply_access_to_level1_term(
        &mut self,
        term: &Level1Term,
        access_term: &AccessTerm,
    ) -> TcResult<Option<TermId>> {
        match term {
            // Modules:
            Level1Term::ModDef(mod_def_id) => {
                does_not_support_prop_access(access_term)?;

                // Get the scope of the module.
                let mod_def_scope = self.reader().get_mod_def(*mod_def_id).members;

                // Add it to the local storage scope
                self.scopes_mut().append(mod_def_scope);

                // Resolve the name:
                let name_var = self.builder().create_var_term(access_term.name);
                let result = self
                    .simplifier()
                    .simplify_term(name_var)
                    .map_err(turn_unresolved_var_err_into_unresolved_in_value_err(access_term))?;

                if let Some(member) = self.scope_store().get(mod_def_scope).get(access_term.name) {
                    if let Some(inner_term) = result {
                        self.location_store_mut()
                            .copy_location((mod_def_scope, member.1), inner_term)
                    }
                }

                // Pop back the scope
                self.scopes_mut().pop_the_scope(mod_def_scope);
                Ok(result)
            }
            // Nominals:
            Level1Term::NominalDef(nominal_def_id) => {
                let reader = self.reader();
                let nominal_def = reader.get_nominal_def(*nominal_def_id);
                match nominal_def {
                    NominalDef::Struct(_struct_def) => {
                        // Struct type access is not valid.
                        does_not_support_access(access_term)
                    }
                    NominalDef::Enum(enum_def) => {
                        // Enum type access results in the runtime value of the variant
                        // (namespace operation).
                        does_not_support_prop_access(access_term)?;
                        match enum_def.variants.get(&access_term.name) {
                            Some(enum_variant) => {
                                // Return a term that refers to the variant (level 0)
                                let name = enum_variant.name;
                                Ok(Some(
                                    self.builder()
                                        .create_enum_variant_value_term(name, *nominal_def_id),
                                ))
                            }
                            None => name_not_found(access_term),
                        }
                    }
                }
            }
            Level1Term::Tuple(_tuple_ty) => does_not_support_access(access_term),
            Level1Term::Fn(_) => does_not_support_access(access_term),
        }
    }

    /// Apply the given access, comprising of a name and an operator, to the
    /// given [Level2Term], if possible, originating from the given
    /// [AccessTerm].
    fn apply_access_to_level2_term(
        &mut self,
        term: &Level2Term,
        access_term: &AccessTerm,
    ) -> TcResult<Option<TermId>> {
        match term {
            // Traits:
            Level2Term::Trt(trt_def_id) => {
                does_not_support_prop_access(access_term)?;

                // Get the scope of the trait.
                let trt_def_scope = self.reader().get_trt_def(*trt_def_id).members;

                // Add it to the local storage scope
                self.scopes_mut().append(trt_def_scope);

                // Resolve the type of the name:
                let name_var = self.builder().create_var_term(access_term.name);
                let result = self
                    .typer()
                    .infer_ty_of_term(name_var)
                    .map_err(turn_unresolved_var_err_into_unresolved_in_value_err(access_term))?;

                // Pop back the scope
                self.scopes_mut().pop_scope();

                Ok(Some(result))
            }
            // Cannot access members of the `Type` trait:
            Level2Term::AnyTy => does_not_support_access(access_term),
        }
    }

    /// Apply the given access, comprising of a name and an operator, to the
    /// given [Level3Term], if possible, originating from the given
    /// [AccessTerm].
    fn apply_access_to_level3_term(
        &mut self,
        _term: &Level3Term,
        access_term: &AccessTerm,
    ) -> TcResult<Option<TermId>> {
        does_not_support_access(access_term)
    }

    /// Apply the given access term structure, if possible.
    fn apply_access_term(&mut self, access_term: &AccessTerm) -> TcResult<Option<TermId>> {
        let simplified_subject_id = self.potentially_simplify_term(access_term.subject)?;
        let simplified_subject = self.reader().get_term(simplified_subject_id).clone();

        // Overwrite the the `subject` with `simplified_subject_id`
        let access_term = &AccessTerm { subject: simplified_subject_id, ..*access_term };

        match simplified_subject {
            Term::Union(terms) => {
                // Try apply the access on each element, and if they all succeed then we get the
                // union of the results:
                let results: Vec<_> = terms
                    .iter()
                    .map(|term| {
                        Ok(self
                            .apply_access_term(&AccessTerm { subject: *term, ..*access_term })?
                            .unwrap_or(*term))
                    })
                    .collect::<TcResult<_>>()?;

                let union_term = self.builder().create_union_term(results);
                Ok(Some(self.potentially_simplify_term(union_term)?))
            }
            Term::Merge(terms) => {
                // Apply the access to each result. If there are multiple results, it means
                // there is an ambiguity which should be reported.
                let results: Vec<_> = terms
                    .iter()
                    .filter_map(|item| {
                        let item_access_term = AccessTerm { subject: *item, ..*access_term };
                        self.apply_access_term(&item_access_term).ok().flatten()
                    })
                    .collect();

                match results.as_slice() {
                    // Got no results, which means that the application did not result in any
                    // changed terms:
                    [] => Ok(None),
                    // We only got a single result, so we can use it:
                    [single_result] => Ok(Some(*single_result)),
                    // Got multiple results, which is ambiguous:
                    results => Err(TcError::AmbiguousAccess {
                        access: access_term.clone(),
                        results: results.to_vec(),
                    }),
                }
            }
            Term::SetBound(set_bound) => {
                // Add substitution to the scope:
                self.scope_manager().enter_scope(set_bound.scope, |this| {
                    this.simplifier()
                        .apply_access_term(&AccessTerm { subject: set_bound.term, ..*access_term })
                })
            }
            Term::Level3(level3_term) => {
                self.apply_access_to_level3_term(&level3_term, access_term)
            }
            Term::Level2(level2_term) => {
                self.apply_access_to_level2_term(&level2_term, access_term)
            }
            Term::Level1(level1_term) => {
                self.apply_access_to_level1_term(&level1_term, access_term)
            }
            Term::Level0(level0_term) => {
                self.apply_access_to_level0_term(&level0_term, access_term, simplified_subject_id)
            }
            // @@Todo: infer type vars:
            Term::TyFn(_) => does_not_support_access(access_term),
            Term::TyFnTy(_) => does_not_support_access(access_term),
            Term::Root => does_not_support_access(access_term),
            Term::TyOf(_) => does_not_support_access(access_term),
            // @@Enhancement: maybe we can allow this and add it to some hints context of the
            // variable.
            Term::Unresolved(_) => does_not_support_access(access_term),
            Term::BoundVar(_)
            | Term::ScopeVar(_)
            | Term::Access(_)
            | Term::Var(_)
            | Term::TyFnCall(_) => {
                // We cannot perform any accessing here:
                Ok(None)
            }
        }
    }

    /// Apply the given type function application structure, if possible.
    fn apply_ty_fn(&mut self, apply_ty_fn: &TyFnCall) -> TcResult<Option<TermId>> {
        let potentially_simplified_subject = self.simplify_term(apply_ty_fn.subject)?;

        let (subject_simplified, simplified_subject_id) = (
            potentially_simplified_subject.is_some(),
            potentially_simplified_subject.unwrap_or(apply_ty_fn.subject),
        );
        let simplified_subject = self.reader().get_term(simplified_subject_id).clone();

        // Helper for errors:
        let cannot_apply = || -> TcResult<Option<TermId>> {
            Err(TcError::UnsupportedTyFnApplication { subject_id: simplified_subject_id })
        };

        match simplified_subject {
            Term::TyFn(ty_fn) => {
                // Keep track of encountered errors so that if no cases match, we can return all
                // of them.
                let mut errors = vec![];
                let mut results = vec![];

                // First, ensure they unify with general params:
                //
                // @@Correctness: do we need to apply this sub anywhere?
                let _ = self.unifier().unify_params_with_args(
                    ty_fn.general_params,
                    apply_ty_fn.args,
                    apply_ty_fn.subject,
                    simplified_subject_id,
                    UnifyParamsWithArgsMode::SubstituteParamNamesForArgValues,
                )?;

                // Try to match each of the cases:
                for case in &ty_fn.cases {
                    match self.unifier().unify_params_with_args(
                        case.params,
                        apply_ty_fn.args,
                        apply_ty_fn.subject,
                        simplified_subject_id,
                        UnifyParamsWithArgsMode::SubstituteParamNamesForArgValues,
                    ) {
                        Ok(sub) => {
                            // Successful, add the return value to result, subbed with the
                            // substitution, and continue:
                            results.push(
                                self.substituter().apply_sub_to_term(&sub, case.return_value),
                            );
                        }
                        Err(err) => {
                            // Unsuccessful, push the error to the errors and continue:
                            errors.push(err);
                        }
                    }
                }

                if results.is_empty() {
                    // If we have no results, we have to return an error:
                    Err(TcError::InvalidTyFnApplication {
                        type_fn: simplified_subject_id,
                        cases: ty_fn.cases,
                        args: apply_ty_fn.args,
                        unification_errors: errors,
                    })
                } else {
                    // Otherwise, merge the results
                    Ok(Some(self.builder().create_term(Term::Merge(results))))
                }
            }
            Term::Unresolved(_) => {
                // We don't know the type of this, so we refuse it.
                // @@Enhancement: here we can unify the unresolved term with a type function
                // term ?
                cannot_apply()
            }
            Term::Merge(_) => {
                // Cannot apply a merge:
                // @@Enhancement: this could be allowed in the future.
                cannot_apply()
            }
            Term::SetBound(_)
            | Term::Union(_)
            | Term::Root
            | Term::TyFnTy(_)
            | Term::Level3(_)
            | Term::Level2(_)
            | Term::Level1(_)
            | Term::Level0(_)
            | Term::ScopeVar(_)
            | Term::BoundVar(_)
            | Term::TyOf(_) => {
                // Cannot apply if it didn't simplify to a type function:
                cannot_apply()
            }
            Term::Access(_) | Term::Var(_) | Term::TyFnCall(_) => {
                let simplified_args = self.simplifier().simplify_args(apply_ty_fn.args)?;

                // Return a simplified term if either the subject or the args were simplified.
                if let Some(args) = simplified_args {
                    Ok(Some(self.builder().create_app_ty_fn_term(simplified_subject_id, args)))
                } else if subject_simplified {
                    Ok(Some(
                        self.builder()
                            .create_app_ty_fn_term(simplified_subject_id, apply_ty_fn.args),
                    ))
                } else {
                    // We cannot perform any more simplification:
                    Ok(None)
                }
            }
        }
    }

    /// Check whether a given term can be used as a `Constructed` subject. There
    /// are three cases that need to be considered within this check:
    ///
    /// - If the given term is a nominal struct definition
    /// - If merge, then only one member should be a struct
    /// - If app-sub, child can be struct/merge (recurse) * apply sub before
    ///   return *
    ///
    /// *Note*: Expects the term to be simplified.
    pub fn is_term_constructable(&self, term_id: TermId) -> bool {
        let reader = self.reader();
        let term = reader.get_term(term_id);

        match term {
            Term::Merge(terms) => terms.iter().any(|term| self.is_term_constructable(*term)),
            Term::AppSub(AppSub { term, .. }) => self.is_term_constructable(*term),
            // @@Todo: should be specifically a struct!
            Term::Level1(Level1Term::NominalDef(_)) => true,
            _ => false,
        }
    }

    /// Use a given term can as the `Constructed` subject. There
    /// are three cases that a term can be used as the subject of a
    /// [ConstructedTerm].
    ///
    /// - If the given term is a nominal struct definition
    /// - If merge, then only one member should be a struct
    /// - If app-sub, child can be struct/merge (recurse) * apply sub before
    ///   return *
    ///
    /// *Note*: Expects the term to be simplified.

    pub fn use_term_as_constructed_subject(
        &mut self,
        term_id: TermId,
        args: ArgsId,
    ) -> TcResult<ConstructedTerm> {
        let reader = self.reader();
        let term = reader.get_term(term_id);

        let cannot_use_as_call_subject = || Err(TcError::InvalidCallSubject { term: term_id });

        match term {
            Term::Merge(terms) => {
                // Recurse into the inner terms:
                let terms = terms.clone();
                let results: Vec<_> = terms
                    .iter()
                    .filter_map(|item| self.use_term_as_constructed_subject(*item, args).ok())
                    .collect();

                match results.as_slice() {
                    // Got no results, cannot be used as fn call:
                    [] => cannot_use_as_call_subject(),
                    // We only got a single result, so we can use it:
                    [result] => {
                        // The result we got, we have to merge its return value with the rest of
                        // the elements:
                        Ok(ConstructedTerm { members: result.members, subject: term_id })
                    }
                    // Got multiple results, which should not happen:
                    results => {
                        let result_terms = results
                            .iter()
                            .map(|result| {
                                self.builder()
                                    .create_term(Term::Level0(Level0Term::Constructed(*result)))
                            })
                            .collect::<Vec<_>>();

                        tc_panic_on_many!(
                                result_terms,
                                self,
                                "Got multiple results when using merge term as constructed subject: {:?}",
                                results
                            )
                    }
                }
            }
            Term::AppSub(app_sub) => {
                // Recurse to inner and then apply sub
                let app_sub = app_sub.clone();
                let inner_ty = self.use_term_as_constructed_subject(app_sub.term, args)?;

                Ok(self.substituter().apply_sub_to_constructed_ty(&app_sub.sub, inner_ty))
            }
            Term::Level1(Level1Term::NominalDef(nominal_def_id)) => {
                let reader = self.reader();

                let nominal_def = reader.get_nominal_def(*nominal_def_id);
                match nominal_def {
                    NominalDef::Struct(struct_def) => {
                        let params_id = match struct_def.fields {
                            StructFields::Explicit(params) => params,
                            StructFields::Opaque => {
                                // Cannot construct an opaque struct:
                                return cannot_use_as_call_subject();
                            }
                        };

                        let params_sub = self.unifier().unify_params_with_args(
                            params_id,
                            args,
                            term_id,
                            term_id,
                            UnifyParamsWithArgsMode::UnifyParamTypesWithArgTypes,
                        )?;

                        // Apply substitution to arguments
                        let members = self.substituter().apply_sub_to_args(&params_sub, args);

                        Ok(ConstructedTerm { subject: term_id, members })
                    }
                    NominalDef::Enum(_) => cannot_use_as_call_subject(),
                }
            }
            _ => cannot_use_as_call_subject(),
        }
    }

    /// Use the given term in function call subject position, returning the type
    /// of the function it represents.
    ///
    /// The following terms can be used as this:
    /// - Function literals (`FnLit(..)`)
    /// - Runtime values of function type (`Rt(FnTy(..))`)
    /// - Enum variants with members (`EnumVariant(..)`)
    /// - Struct definitions (`NominalDef(StructDef(..))`)
    ///
    /// *Note*: Expects the term to be simplified.
    pub fn use_term_as_fn_call_subject(&mut self, term_id: TermId) -> TcResult<FnTy> {
        let reader = self.reader();
        let term = reader.get_term(term_id);

        let cannot_use_as_fn_call_subject = || Err(TcError::InvalidCallSubject { term: term_id });

        match term {
            Term::Merge(terms) => {
                // Recurse into the inner terms:
                let terms = terms.clone();
                let results: Vec<_> = terms
                    .iter()
                    .enumerate()
                    .filter_map(|(i, item)| {
                        Some((i, self.use_term_as_fn_call_subject(*item).ok()?))
                    })
                    .collect();

                match results.as_slice() {
                    // Got no results, cannot be used as fn call:
                    [] => cannot_use_as_fn_call_subject(),
                    // We only got a single result, so we can use it:
                    [(result_i, single_result)] => {
                        // The result we got, we have to merge its return value with the rest of
                        // the elements:
                        let params = single_result.params;
                        let return_ty = self.builder().create_merge_term(
                            iter::once(single_result.return_ty).chain(
                                terms
                                    .iter()
                                    .enumerate()
                                    .filter(|(i, _)| i != result_i)
                                    .map(|(_, term)| *term),
                            ),
                        );
                        Ok(FnTy { params, return_ty })
                    }
                    // Got multiple results, which should not happen:
                    results => {
                        let result_terms = results
                            .iter()
                            .map(|(_, result)| {
                                self.builder().create_term(Term::Level1(Level1Term::Fn(*result)))
                            })
                            .collect::<Vec<_>>();
                        tc_panic_on_many!(
                            result_terms,
                            self,
                            "Got multiple results when using merge term as fn call subject: {:?}",
                            results
                        )
                    }
                }
            }
            Term::SetBound(set_bound) => {
                // Recurse to inner and then apply sub
                let set_bound = *set_bound;
                self.scope_manager().enter_scope(set_bound.scope, |this| {
                    this.simplifier().use_term_as_fn_call_subject(set_bound.term)
                })
            }
            Term::Unresolved(_) => {
                // @@Future: Here maybe create a function type with unknown args and return?
                // For now error:
                cannot_use_as_fn_call_subject()
            }
            Term::Level0(level0_term) => {
                // Ensure it is either an enum variant, or Rt(Fn(..)) or
                // FnLit(..)
                let reader = self.reader();
                match level0_term {
                    Level0Term::Rt(rt_inner_term_id) => {
                        // Only accept if it is a function type inside:
                        match reader.get_term(*rt_inner_term_id) {
                            Term::Level1(Level1Term::Fn(fn_ty)) => Ok(*fn_ty),
                            _ => cannot_use_as_fn_call_subject(),
                        }
                    }
                    Level0Term::FnLit(fn_lit) => {
                        // Just return the inner type:
                        match reader.get_term(fn_lit.fn_ty) {
                            Term::Level1(Level1Term::Fn(fn_ty)) => Ok(*fn_ty),
                            _ => tc_panic!(
                                fn_lit.fn_ty,
                                self,
                                "Unexpected non-function type as fn_ty field of FnLit"
                            ),
                        }
                    }
                    Level0Term::EnumVariant(enum_variant) => {
                        // Only accept if it is an enum variant with data:

                        // @@PartiallyBroken: Merged impls on the enum would not carry
                        // forward here, we need to somehow carry them forward while doing
                        // the access.
                        let reader = self.reader();
                        let nominal_def = reader.get_nominal_def(enum_variant.enum_def_id);
                        match nominal_def {
                            NominalDef::Enum(enum_def) => {
                                // For an enum variant Foo::Bar(x: A, y: B), we create:
                                // (x: A, y: B) -> Bar
                                let params = enum_def
                                    .variants
                                    .get(&enum_variant.variant_name)
                                    .expect("Enum variant name not found in def!")
                                    .fields;
                                let enum_def_id = enum_variant.enum_def_id;
                                let return_ty = self.builder().create_nominal_def_term(enum_def_id);
                                Ok(FnTy { params, return_ty })
                            }
                            NominalDef::Struct(_) => {
                                tc_panic!(term_id, self, "Got struct def ID in enum variant!")
                            }
                        }
                    }
                    Level0Term::FnCall(_) => {
                        tc_panic!(term_id, self, "Function call should have already been simplified away when resolving function call subject")
                    }
                    Level0Term::Lit(_) => cannot_use_as_fn_call_subject(),
                    Level0Term::Tuple(_) => cannot_use_as_fn_call_subject(),
                    Level0Term::Constructed(_) => cannot_use_as_fn_call_subject(),
                }
            }

            // Cannot be used as function call subjects:
            // (Remember, the term should have already been simplified)
            Term::Level2(_)
            | Term::Level1(_)
            | Term::Level3(_)
            | Term::TyFnCall(_)
            | Term::TyFn(_)
            | Term::TyFnTy(_)
            | Term::Root
            | Term::Var(_)
            | Term::Union(_)
            | Term::ScopeVar(_)
            | Term::BoundVar(_)
            | Term::TyOf(_)
            | Term::Access(_) => cannot_use_as_fn_call_subject(),
        }
    }

    /// Simplify the given term, just returning the original if no
    /// simplification occurred.
    #[inline]
    pub(crate) fn potentially_simplify_term(&mut self, term_id: TermId) -> TcResult<TermId> {
        Ok(self.simplify_term(term_id)?.unwrap_or(term_id))
    }

    /// Simplify the given [Level0Term], if possible.
    pub(crate) fn simplify_level0_term(
        &mut self,
        term: &Level0Term,
        originating_term: TermId,
    ) -> TcResult<Option<TermId>> {
        match term {
            // For Rt(..), try to simplify the inner term:
            Level0Term::Rt(inner) => {
                Ok(self.simplify_term(*inner)?.map(|result| self.builder().create_rt_term(result)))
            }
            Level0Term::FnLit(fn_lit) => {
                // For FnLit(..), simplify the inner function type:
                let simplified_fn_ty = self.simplify_term(fn_lit.fn_ty)?;

                // We don't need to simplify the return value because it will not ever be used
                // for unification.

                match simplified_fn_ty {
                    None => Ok(None),
                    Some(simplified_fn_ty) => {
                        Ok(Some(self.builder().create_term(Term::Level0(Level0Term::FnLit(
                            FnLit { fn_ty: simplified_fn_ty, return_value: fn_lit.return_value },
                        )))))
                    }
                }
            }
            Level0Term::EnumVariant(_) => Ok(None),
            Level0Term::FnCall(call) if self.is_term_constructable(call.subject) => {
                let simplified_subject = self.potentially_simplify_term(call.subject)?;
                let constructed_ty =
                    self.use_term_as_constructed_subject(simplified_subject, call.args)?;

                let term = self
                    .builder()
                    .create_term(Term::Level0(Level0Term::Constructed(constructed_ty)));

                Ok(Some(term))
            }
            Level0Term::FnCall(call) => {
                // Apply the function:

                // Must be a function:
                let simplified_subject = self.potentially_simplify_term(call.subject)?;
                let fn_ty = self.use_term_as_fn_call_subject(simplified_subject)?;

                // Unify params with args:
                let params_sub = self.unifier().unify_params_with_args(
                    fn_ty.params,
                    call.args,
                    simplified_subject,
                    originating_term,
                    UnifyParamsWithArgsMode::UnifyParamTypesWithArgTypes,
                )?;

                // Apply the substitution to the return value:
                let subbed_return_value =
                    self.substituter().apply_sub_to_term(&params_sub, fn_ty.return_ty);

                Ok(Some(self.builder().create_rt_term(subbed_return_value)))
            }
            Level0Term::Tuple(TupleLit { members }) => {
                // Simplify inner terms:
                let simplified_members = self.simplify_args(*members)?;
                match simplified_members {
                    Some(members) => Ok(Some(self.builder().create_tuple_lit_term(members))),
                    None => Ok(None),
                }
            }
            Level0Term::Lit(_) => Ok(None),
            Level0Term::Constructed(ConstructedTerm { subject, members }) => {
                let simplified_subject = self.simplify_term(*subject)?;
                let simplified_members = self.simplify_args(*members)?;

                if simplified_subject.is_some() || simplified_members.is_some() {
                    let subject = simplified_subject.unwrap_or(*subject);
                    let members = simplified_members.unwrap_or(*members);

                    Ok(Some(self.builder().create_constructed_term(subject, members)))
                } else {
                    Ok(None)
                }
            }
        }
    }

    /// Simplify the given [Level1Term], if possible.
    pub(crate) fn simplify_level1_term(&mut self, term: &Level1Term) -> TcResult<Option<TermId>> {
        match term {
            Level1Term::ModDef(_) | Level1Term::NominalDef(_) => Ok(None),
            Level1Term::Tuple(tuple_ty) => {
                // Simplify each inner type
                let simplified_members = self.simplify_params(tuple_ty.members)?;

                Ok(simplified_members.map(|simplified_members| {
                    self.builder().create_term(Term::Level1(Level1Term::Tuple(TupleTy {
                        members: simplified_members,
                    })))
                }))
            }
            Level1Term::Fn(fn_ty) => {
                // Simplify params and return type, and if either was simplified, return a new
                // simplified type.
                let simplified_params = self.simplify_params(fn_ty.params)?;
                let simplified_return_ty = self.simplify_term(fn_ty.return_ty)?;
                match (&simplified_params, simplified_return_ty) {
                    (None, None) => Ok(None),
                    _ => Ok(Some(self.builder().create_term(Term::Level1(Level1Term::Fn(FnTy {
                        params: simplified_params.unwrap_or(fn_ty.params),
                        return_ty: simplified_return_ty.unwrap_or(fn_ty.return_ty),
                    }))))),
                }
            }
        }
    }

    /// Simplify the given [Level2Term], if possible.
    pub(crate) fn simplify_level2_term(&mut self, term: &Level2Term) -> TcResult<Option<TermId>> {
        match term {
            Level2Term::Trt(_) | Level2Term::AnyTy => Ok(None),
        }
    }

    /// Simplify the given [Level3Term], if possible.
    pub(crate) fn simplify_level3_term(&mut self, term: &Level3Term) -> TcResult<Option<TermId>> {
        match term {
            Level3Term::TrtKind => Ok(None),
        }
    }

    /// Simplify the given [Args], if possible.
    pub(crate) fn simplify_args(&mut self, args_id: ArgsId) -> TcResult<Option<ArgsId>> {
        let args = self.args_store().get(args_id).clone();

        // Simplify values:
        let mut simplified_once = false;
        let result = args
            .positional()
            .iter()
            .map(|arg| {
                Ok(Arg {
                    name: arg.name,
                    value: self
                        .simplify_term(arg.value)?
                        .map(|result| {
                            simplified_once = true;
                            result
                        })
                        .unwrap_or(arg.value),
                })
            })
            .collect::<TcResult<Vec<_>>>()?;

        // Only return the new args if we simplified them:
        if simplified_once {
            let new_args = self.builder().create_args(result, args.origin());
            self.location_store_mut().copy_locations(args_id, new_args);

            Ok(Some(new_args))
        } else {
            Ok(None)
        }
    }

    /// Simplify the given [Params], if possible.
    pub(crate) fn simplify_params(&mut self, params_id: ParamsId) -> TcResult<Option<ParamsId>> {
        let params = self.params_store().get(params_id).clone();

        // Simplify types and default values:
        let mut simplified_once = false;
        let result = params
            .positional()
            .iter()
            .map(|param| {
                Ok(Param {
                    name: param.name,
                    // Type:
                    ty: self
                        .simplify_term(param.ty)?
                        .map(|result| {
                            simplified_once = true;
                            result
                        })
                        .unwrap_or(param.ty),
                    // Default value:
                    default_value: param
                        .default_value
                        .map(|default_value| {
                            Ok(self
                                .simplify_term(default_value)?
                                .map(|result| {
                                    simplified_once = true;
                                    result
                                })
                                .unwrap_or(default_value))
                        })
                        .transpose()?,
                })
            })
            .collect::<TcResult<Vec<_>>>()?;

        // Only return the new params if we simplified them:
        if simplified_once {
            let new_params = self.builder().create_params(result, params.origin());
            self.location_store_mut().copy_locations(params_id, new_params);

            Ok(Some(new_params))
        } else {
            Ok(None)
        }
    }

    /// Simplify the given set of terms by performing the following operations
    /// (where ^ is the separator of the list):
    ///
    /// - Applying idempotency: B ^ B ^ C becomes B ^ C
    /// - Flattening nests: B ^ (C ^ D) becomes B ^ C ^ D
    /// - Simplifying inner terms:
    ///  (<T> => (str, T))<i32> ^ C becomes (str, i32) ^ C
    /// - Distributivity: @@Todo, @@Enhancement
    ///
    /// This is to be used for merge and union types.
    pub fn simplify_algebraic_term_list(
        &mut self,
        term_list: &[TermId],
        is_nested: impl Fn(&Term) -> Option<Vec<TermId>>,
    ) -> TcResult<Option<Vec<TermId>>> {
        let mut simplified_once = false;

        // Flatten nests (associativity);
        // Also simplify inner terms
        let flattened: Vec<TermId> = term_list
            .iter()
            .copied()
            .map(|term_id| {
                // Check if the term is a nested list, and if so flatten it:
                let simplified_term_id = self
                    .simplifier()
                    .simplify_term(term_id)?
                    .map(|x| {
                        simplified_once = true;
                        x
                    })
                    .unwrap_or(term_id);
                let reader = self.reader();
                let term = reader.get_term(simplified_term_id);
                match is_nested(term) {
                    // It is a merge, flatten it (this also means the merge has been
                    // simplified):
                    Some(terms) => {
                        simplified_once = true;
                        Ok(terms)
                    }
                    // Not a merge, just return a single-element vector:
                    _ => Ok(vec![simplified_term_id]),
                }
            })
            .flatten_ok()
            .collect::<TcResult<_>>()?;

        // Merge equal terms (idempotency)
        let mut merged: Vec<_> = flattened.iter().copied().map(Some).collect();
        for terms in flattened.iter().enumerate().combinations(2) {
            match terms.as_slice() {
                [(first_idx, &first), (second_idx, &second)] => {
                    // Try to merge the two terms if they are the same:
                    if self.unifier().terms_are_equal(first, second) {
                        simplified_once = true;
                        merged[*first_idx] = merged[*first_idx].map(|_| first);
                        merged[*second_idx] = None;
                    } else {
                        merged[*first_idx] = merged[*first_idx].map(|_| first);
                        merged[*second_idx] = merged[*second_idx].map(|_| second);
                    }
                }
                _ => unreachable!(),
            }
        }
        let result: Vec<_> = merged.into_iter().flatten().collect();

        // Only return if it has been simplified
        if !simplified_once {
            Ok(None)
        } else {
            Ok(Some(result))
        }
    }

    /// Simplify the given term, if possible.
    ///
    /// This does not perform all validity checks, some are performed by
    /// [super::Typer], and all are by [super::Validator].
    pub(crate) fn simplify_term(&mut self, term_id: TermId) -> TcResult<Option<TermId>> {
        // Check if we have already performed a simplification on this term, if so
        // return the result.
        if let Some(term) = self.cacher().has_been_simplified(term_id) {
            return Ok(Some(term));
        }

        let value = self.reader().get_term(term_id).clone();
        let new_term = match value {
            Term::Merge(inner) => Ok(self
                .simplify_algebraic_term_list(&inner, |term| match term {
                    Term::Merge(terms) => Some(terms.clone()),
                    _ => None,
                })?
                .map(|result| self.builder().create_merge_term(result))),
            Term::Union(inner) => Ok(self
                .simplify_algebraic_term_list(&inner, |term| match term {
                    Term::Union(terms) => Some(terms.clone()),
                    _ => None,
                })?
                .map(|result| self.builder().create_union_term(result))),
            Term::SetBound(set_bound) => {
                // Add the bound to the scopes, simplify inner:
                let simplified_inner =
                    self.scope_manager().enter_scope(set_bound.scope, |this| {
                        this.simplifier().simplify_term(term_id)
                    })?;
                match simplified_inner {
                    Some(_simplified) => {
                        // Only keep the bounds which exist in inner:
                        todo!()
                    }
                    None => Ok(None),
                }
            }
            Term::TyFnCall(apply_ty_fn) => self.apply_ty_fn(&apply_ty_fn),
            Term::Access(access_term) => self.apply_access_term(&access_term),
            // Turn the variable into a ScopeVar:
            Term::Var(var) => {
                // First resolve the name:
                let scope_member =
                    self.scope_manager().resolve_name_in_scopes(var.name, term_id)?;
                let scope_kind = self.scope_store().get(scope_member.scope_id).kind;
                match scope_kind {
                    ScopeKind::Bound => {
                        // Create a bound var if it is part of a bound:
                        let bound_var = self.builder().create_bound_var_term(var.name);
                        self.location_store_mut().copy_location(term_id, bound_var);
                        Ok(Some(self.potentially_simplify_term(bound_var)?))
                    }
                    _ => {
                        // Create a scope var otherwise:
                        let scope_var = self.builder().create_scope_var_term(
                            var.name,
                            scope_member.scope_id,
                            scope_member.index,
                        );
                        self.location_store_mut().copy_location(term_id, scope_var);
                        Ok(Some(self.potentially_simplify_term(scope_var)?))
                    }
                }
            }
            // Resolve the variable to its value if it is set and closed.
            Term::ScopeVar(var) => {
                let scope_member = self.scope_manager().get_scope_member_from_var(var);
                if scope_member.member.is_closed() {
                    let maybe_resolved_term_id = scope_member.member.data.value();
                    // Try to simplify it
                    if let Some(resolved_term_id) = maybe_resolved_term_id {
                        Ok(Some(self.potentially_simplify_term(resolved_term_id)?))
                    } else {
                        Ok(None)
                    }
                } else {
                    Ok(None)
                }
            }
            // Nothing can be done for bound vars
            Term::BoundVar(_) => Ok(None),
            Term::TyFn(ty_fn) => {
                // Simplify each constituent of the type function, and if any are successfully
                // simplified, the whole thing can be simplified:

                // Simplify general params and return
                let simplified_general_params = self.simplify_params(ty_fn.general_params)?;

                let param_scope = self.scope_manager().make_bound_scope(ty_fn.general_params);
                let simplified_general_return_ty =
                    self.scope_manager().enter_scope(param_scope, |this| {
                        this.simplifier().simplify_term(ty_fn.general_return_ty)
                    })?;

                // Simplify each of the cases
                let simplified_cases: Vec<_> = ty_fn
                    .cases
                    .iter()
                    .map(|case| {
                        let simplified_params = self.simplify_params(case.params)?;

                        let param_scope = self.scope_manager().make_bound_scope(case.params);
                        let (simplified_return_ty, simplified_return_value) =
                            self.scope_manager().enter_scope(param_scope, |this| {
                                let simplified_return_ty =
                                    this.simplifier().simplify_term(case.return_ty)?;
                                let simplified_return_value =
                                    this.simplifier().simplify_term(case.return_value)?;
                                Ok((simplified_return_ty, simplified_return_value))
                            })?;

                        // A case is simplified if any of its constituents is simplified:
                        match (&simplified_params, simplified_return_ty, simplified_return_value) {
                            (None, None, None) => Ok(None),
                            _ => Ok(Some(TyFnCase {
                                params: simplified_params.unwrap_or(case.params),
                                return_ty: simplified_return_ty.unwrap_or(case.return_ty),
                                return_value: simplified_return_value.unwrap_or(case.return_value),
                            })),
                        }
                    })
                    .collect::<TcResult<_>>()?;

                // A type function is simplified if any of its constituents is simplified:
                match (&simplified_general_params, simplified_general_return_ty) {
                    // No simplification occurred:
                    (None, None) if simplified_cases.iter().all(|x| x.is_none()) => Ok(None),
                    // Otherwise, build the simplified type function:
                    _ => Ok(Some(
                        self.builder().create_term(Term::TyFn(TyFn {
                            name: ty_fn.name,
                            general_params: simplified_general_params
                                .unwrap_or(ty_fn.general_params),
                            general_return_ty: simplified_general_return_ty
                                .unwrap_or(ty_fn.general_return_ty),
                            cases: simplified_cases
                                .into_iter()
                                .zip(ty_fn.cases.into_iter())
                                .map(|(simplified_case, old_case)| {
                                    simplified_case.unwrap_or(old_case)
                                })
                                .collect(),
                        })),
                    )),
                }
            }
            Term::TyFnTy(ty_fn_ty) => {
                // Simplify params and return, and if either is simplified, the whole term is
                // simplified.
                let simplified_params = self.simplify_params(ty_fn_ty.params)?;

                let param_scope = self.scope_manager().make_bound_scope(ty_fn_ty.params);
                let simplified_return_ty =
                    self.scope_manager().enter_scope(param_scope, |this| {
                        this.simplifier().simplify_term(ty_fn_ty.return_ty)
                    })?;

                match (&simplified_params, simplified_return_ty) {
                    (None, None) => Ok(None),
                    _ => Ok(Some(self.builder().create_term(Term::TyFnTy(TyFnTy {
                        params: simplified_params.unwrap_or(ty_fn_ty.params),
                        return_ty: simplified_return_ty.unwrap_or(ty_fn_ty.return_ty),
                    })))),
                }
            }
            Term::TyOf(term) => {
                // Get the type of the term:
                Ok(Some(self.typer().infer_ty_of_term(term)?))
            }
            Term::Unresolved(_) => {
                // Cannot do anything here:
                Ok(None)
            }
            // Recurse for definite-level terms:
            Term::Level3(term) => self.simplify_level3_term(&term),
            Term::Level2(term) => self.simplify_level2_term(&term),
            Term::Level1(term) => self.simplify_level1_term(&term),
            Term::Level0(term) => self.simplify_level0_term(&term, term_id),
            // Root cannot be simplified:
            Term::Root => Ok(None),
        }?;

        // Copy over the location if a new term was created
        if let Some(new_term) = new_term {
            self.location_store_mut().copy_location(term_id, new_term);

            // We want to add an entry for the operation within the cache...
            self.cacher().add_simplification_entry(term_id, new_term);
        }

        Ok(new_term)
    }
}

#[cfg(test)]
mod test_super {
    use hash_source::SourceMap;

    use super::*;
    use crate::{
        fmt::PrepareForFormatting,
        storage::{
            core::CoreDefs,
            primitives::{ModDefOrigin, ScopeKind, Visibility},
            GlobalStorage, LocalStorage,
        },
    };

    fn _get_storages() -> (GlobalStorage, LocalStorage, CoreDefs, SourceMap) {
        let mut global_storage = GlobalStorage::new();
        let local_storage = LocalStorage::new(&mut global_storage);
        let core_defs = CoreDefs::new(&mut global_storage);
        let source_map = SourceMap::new();

        (global_storage, local_storage, core_defs, source_map)
    }

    // #[test]
    fn _test_simplify() {
        let (mut global_storage, mut local_storage, core_defs, source_map) = _get_storages();
        let mut storage_ref = StorageRefMut {
            global_storage: &mut global_storage,
            local_storage: &mut local_storage,
            core_defs: &core_defs,
            source_map: &source_map,
        };

        let builder = storage_ref.builder();

        // Handy shorthand for &Self type
        let _ref_self_ty = builder.create_app_ty_fn_term(
            core_defs.reference_ty_fn,
            builder.create_args(
                [builder.create_arg("T", builder.create_var_term("Self"))],
                ParamOrigin::TyFn,
            ),
        );
        let dog_def = builder.create_named_struct_def(
            "Dog",
            builder.create_params(
                [builder.create_param("foo", builder.create_nominal_def_term(core_defs.str_ty))],
                ParamOrigin::Struct,
            ),
        );

        let hash_impl = builder.create_nameless_mod_def(
            ModDefOrigin::TrtImpl(builder.create_trt_term(core_defs.hash_trt)),
            builder.create_scope(
                ScopeKind::Constant,
                [
                    builder.create_constant_member(
                        "Self",
                        builder.create_any_ty_term(),
                        builder.create_nominal_def_term(dog_def),
                        Visibility::Public,
                    ),
                    builder.create_constant_member(
                        "hash",
                        builder.create_fn_ty_term(
                            builder.create_params(
                                [builder.create_param("value", builder.create_var_term("Self"))],
                                ParamOrigin::Fn,
                            ),
                            builder.create_nominal_def_term(core_defs.u64_ty),
                        ),
                        builder.create_fn_lit_term(
                            builder.create_fn_ty_term(
                                builder.create_params(
                                    [builder
                                        .create_param("value", builder.create_var_term("Self"))],
                                    ParamOrigin::Fn,
                                ),
                                builder.create_nominal_def_term(core_defs.u64_ty),
                            ),
                            builder
                                .create_rt_term(builder.create_nominal_def_term(core_defs.u64_ty)),
                        ),
                        Visibility::Public,
                    ),
                ],
            ),
        );

        let dog = builder.create_merge_term([
            builder.create_nominal_def_term(dog_def),
            builder.create_mod_def_term(hash_impl),
        ]);

        let dog_instance = builder.create_rt_term(dog);

        let dog_hash = builder.create_prop_access(dog_instance, "hash");
        let dog_hash_simplified = storage_ref
            .simplifier()
            .potentially_simplify_term(dog_hash)
            .map_err(|err| match err {
                TcError::CannotUnify { src, target } => {
                    format!(
                        "Cannot unify {} with {}",
                        src.for_formatting(storage_ref.global_storage()),
                        target.for_formatting(storage_ref.global_storage()),
                    )
                }
                _ => format!("{:?}", err),
            })
            .unwrap();

        println!("{}", dog_hash.for_formatting(storage_ref.global_storage()));
        println!("{}", dog_hash_simplified.for_formatting(storage_ref.global_storage()));
    }
}<|MERGE_RESOLUTION|>--- conflicted
+++ resolved
@@ -13,15 +13,9 @@
     },
     storage::{
         primitives::{
-<<<<<<< HEAD
-            AccessOp, AccessTerm, Arg, ArgsId, FnLit, FnTy, Level0Term, Level1Term, Level2Term,
-            Level3Term, NominalDef, Param, ParamsId, ScopeKind, StructFields, Term, TermId,
-            TupleLit, TupleTy, TyFn, TyFnCall, TyFnCase, TyFnTy,
-=======
-            AccessOp, AccessTerm, AppSub, Arg, ArgsId, ConstructedTerm, FnLit, FnTy, Level0Term,
-            Level1Term, Level2Term, Level3Term, NominalDef, Param, ParamsId, StructFields, Term,
-            TermId, TupleLit, TupleTy, TyFn, TyFnCall, TyFnCase, TyFnTy,
->>>>>>> d87c9e47
+            AccessOp, AccessTerm, Arg, ArgsId, ConstructedTerm, FnLit, FnTy, Level0Term,
+            Level1Term, Level2Term, Level3Term, NominalDef, Param, ParamsId, ScopeKind,
+            StructFields, Term, TermId, TupleLit, TupleTy, TyFn, TyFnCall, TyFnCase, TyFnTy,
         },
         AccessToStorage, AccessToStorageMut, StorageRefMut,
     },
@@ -668,7 +662,7 @@
 
         match term {
             Term::Merge(terms) => terms.iter().any(|term| self.is_term_constructable(*term)),
-            Term::AppSub(AppSub { term, .. }) => self.is_term_constructable(*term),
+            Term::SetBound(_) => todo!(),
             // @@Todo: should be specifically a struct!
             Term::Level1(Level1Term::NominalDef(_)) => true,
             _ => false,
@@ -733,12 +727,8 @@
                     }
                 }
             }
-            Term::AppSub(app_sub) => {
-                // Recurse to inner and then apply sub
-                let app_sub = app_sub.clone();
-                let inner_ty = self.use_term_as_constructed_subject(app_sub.term, args)?;
-
-                Ok(self.substituter().apply_sub_to_constructed_ty(&app_sub.sub, inner_ty))
+            Term::SetBound(_) => {
+                todo!()
             }
             Term::Level1(Level1Term::NominalDef(nominal_def_id)) => {
                 let reader = self.reader();
