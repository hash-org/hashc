//! Functionality related to pattern matching.

use std::collections::{HashMap, HashSet};

use hash_ast::ast::ParamOrigin;
use hash_source::identifier::Identifier;
use itertools::Itertools;

use crate::{
    diagnostics::{
        error::{TcError, TcResult},
        macros::tc_panic,
    },
    ops::{validate::TermValidation, AccessToOpsMut},
    storage::{
        primitives::{
            AccessOp, AccessPat, ConstPat, ConstructorPat, IfPat, ListPat, Member, MemberData,
            ModPat, Mutability, Param, Pat, PatArg, PatId, SpreadPat, TermId, Visibility,
        },
        AccessToStorage, AccessToStorageMut, StorageRef, StorageRefMut,
    },
};

use super::{params::pair_args_with_params, AccessToOps};

/// Contains functions related to pattern matching.
pub struct PatMatcher<'gs, 'ls, 'cd, 's> {
    storage: StorageRefMut<'gs, 'ls, 'cd, 's>,
}

impl<'gs, 'ls, 'cd, 's> AccessToStorage for PatMatcher<'gs, 'ls, 'cd, 's> {
    fn storages(&self) -> StorageRef {
        self.storage.storages()
    }
}
impl<'gs, 'ls, 'cd, 's> AccessToStorageMut for PatMatcher<'gs, 'ls, 'cd, 's> {
    fn storages_mut(&mut self) -> StorageRefMut {
        self.storage.storages_mut()
    }
}

impl<'gs, 'ls, 'cd, 's> PatMatcher<'gs, 'ls, 'cd, 's> {
    /// Create a new [PatMatcher].
    pub fn new(storage: StorageRefMut<'gs, 'ls, 'cd, 's>) -> Self {
        Self { storage }
    }

    /// Internal function to infer a pattern from a `Param`.
    fn param_to_pat(&mut self, param: &Param) -> PatArg {
        let Param { name, default_value, .. } = param;
        let pat = self.builder().create_constant_pat(default_value.unwrap());

        PatArg { name: *name, pat }
    }

    /// Internal function to verify that the members that are produced from
    /// traversing a pattern are only binded once.
    pub fn verify_members_are_bound_once(&self, members: &[(Member, PatId)]) -> TcResult<()> {
        let mut names: HashSet<Identifier> = HashSet::new();

        for (member, pat) in members.iter() {
            if names.contains(&member.name) {
                return Err(TcError::IdentifierBoundMultipleTimes { name: member.name, pat: *pat });
            } else {
                names.insert(member.name);
            }
        }

        Ok(())
    }

    /// Convert a list of [Member]s with their corresponding [PatId] into map
    /// between the [Member] binding name, the type of the member and the
    /// [PatId].
    ///
    /// **Note**: This function assumes that the uniqueness of the members has
    /// been checked before creating the map.
    fn map_variables_to_terms(
        &self,
        members: &[(Member, PatId)],
    ) -> HashMap<Identifier, (TermId, PatId)> {
        members
            .iter()
            .map(|(member, pat)| (member.name, (member.data.ty().unwrap(), *pat)))
            .collect()
    }

    /// Function to check that the inner patterns of a [Pat::Or] adhere to the
    /// following rule:
    ///
    /// - For every inner pattern, the resultant members must be equivalent in
    ///   terms of name and type.
    fn pat_members_match(&mut self, members: &[(Vec<(Member, PatId)>, PatId)]) -> TcResult<()> {
        let member_maps = members
            .iter()
            .map(|(members, pat)| (self.map_variables_to_terms(members), pat))
            .collect_vec();

        // Take the first member as we'll use it for our comparison
        let mut members = member_maps.iter();
        let (first_map, first_pat_id) = members.next().unwrap();
        let first_binds = first_map.keys().copied().collect::<HashSet<Identifier>>();

        // Compute the difference in `name` keys, if there exists a
        // difference then we can immediately report the error and abort...
        //
        // @@ErrorReporting: It would be nice to produce multiple errors here
        for (member, cur_pat_id) in members {
            // We want to find the largest member and report that that member doesn't
            // contain the binds...
            let cur_binds = member.keys().copied().collect::<HashSet<Identifier>>();

            let (mut diff, pat) = if first_binds.len() > cur_binds.len() {
                (first_binds.difference(&cur_binds).peekable(), *cur_pat_id)
            } else {
                (cur_binds.difference(&first_binds).peekable(), *first_pat_id)
            };

            // If there is at-least one discrepancy, we want to generate the report already
            if diff.peek().is_some() {
                return Err(TcError::MissingPatternBounds {
                    pat: *pat,
                    bounds: diff.copied().collect_vec(),
                });
            }
        }

        // Now we need to verify that all of the member binds are of the
        // same type...
        for bind in first_binds {
            let shared_terms =
                member_maps.iter().map(|(map, _)| map.get(&bind).unwrap()).copied().collect_vec();

            self.unifier().unify_pat_terms(shared_terms)?;
        }

        Ok(())
    }

    /// Match the given pattern with the given term, returning a potential list
    /// of extracted `binds` that the pattern describes.
    fn match_pat_with_term_and_extract_binds(
        &mut self,
        pat_id: PatId,
        term_id: TermId,
    ) -> TcResult<Option<Vec<(Member, PatId)>>> {
        let TermValidation { simplified_term_id, term_ty_id } =
            self.validator().validate_term(term_id)?;
        let pat_ty = self.typer().infer_ty_of_pat(pat_id)?;

        let pat = self.reader().get_pat(pat_id).clone();

        // Note: for spread patterns, unifying between the `term` and the type
        // of the pattern doesn't make sense because the term will always be `T`
        // where the type of the spread is `List<T>`.
        //
        // @@Todo: do this in the Pat::List loop below rather than here.. For spread
        // patterns the term_id should be List<T>.
        if !matches!(pat, Pat::Spread(_)) {
            // unify the pattern type with the subject type to ensure the match is
            // valid:
            let _ = self.unifier().unify_terms(pat_ty, term_ty_id)?;
        }

        let bound_members = match pat {
            // Binding: Add the binding as a member
<<<<<<< HEAD
            Pat::Binding(binding) => Ok(Some(vec![Member::closed_stack(
                binding.name,
                binding.visibility,
                binding.mutability,
                MemberData::from_ty_and_value(Some(term_ty_id), Some(simplified_term_id)),
=======
            Pat::Binding(binding) => Ok(Some(vec![(
                Member::closed(
                    binding.name,
                    binding.visibility,
                    binding.mutability,
                    MemberData::from_ty_and_value(Some(term_ty_id), Some(simplified_term_id)),
                ),
                pat_id,
>>>>>>> 653739ba
            )])),
            Pat::Access(AccessPat { subject, property }) => {
                let subject_term = self.typer().get_term_of_pat(subject)?;
                let term = self.builder().create_ns_access(subject_term, property);

                match self.unifier().unify_terms(term, simplified_term_id) {
                    Ok(_) => Ok(Some(vec![])),
                    Err(_) => Ok(None),
                }
            }
            Pat::Const(ConstPat { term, .. }) => {
                match self.unifier().unify_terms(term, simplified_term_id) {
                    Ok(_) => Ok(Some(vec![])),
                    Err(_) => Ok(None),
                }
            }
            // Ignore: No bindings but always matches
            Pat::Ignore => Ok(Some(vec![])),
            // Lit: Unify the literal with the subject
            Pat::Lit(lit_term) => match self.unifier().unify_terms(lit_term, simplified_term_id) {
                Ok(_) => Ok(Some(vec![])),
                Err(_) => Ok(None),
            },
            // Tuple: Unify the tuple with the subject, and then recurse to inner patterns
            Pat::Tuple(tuple_pat_params_id) => {
                // Get the term of the tuple and try to unify it with the subject:
                let tuple_term = self.typer().get_term_of_pat(pat_id)?;
                match self.unifier().unify_terms(tuple_term, simplified_term_id) {
                    Ok(_) => {
                        let tuple_pat_args =
                            self.reader().get_pat_args(tuple_pat_params_id).clone();

                        // First, we get the tuple pattern parameters in the form of args (for
                        // `pair_args_with_params` error reporting):
                        let tuple_pat_params_as_args_id =
                            self.typer().infer_args_of_pat_args(tuple_pat_params_id)?;

                        // We get the subject tuple's parameters:
                        let subject_params_id = self
                            .typer()
                            .infer_params_ty_of_tuple_term(simplified_term_id)?
                            .unwrap_or_else(|| {
                                tc_panic!(simplified_term_id, self, "This is not a tuple term.")
                            });
                        let subject_params = self.reader().get_params(subject_params_id).clone();

                        // For each param pair: accumulate the bound members
                        let bound_members = pair_args_with_params(
                            &subject_params,
                            &tuple_pat_args,
                            subject_params_id,
                            tuple_pat_params_as_args_id,
                            |param| self.param_to_pat(param),
                            term_id,
                            pat_id,
                        )?
                        .into_iter()
                        .map(|(param, pat_param)| {
                            let param_value = param
                                .default_value
                                .unwrap_or_else(|| self.builder().create_rt_term(param.ty));

                            // @@Todo: retain information about useless patterns
                            Ok(self
                                .match_pat_with_term_and_extract_binds(pat_param.pat, param_value)?
                                .into_iter()
                                .flatten()
                                .collect::<Vec<_>>())
                        })
                        .flatten_ok()
                        .collect::<TcResult<Vec<_>>>()?;
                        Ok(Some(bound_members))
                    }
                    Err(_) => Ok(None),
                }
            }
            Pat::Mod(ModPat { members }) => {
                let members = self.reader().get_pat_args(members).clone();

                let mut bound_members = vec![];

                //  Here we have to basically try to access the given members using ns access...
                for member in members.positional() {
                    let PatArg { name, pat } = *member;

                    // Before we recurse into the inner pattern, we need to
                    // create an access term that accesses `name` from the
                    // current term... and then we recurse into pattern
                    let term =
                        self.builder().create_access(term_id, name.unwrap(), AccessOp::Namespace);

                    // If one of them fails, then we have to fail as a whole
                    match self.match_pat_with_term_and_extract_binds(pat, term)? {
                        Some(inner_members) => bound_members.extend(inner_members),
                        None => return Ok(None),
                    }
                }

                Ok(Some(bound_members))
            }
            Pat::Constructor(ConstructorPat { args, .. }) => {
                // Get the term of the constructor and try to unify it with the subject:
                let constructor_term = self.typer().get_term_of_pat(pat_id)?;

                let pat_args = self.typer().infer_args_of_pat_args(args)?;
                let constructor_args = self.reader().get_pat_args(args).clone();

                let possible_params =
                    self.typer().infer_constructors_of_nominal_term(simplified_term_id)?;

                for (_, params) in possible_params {
                    match self.unifier().unify_params_with_args(
                        params,
                        pat_args,
                        constructor_term,
                        simplified_term_id,
                    ) {
                        Ok(_) => {
                            let subject_params = self.reader().get_params(params).clone();

                            let bound_members = pair_args_with_params(
                                &subject_params,
                                &constructor_args,
                                params,
                                pat_args,
                                |param| self.param_to_pat(param),
                                term_id,
                                pat_id,
                            )?
                            .into_iter()
                            .map(|(param, arg)| {
                                let param_value = param
                                    .default_value
                                    .unwrap_or_else(|| self.builder().create_rt_term(param.ty));

                                Ok(self
                                    .match_pat_with_term_and_extract_binds(arg.pat, param_value)?
                                    .into_iter()
                                    .flatten()
                                    .collect::<Vec<_>>())
                            })
                            .flatten_ok()
                            .collect::<TcResult<Vec<_>>>()?;

                            // @@Refactor: we need to verify that the members are declared once.
                            // Since this happens at the bottom of the
                            // function already, it would be nice to
                            // factor out this step to be at the bottom or factor out constructor
                            // pattern checking into a separate
                            // function.
                            self.verify_members_are_bound_once(&bound_members)?;
                            return Ok(Some(bound_members));
                        }
                        Err(_) => continue,
                    }
                }

                Err(TcError::NoConstructorOnType { subject: constructor_term })
            }
            Pat::List(ListPat { term, inner }) => {
                // We need to collect all of the binds from the inner patterns of
                // the list
                let params = self.reader().get_pat_args(inner).clone();

                let mut bound_members = vec![];

                let shared_term = self.builder().create_rt_term(term);

                for param in params.positional().iter() {
                    match self.match_pat_with_term_and_extract_binds(param.pat, shared_term)? {
                        Some(members) => {
                            bound_members.extend(members);
                        }
                        // If one of them fails, we should fail as a whole
                        None => return Ok(None),
                    }
                }

                Ok(Some(bound_members))
            }
            Pat::Spread(SpreadPat { name }) => match name {
                Some(name) => {
                    // Since `pat_ty` will be `List<T = Unresolved>`, we need to create a new
                    // `List<T = term_ty_id>` and perform a unification...
                    let list_inner_ty = self.core_defs().list_ty_fn;
                    let builder = self.builder();

                    let pat_ty = builder.create_app_ty_fn_term(
                        list_inner_ty,
                        builder.create_args(
                            [builder.create_nameless_arg(term_ty_id)],
                            ParamOrigin::TyFn,
                        ),
                    );

                    let rt_term = self.builder().create_rt_term(pat_ty);

                    let TermValidation { simplified_term_id, term_ty_id } =
                        self.validator().validate_term(rt_term)?;

<<<<<<< HEAD
                    Ok(Some(vec![Member::closed_stack(
                        name,
                        Visibility::Private,
                        Mutability::Immutable,
                        MemberData::from_ty_and_value(Some(term_ty_id), Some(simplified_term_id)),
=======
                    Ok(Some(vec![(
                        Member::closed(
                            name,
                            Visibility::Private,
                            Mutability::Immutable,
                            MemberData::from_ty_and_value(
                                Some(term_ty_id),
                                Some(simplified_term_id),
                            ),
                        ),
                        pat_id,
>>>>>>> 653739ba
                    )]))
                }
                _ => Ok(Some(vec![])),
            },
            Pat::Or(pats) => {
                // Traverse all of the inner patterns within the `or` pattern, create a
                // map between the member names that are produced and the type of the
                // pattern... Then we want to ensure all of them are equal
                let pat_members = pats
                    .iter()
                    .map(|pat| {
                        self.match_pat_with_term_and_extract_binds(*pat, term_id)
                            .map(|m| m.map(|t| (t, *pat)))
                    })
                    .flatten_ok()
                    .collect::<TcResult<Vec<_>>>()?;

                // One of the cases never matches with the subject if the length is not the same
                if pat_members.len() != pats.len() {
                    return Ok(None);
                }

                self.pat_members_match(&pat_members)?;

                // Since all verification happens, we can now return the first member
                // since we know that all of the types are the same, and all the binds
                // will be in scope, regardless of which pattern is matched at runtime
                Ok(Some(pat_members[0].0.clone()))
            }
            Pat::If(IfPat { pat, .. }) => {
                // Recurse to inner, but never say it is redundant:
                match self.match_pat_with_term_and_extract_binds(pat, term_id)? {
                    Some(result) => Ok(Some(result)),
                    None => Ok(Some(vec![])),
                }
            }
        }?;

        // Here, we verify that the produced members from the pattern are unique...
        if let Some(members) = bound_members {
            self.verify_members_are_bound_once(&members)?;

            Ok(Some(members))
        } else {
            Ok(None)
        }
    }

    /// Match the given pattern with the given term, returning
    /// [`Vec<Member>`] if the pattern matches (with a list of bound
    /// members), or [`None`] if it doesn't match. If the types mismatch, it
    /// returns an error.
    pub fn match_pat_with_term(
        &mut self,
        pat_id: PatId,
        term_id: TermId,
    ) -> TcResult<Option<Vec<Member>>> {
        self.match_pat_with_term_and_extract_binds(pat_id, term_id)
            .map(|members| members.map(|inner| inner.into_iter().map(|(m, _)| m).collect()))
    }
}<|MERGE_RESOLUTION|>--- conflicted
+++ resolved
@@ -164,22 +164,14 @@
 
         let bound_members = match pat {
             // Binding: Add the binding as a member
-<<<<<<< HEAD
-            Pat::Binding(binding) => Ok(Some(vec![Member::closed_stack(
-                binding.name,
-                binding.visibility,
-                binding.mutability,
-                MemberData::from_ty_and_value(Some(term_ty_id), Some(simplified_term_id)),
-=======
             Pat::Binding(binding) => Ok(Some(vec![(
-                Member::closed(
+                Member::closed_stack(
                     binding.name,
                     binding.visibility,
                     binding.mutability,
                     MemberData::from_ty_and_value(Some(term_ty_id), Some(simplified_term_id)),
                 ),
                 pat_id,
->>>>>>> 653739ba
             )])),
             Pat::Access(AccessPat { subject, property }) => {
                 let subject_term = self.typer().get_term_of_pat(subject)?;
@@ -380,15 +372,8 @@
                     let TermValidation { simplified_term_id, term_ty_id } =
                         self.validator().validate_term(rt_term)?;
 
-<<<<<<< HEAD
-                    Ok(Some(vec![Member::closed_stack(
-                        name,
-                        Visibility::Private,
-                        Mutability::Immutable,
-                        MemberData::from_ty_and_value(Some(term_ty_id), Some(simplified_term_id)),
-=======
                     Ok(Some(vec![(
-                        Member::closed(
+                        Member::closed_stack(
                             name,
                             Visibility::Private,
                             Mutability::Immutable,
@@ -398,7 +383,6 @@
                             ),
                         ),
                         pat_id,
->>>>>>> 653739ba
                     )]))
                 }
                 _ => Ok(Some(vec![])),
