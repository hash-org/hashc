--- conflicted
+++ resolved
@@ -1997,21 +1997,14 @@
                 }
                 None => {
                     return Err(TypecheckError::UnresolvedStructField {
-<<<<<<< HEAD
-                        ty_def_location,
-                        ty_def_name: *name,
-                        field_name: entry_name,
-                        location,
-=======
                         ty_def: Symbol::Single {
                             symbol: *name,
                             location: ty_def_location,
                         },
                         field: Symbol::Single {
                             symbol: entry_name,
-                            location: self.some_source_location(entry.location()),
+                            location: Some(location),
                         },
->>>>>>> 40c6145a
                     });
                 }
             }
