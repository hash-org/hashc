--- conflicted
+++ resolved
@@ -1,22 +1,12 @@
 use crate::scope::{resolve_compound_symbol, ScopeStack, SymbolType};
 use crate::state::TypecheckState;
 use crate::storage::{GlobalStorage, ModuleStorage};
-use crate::traits::{
-    Trait, TraitBounds, TraitHelper, TraitId, TraitImpl, TraitImplStorage, TraitStorage,
-};
+use crate::traits::{TraitBounds, TraitHelper, TraitId, TraitImpl, TraitImplStorage, TraitStorage};
 use crate::types::{
-    self, CoreTypeDefs, EnumDef, FnType, Generics, NamespaceType, PrimType, RawRefType, RefType,
+    CoreTypeDefs, EnumDef, FnType, Generics, NamespaceType, PrimType, RawRefType, RefType,
     StructDef, StructFields, TupleType, TypeDefStorage, TypeId, TypeStorage, TypeValue,
     TypeVarMode, TypeVars, UnknownType,
 };
-<<<<<<< HEAD
-use crate::types::{TypeDefId, TypeDefValue, TypeVar, UserType};
-use crate::unify::{Substitution, SubstitutionWithStorage, Unifier, UnifyStrategy};
-use hash_alloc::row;
-use hash_alloc::{collections::row::Row, Wall};
-use hash_ast::ast::{self, FUNCTION_TYPE_NAME};
-use hash_ast::ident::{Identifier, IDENTIFIER_MAP};
-=======
 use crate::types::{TypeDefId, TypeVar, UserType};
 use crate::unify::{Substitution, Unifier, UnifyStrategy};
 use crate::{
@@ -25,9 +15,9 @@
 };
 use hash_alloc::row;
 use hash_alloc::{collections::row::Row, Wall};
->>>>>>> b3564c79
+use hash_ast::ast::{self, FUNCTION_TYPE_NAME};
+use hash_ast::ident::{Identifier, IDENTIFIER_MAP};
 use hash_ast::visitor::AstVisitor;
-use hash_ast::{ast, ident::Identifier};
 use hash_ast::{module::Modules, visitor, visitor::walk};
 use hash_source::{
     location::{Location, SourceLocation},
@@ -124,6 +114,10 @@
         }
     }
 
+    pub fn some_source_location(&self, location: Location) -> Option<SourceLocation> {
+        Some(self.source_location(location))
+    }
+
     pub fn source_location(&self, location: Location) -> SourceLocation {
         SourceLocation {
             location,
@@ -149,11 +143,7 @@
         self.global_tc.global_storage.types.create(value, location)
     }
 
-<<<<<<< HEAD
     fn traits(&self) -> &TraitStorage<'c, 'w> {
-=======
-    fn _traits(&self) -> &Traits<'c, 'w> {
->>>>>>> b3564c79
         &self.global_tc.global_storage.traits
     }
 
@@ -349,13 +339,15 @@
         ctx: &Self::Ctx,
         node: ast::AstNodeRef<ast::VariableExpr<'c>>,
     ) -> Result<Self::VariableExprRet, Self::Error> {
-<<<<<<< HEAD
-        match self.resolve_compound_symbol(&node.name.path)? {
+        let loc = self.source_location(node.location());
+        match self.resolve_compound_symbol(&node.name.path, loc)? {
             SymbolType::Variable(var_ty_id) => {
                 if !node.type_args.is_empty() {
                     Err(TypecheckError::TypeArgumentLengthMismatch {
                         expected: 0,
                         got: node.type_args.len(),
+                        // It is not empty, as checked above.
+                        location: self.some_source_location(node.type_args.location().unwrap()),
                     })
                 } else {
                     Ok(var_ty_id)
@@ -368,25 +360,26 @@
                     .iter()
                     .map(|a| self.visit_type(ctx, a.ast_ref()))
                     .collect::<Result<_, _>>()?;
-                let trt_impl_sub = self.trait_helper().find_trait_impl(trt, &args, None)?;
+                let trt_name_location = self.some_source_location(node.name.location());
+                let trt_symbol = || Symbol::Compound {
+                    location: trt_name_location,
+                    path: node.name.path.to_owned(),
+                };
+                let type_args_location = node.type_args.location().map(|l| self.source_location(l));
+                let trt_impl_sub = self.trait_helper().find_trait_impl(
+                    trt,
+                    &args,
+                    None,
+                    trt_symbol,
+                    type_args_location,
+                )?;
                 let subbed_fn_type = self.unifier().apply_sub(&trt_impl_sub, trt.fn_type)?;
                 Ok(subbed_fn_type)
             }
-            _ => Err(TypecheckError::SymbolIsNotAVariable(
-                node.name.path.to_owned(),
-            )),
-=======
-        let loc = self.source_location(node.location());
-
-        match self.resolve_compound_symbol(&node.name.path, loc)? {
-            SymbolType::Variable(var_ty_id) => Ok(var_ty_id),
-            SymbolType::Type(_) | SymbolType::TypeDef(_) => {
-                Err(TypecheckError::UsingTypeInVariablePos(Symbol::Compound {
-                    path: node.name.path.to_owned(),
-                    location: Some(loc),
-                }))
-            }
->>>>>>> b3564c79
+            _ => Err(TypecheckError::SymbolIsNotAVariable(Symbol::Compound {
+                path: node.name.path.to_owned(),
+                location: Some(loc),
+            })),
         }
     }
 
@@ -420,13 +413,10 @@
             subject: fn_ty,
         } = walk::walk_function_call_expr(self, ctx, node)?;
 
-<<<<<<< HEAD
+        let args_ty_location = self.source_location(node.body().args.location());
+
         // Todo: here specialise trait resolution in order to be able to do more inference (from
         // args)
-=======
-        let args_ty_location = self.source_location(node.body().args.location());
->>>>>>> b3564c79
-
         let ret_ty = self.create_unknown_type();
         let expected_fn_ty = self.create_type(
             TypeValue::Fn(FnType {
@@ -577,16 +567,18 @@
         ctx: &Self::Ctx,
         node: ast::AstNodeRef<ast::NamedType<'c>>,
     ) -> Result<Self::NamedTypeRet, Self::Error> {
-<<<<<<< HEAD
         // @@Hack: ast names functions as Function, which is not ideal
         match &node.name.path[..] {
             [x] if *x == IDENTIFIER_MAP.create_ident(FUNCTION_TYPE_NAME) => {
                 let walk::NamedType { type_args, .. } = walk::walk_named_type(self, ctx, node)?;
                 if let [args @ .., ret] = &type_args[..] {
-                    return Ok(self.create_type(TypeValue::Fn(FnType {
-                        args: Row::from_iter(args.iter().copied(), self.wall()),
-                        ret: *ret,
-                    })));
+                    return Ok(self.create_type(
+                        TypeValue::Fn(FnType {
+                            args: Row::from_iter(args.iter().copied(), self.wall()),
+                            ret: *ret,
+                        }),
+                        self.some_source_location(node.location()),
+                    ));
                 } else {
                     // Will always have at least one arg.
                     unreachable!()
@@ -595,12 +587,8 @@
             _ => {}
         }
 
-        match self.resolve_compound_symbol(&node.name.path)? {
-=======
         let location = self.source_location(node.location());
-
         match self.resolve_compound_symbol(&node.name.path, location)? {
->>>>>>> b3564c79
             SymbolType::Type(ty_id) => Ok(ty_id),
             SymbolType::TypeDef(def_id) => {
                 let walk::NamedType { type_args, .. } = walk::walk_named_type(self, ctx, node)?;
@@ -630,16 +618,10 @@
                     }
                 }
             }
-<<<<<<< HEAD
-            _ => Err(TypecheckError::SymbolIsNotAType(node.name.path.to_owned())),
-=======
-            SymbolType::Variable(_) => {
-                Err(TypecheckError::UsingVariableInTypePos(Symbol::Compound {
-                    path: node.name.path.to_owned(),
-                    location: Some(location),
-                }))
-            }
->>>>>>> b3564c79
+            _ => Err(TypecheckError::SymbolIsNotAType(Symbol::Compound {
+                path: node.name.path.to_owned(),
+                location: Some(location),
+            })),
         }
     }
 
@@ -672,28 +654,24 @@
         _ctx: &Self::Ctx,
         node: ast::AstNodeRef<ast::TypeVar<'c>>,
     ) -> Result<Self::TypeVarRet, Self::Error> {
-<<<<<<< HEAD
+        let ty_location = self.some_source_location(node.location());
         let var = TypeVar {
             name: node.name.ident,
         };
         if self.tc_state().in_bound_def {
-            Ok(self.create_type(TypeValue::Var(var)))
+            Ok(self.create_type(TypeValue::Var(var), ty_location))
         } else {
             match self.module_storage.type_vars.find_type_var(var) {
-                Some((_, TypeVarMode::Bound)) => Ok(self.create_type(TypeValue::Var(var))),
+                Some((_, TypeVarMode::Bound)) => {
+                    Ok(self.create_type(TypeValue::Var(var), ty_location))
+                }
                 Some((_, TypeVarMode::Substitution(other_id))) => Ok(other_id),
-                None => Err(TypecheckError::UnresolvedSymbol(vec![var.name])),
-            }
-        }
-=======
-        let ty_location = self.source_location(node.location());
-        Ok(self.create_type(
-            TypeValue::Var(TypeVar {
-                name: node.name.ident,
-            }),
-            Some(ty_location),
-        ))
->>>>>>> b3564c79
+                None => Err(TypecheckError::UnresolvedSymbol(Symbol::Single {
+                    symbol: var.name,
+                    location: ty_location,
+                })),
+            }
+        }
     }
 
     type ExistentialTypeRet = TypeId;
@@ -850,15 +828,6 @@
         let symbol_res = self.resolve_compound_symbol(&node.name.path, location)?;
 
         match symbol_res {
-<<<<<<< HEAD
-=======
-            SymbolType::Variable(_) => {
-                Err(TypecheckError::UsingVariableInTypePos(Symbol::Compound {
-                    path: node.name.path.to_owned(),
-                    location: Some(location),
-                }))
-            }
->>>>>>> b3564c79
             SymbolType::TypeDef(def_id) => {
                 let type_def = self.type_defs().get(def_id);
                 let (ty_id, _) = self.instantiate_type_def_unknown_args(def_id)?;
@@ -898,7 +867,10 @@
                     }),
                 }
             }
-            _ => Err(TypecheckError::SymbolIsNotAType(node.name.path.to_owned())),
+            _ => Err(TypecheckError::SymbolIsNotAType(Symbol::Compound {
+                path: node.name.path.to_owned(),
+                location: Some(location),
+            })),
         }
     }
 
@@ -1141,45 +1113,22 @@
         ctx: &Self::Ctx,
         node: ast::AstNodeRef<ast::LetStatement<'c>>,
     ) -> Result<Self::LetStatementRet, Self::Error> {
-<<<<<<< HEAD
         if let Some(bound) = &node.bound {
             // This is a trait implementation
             match node.pattern.body() {
                 ast::Pattern::Binding(ast::BindingPattern(name)) => {
+                    let name_location = self.some_source_location(name.location());
+                    let name_symbol = || Symbol::Single {
+                        symbol: name.ident,
+                        location: name_location,
+                    };
                     match self.scopes().resolve_symbol(name.ident) {
                         Some(SymbolType::Trait(trait_id)) => {
-                            if node.ty.is_some() {
-                                return Err(TypecheckError::TypeAnnotationNotAllowedInTraitImpl);
+                            if let Some(ref node_ty) = node.ty {
+                                return Err(TypecheckError::TypeAnnotationNotAllowedInTraitImpl(
+                                    self.source_location(node_ty.location()),
+                                ));
                             }
-=======
-        let walk::LetStatement {
-            pattern: pattern_ty,
-            ty: annot_maybe_ty,
-            bound: _,
-            value: value_maybe_ty,
-        } = walk::walk_let_statement(self, ctx, node)?;
-        // if pattern_result.is_refutable {
-        //     return Err(TypecheckError::RequiresIrrefutablePattern(node.location()));
-        // }
-
-        // @@Todo: bounds
-        let annotation_ty = annot_maybe_ty.unwrap_or_else(|| self.create_unknown_type());
-        let value_ty = value_maybe_ty.unwrap_or_else(|| self.create_unknown_type());
-
-        // add type location information on  pattern_ty and annotation_ty
-        if let Some(annotation) = &node.body().ty {
-            let location = self.source_location(annotation.location());
-            self.add_location_to_ty(annotation_ty, location);
-        }
-
-        let pattern_location = self.source_location(node.body().pattern.location());
-        self.add_location_to_ty(pattern_ty, pattern_location);
-
-        self.unifier().unify_many(
-            [annotation_ty, value_ty, pattern_ty].into_iter(),
-            UnifyStrategy::ModifyBoth,
-        )?;
->>>>>>> b3564c79
 
                             let type_args = self.visit_bound(ctx, bound.ast_ref())?;
                             // @@Todo bounds
@@ -1194,19 +1143,19 @@
 
                             Ok(())
                         }
-                        Some(_) => Err(TypecheckError::SymbolIsNotATrait(
-                            iter::once(name.ident).collect(),
-                        )),
-                        None => Err(TypecheckError::TraitDefinitionNotFound(name.ident)),
+                        Some(_) => Err(TypecheckError::SymbolIsNotATrait(name_symbol())),
+                        None => Err(TypecheckError::TraitDefinitionNotFound(name_symbol())),
                     }
                 }
-                _ => Err(TypecheckError::ExpectingBindingForTraitImpl),
+                _ => Err(TypecheckError::ExpectingBindingForTraitImpl(
+                    self.source_location(node.pattern.location()),
+                )),
             }
         } else {
             let walk::LetStatement {
                 pattern: pattern_ty,
                 ty: annot_maybe_ty,
-                bound,
+                bound: _,
                 value: value_maybe_ty,
             } = walk::walk_let_statement(self, ctx, node)?;
             // if pattern_result.is_refutable {
@@ -1214,12 +1163,23 @@
             // }
 
             // @@Todo: bounds
-            let annot_ty = annot_maybe_ty.unwrap_or_else(|| self.create_unknown_type());
+            let annotation_ty = annot_maybe_ty.unwrap_or_else(|| self.create_unknown_type());
             let value_ty = value_maybe_ty.unwrap_or_else(|| self.create_unknown_type());
+
+            // add type location information on  pattern_ty and annotation_ty
+            if let Some(annotation) = &node.body().ty {
+                let location = self.source_location(annotation.location());
+                self.add_location_to_ty(annotation_ty, location);
+            }
+
+            let pattern_location = self.source_location(node.body().pattern.location());
+            self.add_location_to_ty(pattern_ty, pattern_location);
+
             self.unifier().unify_many(
-                [annot_ty, value_ty, pattern_ty].into_iter(),
+                [annotation_ty, value_ty, pattern_ty].into_iter(),
                 UnifyStrategy::ModifyBoth,
             )?;
+
             Ok(())
         }
     }
@@ -1352,7 +1312,8 @@
         node: ast::AstNodeRef<ast::TraitDef<'c>>,
     ) -> Result<Self::TraitDefRet, Self::Error> {
         let bound = self.visit_bound(ctx, node.bound.ast_ref())?;
-        let type_var_bound = self.type_var_only_bound(&bound)?;
+        let type_var_bound =
+            self.type_var_only_bound(&bound, self.source_location(node.bound.location()))?;
         let scope_key = self
             .type_vars_mut()
             .enter_bounded_type_var_scope(type_var_bound.iter().copied());
@@ -1384,8 +1345,8 @@
         ctx: &Self::Ctx,
         node: ast::AstNodeRef<ast::TraitBound<'c>>,
     ) -> Result<Self::TraitBoundRet, Self::Error> {
-<<<<<<< HEAD
-        match self.resolve_compound_symbol(&node.name.path)? {
+        let name_loc = self.source_location(node.name.location());
+        match self.resolve_compound_symbol(&node.name.path, name_loc)? {
             SymbolType::Trait(trait_id) => {
                 let type_args: Vec<_> = node
                     .type_args
@@ -1394,19 +1355,11 @@
                     .collect::<Result<_, _>>()?;
                 Ok((trait_id, type_args))
             }
-            _ => Err(TypecheckError::SymbolIsNotATrait(node.name.path.to_owned())),
-        }
-=======
-        let walk::TraitBound {
-            name: _,
-            type_args: _,
-        } = walk::walk_trait_bound(self, ctx, node)?;
-        todo!()
-        // match self.traits().get(trait_id) {}
-
-        // @@Todo
-        // Ok(())
->>>>>>> b3564c79
+            _ => Err(TypecheckError::SymbolIsNotATrait(Symbol::Compound {
+                path: node.name.path.to_owned(),
+                location: Some(name_loc),
+            })),
+        }
     }
 
     type BoundRet = Row<'c, TypeId>;
@@ -1665,14 +1618,7 @@
         // unknown.
         let mut unifier = self.unifier();
         let vars_sub = unifier.instantiate_vars_list(&generics.params)?;
-<<<<<<< HEAD
         let instantiated_vars = unifier.apply_sub_to_list_make_row(&vars_sub, &generics.params)?;
-        let ty_id = self.create_type(TypeValue::User(UserType {
-            def_id,
-            args: instantiated_vars,
-        }));
-=======
-        let instantiated_vars = unifier.apply_sub_to_list_make_row(&vars_sub, &generics.params);
         let ty_id = self.create_type(
             TypeValue::User(UserType {
                 def_id,
@@ -1680,17 +1626,22 @@
             }),
             None,
         );
->>>>>>> b3564c79
 
         Ok((ty_id, vars_sub))
     }
 
-    fn type_var_only_bound(&self, bound: &[TypeId]) -> TypecheckResult<Vec<TypeVar>> {
+    fn type_var_only_bound(
+        &self,
+        bound: &[TypeId],
+        bound_location: SourceLocation,
+    ) -> TypecheckResult<Vec<TypeVar>> {
         bound
             .iter()
             .map(|ty_id| match self.types().get(*ty_id) {
                 TypeValue::Var(var) => Ok(*var),
-                _ => Err(TypecheckError::BoundRequiresStrictlyTypeVars),
+                _ => Err(TypecheckError::BoundRequiresStrictlyTypeVars(
+                    bound_location,
+                )),
             })
             .collect()
     }
