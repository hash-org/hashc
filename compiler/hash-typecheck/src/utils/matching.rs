//! Functions to perform pattern matching between terms and patterns. This is
//! used for normalisation.
// @@Improvement: perhaps the contents of this module should be reorganised into
// traits similar to `Operations` which allow a node `X` to be matched against a
// pattern `P`.

use hash_ast::ast::RangeEnd;
use hash_storage::store::{statics::StoreId, TrivialSequenceStoreKey};
use hash_tir::{
    intrinsics::utils::is_true_bool_ctor,
    tir::{ArrayTerm, Lit, LitPat, Pat, PatId, RangePat, SymbolId, Term, TermId},
};

use crate::{env::TcEnv, options::normalisation::NormaliseSignal, tc::Tc};

/// The result of matching a pattern against a term.
#[derive(Debug, Clone, Copy, PartialEq, Eq)]
pub enum MatchResult {
    /// The pattern matched successfully.
    Successful,
    /// The pattern failed to match.
    Failed,
    /// The term could not be normalised enough to be matched.
    Stuck,
}

impl<E: TcEnv> Tc<'_, E> {
    /// Match the given arguments with the given pattern arguments.
    ///
    /// Also takes into account the spread.
    ///
    /// If the pattern arguments match, the given closure is called with the
    /// bindings.
    pub fn match_some_sequence_and_get_binds(
        &self,
        length: usize,
        // spread: Option<Spread>,
        // extract_spread_list: impl Fn(Spread) -> TermId,
        get_ith_pat: impl Fn(usize) -> PatId,
        get_ith_term: impl Fn(usize) -> TermId,
        f: &mut impl FnMut(SymbolId, TermId),
    ) -> Result<MatchResult, NormaliseSignal> {
        // We assume that the term list is well-typed with respect to the pattern list.

        let mut element_i = 0;
        while element_i < length {
            let arg_i = get_ith_term(element_i);
            let pat_id = get_ith_pat(element_i);

            match self.match_value_and_get_binds(arg_i, pat_id, f)? {
                MatchResult::Successful => {
                    // Continue
                }
                MatchResult::Failed => {
                    // The match failed
                    return Ok(MatchResult::Failed);
                }
                MatchResult::Stuck => {
                    // The match is stuck
                    return Ok(MatchResult::Stuck);
                }
            }

            element_i += 1;
        }

        // // Capture the spread
        // if let Some(spread) = spread {
        //     let spread_list = extract_spread_list(spread);
        //     f(spread.name, spread_list);
        // }

        Ok(MatchResult::Successful)
    }

    /// Match the given value with the given pattern, running `f` every time a
    /// bind is discovered.
    ///
    /// The term must be normalised and well-typed with respect to the pattern.
    pub fn match_value_and_get_binds(
        &self,
        term_id: TermId,
        pat_id: PatId,
        f: &mut impl FnMut(SymbolId, TermId),
    ) -> Result<MatchResult, NormaliseSignal> {
        let evaluated_id = self.normalise_node(term_id)?;
        let evaluated = *evaluated_id.value();
        match (evaluated, *pat_id.value()) {
            (_, Term::Pat(Pat::Or(pats))) => {
                // Try each alternative in turn:
                for pat in pats.alternatives.iter() {
                    // First collect the bindings locally

                    match self.match_value_and_get_binds(term_id, pat.borrow().value, f)? {
                        MatchResult::Successful => {
                            return Ok(MatchResult::Successful);
                        }
                        MatchResult::Failed => {
                            // Try the next alternative
                            continue;
                        }
                        MatchResult::Stuck => {
                            return Ok(MatchResult::Stuck);
                        }
                    }
                }
                Ok(MatchResult::Failed)
            }

            (_, Term::Pat(Pat::If(if_pat))) => {
                if let MatchResult::Successful =
                    self.match_value_and_get_binds(term_id, if_pat.pat, f)?
                {
                    // Check the condition:
                    let cond = self.normalise_node_fully(if_pat.condition)?;
                    if is_true_bool_ctor(cond) {
                        return Ok(MatchResult::Successful);
                    }
                }

                Ok(MatchResult::Failed)
            }

            // Bindings, always successful
            (_, Term::Pat(Pat::Binding(binding))) => {
                f(binding.name, evaluated_id);
                Ok(MatchResult::Successful)
            }

            // Tuples
            (Term::Tuple(tuple_term), Term::Tuple(tuple_pat)) => {
                self.match_args_and_get_binds(tuple_term.data, tuple_pat.data, f)
            }
            (_, Term::Tuple(_)) => Ok(MatchResult::Stuck),

            // Constructors
            (Term::Ctor(ctor_term), Term::Ctor(ctor_pat)) => {
                // We assume that the constructor is well-typed with respect to       the
                // pattern, so that data params already match.

                if ctor_term.ctor != ctor_pat.ctor {
                    Ok(MatchResult::Failed)
                } else {
                    self.match_args_and_get_binds(
                        ctor_term.ctor_args,
                        ctor_pat.ctor_args,
                        // Constructors can have spreads, which return tuples
                        // ctor_pat.ctor_pat_args_spread,
                        f,
                    )
                }
            }
            (_, Term::Ctor(_)) => Ok(MatchResult::Stuck),

            // Ranges
            (Term::Lit(lit_term), Term::Pat(Pat::Range(RangePat { lo, hi, end }))) => {
                // If we know both of the range ends, then we can simply evaluate it using the
                // value. If not, we then create the `min` or `max` values that are missing
                // based on the type of the literal.

                // Disallow open excluded ranges to be parameterless. This isn't strictly
                // necessary, but it is strange to write `..<` and mean to match everything but
                // the end. This is checked and reported as an error in untyped-semantics.
                if end == RangeEnd::Excluded {
                    debug_assert!(hi.is_some())
                }

                let lo = lo.map(|LitPat(lit)| *lit.value());
                let hi = hi.map(|LitPat(lit)| *lit.value());

                Ok(match (*lit_term.value(), lo, hi) {
                    (Lit::Const(value), Some(Lit::Const(lo)), Some(Lit::Const(hi))) => {
                        self.match_literal_to_range(value, Some(lo), Some(hi), end)
                    }
                    (Lit::Const(value), Some(Lit::Const(lo)), None) => {
                        self.match_literal_to_range(value, Some(lo), None, end)
                    }
                    (Lit::Const(value), None, Some(Lit::Const(hi))) => {
                        self.match_literal_to_range(value, None, Some(hi), end)
                    }
                    _ => MatchResult::Stuck,
                })
            }
            (_, Term::Pat(Pat::Range(_))) => Ok(MatchResult::Stuck),

            // Literals
<<<<<<< HEAD
            (Term::Lit(lit_term), Term::Lit(lit_pat)) => {
                match (*lit_term.value(), *(lit_pat).value()) {
                    (Lit::Int(a), Lit::Int(b)) => {
                        Ok(self.match_literal_to_literal(a.value(), b.value()))
                    }
                    (Lit::Str(a), Lit::Str(b)) => {
                        Ok(self.match_literal_to_literal(a.value(), b.value()))
                    }
                    (Lit::Char(a), Lit::Char(b)) => {
                        Ok(self.match_literal_to_literal(a.value(), b.value()))
                    }
=======
            (Term::Lit(lit_term), Pat::Lit(lit_pat)) => {
                match (*lit_term.value(), *(*lit_pat).value()) {
                    (Lit::Const(a), Lit::Const(b)) => Ok(self.match_literal_to_literal(a, b)),
>>>>>>> 1c9857db
                    _ => Ok(MatchResult::Stuck),
                }
            }
            // Arrays
            (Term::Array(array_term), Term::Array(ArrayTerm::Normal(array_pat))) => {
                // Evaluate the length of the array term.
                let Some(length) = self.normalise_array_term_len(array_term)? else {
                    return Ok(MatchResult::Stuck);
                };

                self.match_some_sequence_and_get_binds(
                    length,
                    // array_pat.spread,
                    // |sp| {
                    //     // Lists can have spreads, which return sublists
                    //     Term::from(
                    //         Term::Array(ArrayTerm::Normal(
                    //             self.extract_spread_list(array_term, array_pat.pats),
                    //         )),
                    //         sp.name.origin().computed(),
                    //     )
                    // },
                    |i| array_pat.at(i).unwrap().borrow().value,
                    |i| match array_term {
                        ArrayTerm::Normal(elements) => elements.at(i).unwrap().borrow().value,
                        ArrayTerm::Repeated(subject, _) => subject,
                    },
                    f,
                )
            }
            (_, Term::Lit(_)) => Ok(MatchResult::Stuck),
            (_, Term::Array(_)) => Ok(MatchResult::Stuck),
            (_, _) => panic!("Unexpected pattern matching: {} vs {}", evaluated, pat_id),
        }
    }
}<|MERGE_RESOLUTION|>--- conflicted
+++ resolved
@@ -184,23 +184,9 @@
             (_, Term::Pat(Pat::Range(_))) => Ok(MatchResult::Stuck),
 
             // Literals
-<<<<<<< HEAD
             (Term::Lit(lit_term), Term::Lit(lit_pat)) => {
                 match (*lit_term.value(), *(lit_pat).value()) {
-                    (Lit::Int(a), Lit::Int(b)) => {
-                        Ok(self.match_literal_to_literal(a.value(), b.value()))
-                    }
-                    (Lit::Str(a), Lit::Str(b)) => {
-                        Ok(self.match_literal_to_literal(a.value(), b.value()))
-                    }
-                    (Lit::Char(a), Lit::Char(b)) => {
-                        Ok(self.match_literal_to_literal(a.value(), b.value()))
-                    }
-=======
-            (Term::Lit(lit_term), Pat::Lit(lit_pat)) => {
-                match (*lit_term.value(), *(*lit_pat).value()) {
                     (Lit::Const(a), Lit::Const(b)) => Ok(self.match_literal_to_literal(a, b)),
->>>>>>> 1c9857db
                     _ => Ok(MatchResult::Stuck),
                 }
             }
