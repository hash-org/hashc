--- conflicted
+++ resolved
@@ -3,7 +3,6 @@
 
 use hash_reporting::diagnostic::Diagnostics;
 use hash_repr::{compute::LayoutComputer, HasLayout};
-use hash_source::identifier::Identifier;
 use hash_target::{HasTarget, Target};
 use hash_tir::{
     context::{Context, HasContext},
@@ -50,12 +49,4 @@
             "normalisation error".to_string()
         })
     }
-<<<<<<< HEAD
-=======
-
-    fn resolve_from_prelude(&self, _name: impl Into<Identifier>) -> TermId {
-        // @@Todo: actually implement this to be able to resolve prelude items
-        todo!()
-    }
->>>>>>> 77cfe7ea
 }