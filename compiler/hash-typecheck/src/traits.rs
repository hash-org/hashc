--- conflicted
+++ resolved
@@ -1,23 +1,15 @@
-<<<<<<< HEAD
-use std::{
-    cell::{Cell, Ref, RefCell},
-    collections::{BTreeMap, HashMap},
-    slice::SliceIndex,
-};
-=======
-use std::collections::{BTreeMap, HashMap};
->>>>>>> f6649213
-
-use hash_alloc::{brick::Brick, collections::row::Row, row, Wall};
-use hash_utils::counter;
-
 use crate::{
-    error::{TypecheckError, TypecheckResult},
+    error::{TypecheckError, TypecheckResult, Symbol},
     storage::{GlobalStorage, ModuleStorage},
-    types::{FnType, TypeId, TypeList, TypeStorage},
-    unify::{Substitution, SubstitutionWithStorage, Unifier, UnifyStrategy},
+    types::{TypeId, TypeList, TypeStorage},
+    unify::{Substitution, Unifier, UnifyStrategy},
     writer::TypeWithStorage,
 };
+use hash_alloc::{collections::row::Row, row, Wall};
+use hash_source::location::SourceLocation;
+use hash_utils::counter;
+use std::collections::{BTreeMap, HashMap};
+use std::cell::Cell;
 
 counter! {
     name: TraitId,
@@ -69,12 +61,7 @@
 
 #[derive(Debug)]
 pub struct ImplsForTrait<'c> {
-<<<<<<< HEAD
     impls: BTreeMap<TraitImplId, &'c TraitImpl<'c>>,
-=======
-    _trt: TraitId,
-    _impls: BTreeMap<TraitImplId, TraitImpl<'c>>,
->>>>>>> f6649213
 }
 
 impl<'c> ImplsForTrait<'c> {
@@ -92,14 +79,14 @@
 #[derive(Debug)]
 pub struct TraitImplStorage<'c, 'w> {
     data: HashMap<TraitId, ImplsForTrait<'c>>,
-    _wall: &'w Wall<'c>,
+    wall: &'w Wall<'c>,
 }
 
 impl<'c, 'w> TraitImplStorage<'c, 'w> {
     pub fn new(wall: &'w Wall<'c>) -> Self {
         Self {
             data: HashMap::new(),
-            _wall: wall,
+            wall,
         }
     }
 
@@ -206,6 +193,8 @@
         trt: &Trait,
         trait_args: &[TypeId],
         fn_type: Option<TypeId>,
+        trt_symbol: impl FnOnce() -> Symbol,
+        args_location: Option<SourceLocation>,
     ) -> TypecheckResult<Substitution> {
         let mut trait_args = trait_args.to_owned();
         if trait_args.is_empty() {
@@ -215,8 +204,10 @@
                     .map(|_| self.global_storage.types.create_unknown_type()),
             )
         }
+
         if trait_args.len() != trt.args.len() {
             return Err(TypecheckError::TypeArgumentLengthMismatch {
+                location: args_location.or_else(|| trt_symbol().location()),
                 expected: trt.args.len(),
                 got: trait_args.len(),
             });
@@ -249,7 +240,7 @@
             }
         }
         // @@Todo: better errors
-        Err(TypecheckError::NoMatchingTraitImplementations(trt.id))
+        Err(TypecheckError::NoMatchingTraitImplementations(trt_symbol()))
     }
 
     pub fn print_types(&self, types: &[TypeId]) {
