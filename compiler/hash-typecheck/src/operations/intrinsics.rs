use std::ops::ControlFlow;

use hash_tir::{
    intrinsics::{definitions::Intrinsic, make::IsIntrinsic},
    tir::{NodeOrigin, Term, TermId, TyId},
};

use crate::{
    env::TcEnv,
    options::normalisation::{already_normalised, NormaliseResult},
    tc::Tc,
    traits::{OperationsOn, OperationsOnNode},
};

impl<E: TcEnv> OperationsOn<Intrinsic> for Tc<'_, E> {
    type AnnotNode = TyId;
    type Node = TermId;

    fn check(
        &self,
        intrinsic: &mut Intrinsic,
        annotation_ty: Self::AnnotNode,
        _: Self::Node,
    ) -> crate::diagnostics::TcResult<()> {
        // ##GeneratedOrigin: intrinsics do not belong to the source code
<<<<<<< HEAD
        self.unify_nodes(Term::from(intrinsic.ty(), NodeOrigin::Generated), annotation_ty)?;
=======
        let inferred_ty = Term::from(intrinsic.ty(), NodeOrigin::Generated);
        self.unify_nodes(inferred_ty, annotation_ty)?;
>>>>>>> 829ef6a6
        Ok(())
    }

    fn try_normalise(
        &self,
        _item: Intrinsic,
        _item_node: Self::Node,
    ) -> NormaliseResult<ControlFlow<Self::Node>> {
        already_normalised()
    }

    fn unify(
        &self,
        src: &mut Intrinsic,
        target: &mut Intrinsic,
        src_node: Self::Node,
        target_node: Self::Node,
    ) -> crate::diagnostics::TcResult<()> {
        self.unification_ok_or_mismatching_atoms(*src == *target, src_node, target_node)
    }
}<|MERGE_RESOLUTION|>--- conflicted
+++ resolved
@@ -23,12 +23,8 @@
         _: Self::Node,
     ) -> crate::diagnostics::TcResult<()> {
         // ##GeneratedOrigin: intrinsics do not belong to the source code
-<<<<<<< HEAD
-        self.unify_nodes(Term::from(intrinsic.ty(), NodeOrigin::Generated), annotation_ty)?;
-=======
         let inferred_ty = Term::from(intrinsic.ty(), NodeOrigin::Generated);
         self.unify_nodes(inferred_ty, annotation_ty)?;
->>>>>>> 829ef6a6
         Ok(())
     }
 
