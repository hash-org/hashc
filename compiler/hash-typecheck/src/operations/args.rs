//! Typechecking for argument lists and pattern argument lists.
//!
//! These are scoped because the arguments are added into the context for the
//! duration of the check, needed for resolving dependent names in constructors
//! and functions.
// @@DRY: the operations for arguments and pattern arguments are really similar,
// maybe there is a way to abstract both of them into a single operation?
use std::ops::ControlFlow;

use hash_storage::store::{
    statics::{SequenceStoreValue, StoreId},
    SequenceStoreKey, TrivialSequenceStoreKey,
};
use hash_tir::{
    atom_info::ItemInAtomInfo,
    context::{HasContext, ScopeKind},
    sub::Sub,
    tir::{
        validate_and_reorder_args_against_params, Arg, ArgsId, Node, NodeId, ParamsId, PatArgsId,
        SymbolId, TermId,
    },
    visitor::Map,
};

use crate::{
    diagnostics::{TcError, TcResult},
    env::TcEnv,
    options::normalisation::{normalise_nested, NormaliseResult, NormaliseSignal},
    tc::Tc,
    traits::{OperationsOnNode, ScopedOperationsOnNode},
    utils::matching::MatchResult,
};

impl<E: TcEnv> ScopedOperationsOnNode<ArgsId> for Tc<'_, E> {
    type AnnotNode = ParamsId;
    type CallbackArg = ArgsId;

    fn check_node_scoped<T, F: FnMut(Self::CallbackArg) -> TcResult<T>>(
        &self,
        args: ArgsId,
        annotation_params: Self::AnnotNode,
        mut in_arg_scope: F,
    ) -> TcResult<T> {
        self.register_new_atom(args, annotation_params);
        // Reorder the arguments to match the annotation parameters:
        let reordered_args_id = validate_and_reorder_args_against_params(args, annotation_params)?;

        let (result, shadowed_sub) =
            self.context().enter_scope(ScopeKind::Sub, || -> TcResult<_> {
<<<<<<< HEAD
                for (arg, param_id) in args.iter().zip(annotation_params.iter()) {
                    let param = param_id.value();
                    let param_ty = self.visitor().copy(param.ty);
                    // Check each argument against the corresponding parameter type
                    let arg = arg.value();
                    self.check_node(arg.value, param_ty)?;
                    self.substituter().apply_sub_from_context(param_ty);
                    if self.has_effects(arg.value) == Some(false)
                        && let Some(value) = arg.value.use_as_non_pat()
                    {
                        self.context().add_assignment(param.name, param_ty, value);
=======
                let mut running_sub = Sub::identity();

                for (arg, param_id) in args.iter().zip(annotation_params.iter()) {
                    let param = param_id.value();
                    let param_ty = self.visitor().copy(param.ty);
                    self.substituter().apply_sub_in_place(param_ty, &running_sub);
                    println!("args {}", args);
                    println!("running_sub: {:?}", running_sub);

                    // @@Todo: fix this mess

                    // Check each argument against the corresponding parameter type
                    let arg = arg.value();
                    self.check_node(arg.value, param_ty)?;

                    if self.has_effects(arg.value) == Some(false)
                        && let Some(value) = arg.value.use_as_non_pat()
                    {
                        running_sub.insert(param.name, value);
>>>>>>> 829ef6a6
                    }
                }
                let result = in_arg_scope(reordered_args_id)?;

                // Only keep the substitutions that do not refer to the parameters
                let scope_sub = self.substituter().create_sub_from_current_scope();
                let shadowed_sub =
                    self.substituter().hide_param_binds(annotation_params.iter(), &scope_sub);
                Ok((result, shadowed_sub))
            })?;

        // Add the shadowed substitutions to the ambient scope
        self.context().add_sub_to_scope(&shadowed_sub);

        Ok(result)
    }

    fn try_normalise_node(&self, _: ArgsId) -> NormaliseResult<ControlFlow<ArgsId>> {
        // Recurse to the argument values, the argument list itself does not get
        // evaluated to anything
        normalise_nested()
    }

    fn unify_nodes_scoped<T, F: FnMut(Self::CallbackArg) -> TcResult<T>>(
        &self,
        src_id: ArgsId,
        target_id: ArgsId,
        mut f: F,
    ) -> TcResult<T> {
        if src_id.len() != target_id.len() {
            return Err(TcError::DifferentParamOrArgLengths {
                a: src_id.into(),
                b: target_id.into(),
            });
        }
        // Unify each argument individually
        for (src_arg_id, target_arg_id) in src_id.iter().zip(target_id.iter()) {
            let src_arg = src_arg_id.value();
            let target_arg = target_arg_id.value();
            self.unify_nodes(src_arg.value, target_arg.value)?;
        }
        f(src_id)
    }
}

impl<E: TcEnv> Tc<'_, E> {
    /// From the given arguments matching with the given parameters, extract the
    /// arguments that are part of the given spread.
    fn _extract_spread_args(&self, term_args: ArgsId, pat_args: ArgsId) -> ArgsId {
        debug_assert!(pat_args.len() <= term_args.len());

        let pat_arg_spread_idx = pat_args.get_spread_idx();
        if pat_arg_spread_idx.is_none() {
            return ArgsId::empty();
        }

        let spread_args = term_args
            .iter()
            .skip(pat_arg_spread_idx.unwrap())
            .take(pat_args.len() - pat_arg_spread_idx.unwrap())
            .map(|arg| arg.value())
            .collect::<Vec<_>>();

        Node::create_at(Node::<Arg>::seq(spread_args), pat_args.origin().computed())
    }

    /// Match the given arguments with the given pattern arguments.
    ///
    /// Also takes into account the spread.
    ///
    /// If the pattern arguments match, the given closure is called with the
    /// bindings.
    pub fn match_args_and_get_binds(
        &self,
        term_args: ArgsId,
        pat_args: PatArgsId,
        // @@Todo: restore spread handling
        // spread: Option<Spread>,
        f: &mut impl FnMut(SymbolId, TermId),
    ) -> Result<MatchResult, NormaliseSignal> {
        self.match_some_sequence_and_get_binds(
            term_args.len(),
            // spread,
            // |sp| {
            //     Term::from(
            //         TupleTerm { data: self.extract_spread_args(term_args, pat_args) },
            //         sp.name.origin().computed(),
            //     )
            // },
            |i| pat_args.at(i).unwrap().borrow().value,
            |i| term_args.at(i).unwrap().borrow().value,
            f,
        )
    }
}<|MERGE_RESOLUTION|>--- conflicted
+++ resolved
@@ -47,19 +47,6 @@
 
         let (result, shadowed_sub) =
             self.context().enter_scope(ScopeKind::Sub, || -> TcResult<_> {
-<<<<<<< HEAD
-                for (arg, param_id) in args.iter().zip(annotation_params.iter()) {
-                    let param = param_id.value();
-                    let param_ty = self.visitor().copy(param.ty);
-                    // Check each argument against the corresponding parameter type
-                    let arg = arg.value();
-                    self.check_node(arg.value, param_ty)?;
-                    self.substituter().apply_sub_from_context(param_ty);
-                    if self.has_effects(arg.value) == Some(false)
-                        && let Some(value) = arg.value.use_as_non_pat()
-                    {
-                        self.context().add_assignment(param.name, param_ty, value);
-=======
                 let mut running_sub = Sub::identity();
 
                 for (arg, param_id) in args.iter().zip(annotation_params.iter()) {
@@ -79,7 +66,6 @@
                         && let Some(value) = arg.value.use_as_non_pat()
                     {
                         running_sub.insert(param.name, value);
->>>>>>> 829ef6a6
                     }
                 }
                 let result = in_arg_scope(reordered_args_id)?;
