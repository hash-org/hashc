use std::ops::ControlFlow;

use hash_tir::tir::{AnnotTerm, NodeId, Term, TermId, TyId};

use crate::{
    env::TcEnv,
    options::normalisation::{normalised_option, NormaliseResult},
    tc::Tc,
    traits::{OperationsOn, OperationsOnNode},
};

impl<E: TcEnv> OperationsOn<AnnotTerm> for Tc<'_, E> {
    type AnnotNode = TyId;
    type Node = TermId;

    fn check(
        &self,
        cast_term: &mut AnnotTerm,
        annotation_ty: Self::AnnotNode,
        _: Self::Node,
    ) -> crate::diagnostics::TcResult<()> {
        self.check_ty(cast_term.target_ty)?;
        self.check_node(cast_term.subject_term, cast_term.target_ty)?;
<<<<<<< HEAD
        let inferred_ty = cast_term.target_ty;
        self.unify_nodes(inferred_ty, annotation_ty);
=======
        self.unify_nodes(cast_term.target_ty, annotation_ty)?;
>>>>>>> 829ef6a6
        Ok(())
    }

    fn try_normalise(
        &self,
        cast_term: AnnotTerm,
        original_term_id: Self::Node,
    ) -> NormaliseResult<ControlFlow<Self::Node>> {
        let subject_term = self.potentially_normalise_node_no_signals(cast_term.subject_term)?;
        let target_ty = self.potentially_normalise_node_no_signals(cast_term.target_ty)?;
        normalised_option(
            try {
                Term::from(
                    AnnotTerm { subject_term: subject_term?, target_ty: target_ty? },
                    original_term_id.origin().computed(),
                )
            },
        )
    }

    fn unify(
        &self,
        src: &mut AnnotTerm,
        target: &mut AnnotTerm,
        _src_node: Self::Node,
        _target_node: Self::Node,
    ) -> crate::diagnostics::TcResult<()> {
        self.unify_nodes(src.subject_term, target.subject_term)?;
        self.unify_nodes(src.target_ty, target.target_ty)
    }
}<|MERGE_RESOLUTION|>--- conflicted
+++ resolved
@@ -1,6 +1,6 @@
 use std::ops::ControlFlow;
 
-use hash_tir::tir::{AnnotTerm, NodeId, Term, TermId, TyId};
+use hash_tir::tir::{AnnotTerm, NodeId, Term, TermId, Ty, TyId};
 
 use crate::{
     env::TcEnv,
@@ -19,14 +19,9 @@
         annotation_ty: Self::AnnotNode,
         _: Self::Node,
     ) -> crate::diagnostics::TcResult<()> {
-        self.check_ty(cast_term.target_ty)?;
+        self.check_node(cast_term.target_ty, Ty::universe_of(cast_term.target_ty))?;
         self.check_node(cast_term.subject_term, cast_term.target_ty)?;
-<<<<<<< HEAD
-        let inferred_ty = cast_term.target_ty;
-        self.unify_nodes(inferred_ty, annotation_ty);
-=======
         self.unify_nodes(cast_term.target_ty, annotation_ty)?;
->>>>>>> 829ef6a6
         Ok(())
     }
 
