use std::ops::ControlFlow;

use hash_storage::store::statics::StoreId;
use hash_tir::{
    context::{HasContext, ScopeKind},
<<<<<<< HEAD
    tir::{NodeId, TermId, TupleTerm, TupleTy, Ty, TyId},
=======
    tir::{annotation, NodeId, TermId, TupleTerm, TupleTy, Ty, TyId},
>>>>>>> 829ef6a6
    visitor::Map,
};

use crate::{
    diagnostics::{TcError, TcResult},
    env::TcEnv,
    options::normalisation::{normalise_nested, NormaliseResult},
    tc::Tc,
    traits::{OperationsOn, OperationsOnNode, ScopedOperationsOnNode},
};

impl<E: TcEnv> OperationsOn<TupleTerm> for Tc<'_, E> {
    type AnnotNode = TyId;
    type Node = TermId;

    fn check(
        &self,
        tuple_term: &mut TupleTerm,
        annotation_ty: Self::AnnotNode,
        original_term_id: Self::Node,
    ) -> TcResult<()> {
        self.context().enter_scope(ScopeKind::Sub, || {
<<<<<<< HEAD
            self.normalise_node_in_place_no_signals(annotation_ty)?;
            let params = match *annotation_ty.value() {
                Ty::TupleTy(tuple_ty) => self.visitor().copy(tuple_ty.data),
                Ty::Meta(_) => self.params_from_args_with_hole_types(tuple_term.data),
                _ => {
                    let inferred = self.params_from_args_with_hole_types(tuple_term.data);
                    return Err(TcError::MismatchingTypes {
                        expected: annotation_ty,
                        actual: Ty::from(
                            TupleTy { data: inferred },
                            original_term_id.origin().inferred(),
                        ),
                    });
=======
            let params = self.try_or_normalise(annotation_ty, |annotation_ty, meta| {
                match *annotation_ty.value() {
                    Ty::TupleTy(tuple_ty) => Ok(self.visitor().copy(tuple_ty.data)),
                    _ if meta.is_some() => {
                        Ok(self.params_from_args_with_hole_types(tuple_term.data))
                    }
                    _ => {
                        let inferred = self.params_from_args_with_hole_types(tuple_term.data);
                        Err(TcError::MismatchingTypes {
                            expected: annotation_ty,
                            actual: Ty::from(
                                TupleTy { data: inferred },
                                original_term_id.origin().inferred(),
                            ),
                        })
                    }
>>>>>>> 829ef6a6
                }
            })?;

            let mut tuple_term = *tuple_term;
            self.check_node_scoped(tuple_term.data, params, |new_args| {
                tuple_term.data = new_args;
                original_term_id.set(original_term_id.value().with_data(tuple_term.into()));
                Ok(())
            })?;

            let tuple_ty = Ty::expect_is(
                original_term_id,
                Ty::from(TupleTy { data: params }, annotation_ty.origin()),
            );
            self.unify_nodes(tuple_ty, annotation_ty)?;
<<<<<<< HEAD
            // @@Review: why is this needed? Shouldn't the substitution be applied during
            // `check_by_unify`?
            self.substituter().apply_sub_from_context(annotation_ty);
=======

>>>>>>> 829ef6a6
            Ok(())
        })
    }

    fn try_normalise(
        &self,
        _item: TupleTerm,
        _item_node: Self::Node,
    ) -> NormaliseResult<ControlFlow<TermId>> {
        normalise_nested()
    }

    fn unify(
        &self,
        src: &mut TupleTerm,
        target: &mut TupleTerm,
        _: Self::Node,
        _: Self::Node,
    ) -> TcResult<()> {
        self.unify_nodes_scoped(src.data, target.data, |_| Ok(()))
    }
}

impl<E: TcEnv> OperationsOn<TupleTy> for Tc<'_, E> {
    type AnnotNode = TyId;
    type Node = TyId;

    fn check(
        &self,
        tuple_ty: &mut TupleTy,
        annotation_ty: Self::AnnotNode,
        _original_term_id: Self::Node,
    ) -> TcResult<()> {
        self.check_node_scoped(tuple_ty.data, (), |()| Ok(()))?;
        self.check_is_universe(annotation_ty)?;
        Ok(())
    }

    fn try_normalise(
        &self,
        _item: TupleTy,
        _item_node: Self::Node,
    ) -> NormaliseResult<ControlFlow<TyId>> {
        normalise_nested()
    }

    fn unify(
        &self,
        src: &mut TupleTy,
        target: &mut TupleTy,
        _: Self::Node,
        _: Self::Node,
    ) -> TcResult<()> {
        self.unify_nodes_scoped(src.data, target.data, |_| Ok(()))
    }
}<|MERGE_RESOLUTION|>--- conflicted
+++ resolved
@@ -3,11 +3,7 @@
 use hash_storage::store::statics::StoreId;
 use hash_tir::{
     context::{HasContext, ScopeKind},
-<<<<<<< HEAD
     tir::{NodeId, TermId, TupleTerm, TupleTy, Ty, TyId},
-=======
-    tir::{annotation, NodeId, TermId, TupleTerm, TupleTy, Ty, TyId},
->>>>>>> 829ef6a6
     visitor::Map,
 };
 
@@ -30,21 +26,6 @@
         original_term_id: Self::Node,
     ) -> TcResult<()> {
         self.context().enter_scope(ScopeKind::Sub, || {
-<<<<<<< HEAD
-            self.normalise_node_in_place_no_signals(annotation_ty)?;
-            let params = match *annotation_ty.value() {
-                Ty::TupleTy(tuple_ty) => self.visitor().copy(tuple_ty.data),
-                Ty::Meta(_) => self.params_from_args_with_hole_types(tuple_term.data),
-                _ => {
-                    let inferred = self.params_from_args_with_hole_types(tuple_term.data);
-                    return Err(TcError::MismatchingTypes {
-                        expected: annotation_ty,
-                        actual: Ty::from(
-                            TupleTy { data: inferred },
-                            original_term_id.origin().inferred(),
-                        ),
-                    });
-=======
             let params = self.try_or_normalise(annotation_ty, |annotation_ty, meta| {
                 match *annotation_ty.value() {
                     Ty::TupleTy(tuple_ty) => Ok(self.visitor().copy(tuple_ty.data)),
@@ -61,7 +42,6 @@
                             ),
                         })
                     }
->>>>>>> 829ef6a6
                 }
             })?;
 
@@ -77,13 +57,6 @@
                 Ty::from(TupleTy { data: params }, annotation_ty.origin()),
             );
             self.unify_nodes(tuple_ty, annotation_ty)?;
-<<<<<<< HEAD
-            // @@Review: why is this needed? Shouldn't the substitution be applied during
-            // `check_by_unify`?
-            self.substituter().apply_sub_from_context(annotation_ty);
-=======
-
->>>>>>> 829ef6a6
             Ok(())
         })
     }
