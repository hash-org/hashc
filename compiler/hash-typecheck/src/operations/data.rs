--- conflicted
+++ resolved
@@ -34,29 +34,12 @@
         let ctor_def_id = term.ctor;
         let ctor = ctor_def_id.value();
         let data_def = ctor.data_def_id.value();
-<<<<<<< HEAD
-        let hole_args = self.args_from_params_as_holes(data_def.params);
-=======
         let hole_args = self.args_from_params_as_metas(data_def.params);
->>>>>>> 829ef6a6
 
         let copied_ctor_params = self.visitor().copy(ctor.params);
         let copied_ctor_result_args = self.visitor().copy(ctor.result_args);
 
         // Get the annotation as a DataTy, or create a hole one if not given
-<<<<<<< HEAD
-        let annotation_data_ty = match *annotation_ty.value() {
-            Ty::DataTy(data) if data.data_def == ctor.data_def_id => DataTy {
-                data_def: ctor.data_def_id,
-                args: if data.args.len() == 0 { hole_args } else { self.visitor().copy(data.args) },
-            },
-            Ty::Meta(_) => DataTy {
-                data_def: ctor.data_def_id,
-                args: self.args_from_params_as_holes(data_def.params),
-            },
-            _ => {
-                return Err(TcError::MismatchingTypes {
-=======
         let annotation_data_ty =
             self.try_or_normalise(annotation_ty, |annotation_ty, meta_call| match *annotation_ty
                 .value()
@@ -75,17 +58,11 @@
                     args: self.args_from_params_as_metas(data_def.params),
                 }),
                 _ => Err(TcError::MismatchingTypes {
->>>>>>> 829ef6a6
                     expected: annotation_ty,
                     actual: Ty::from(
                         DataTy { args: hole_args, data_def: ctor.data_def_id },
                         original_term_id.origin(),
                     ),
-<<<<<<< HEAD
-                });
-            }
-        };
-=======
                 }),
             })?;
 
@@ -95,28 +72,18 @@
             .create_sub_from_args_of_params(annotation_data_ty.args, data_def.params);
         let subbed_ctor_params = self.substituter().apply_sub(copied_ctor_params, &sub);
         let subbed_ctor_result_args = self.substituter().apply_sub(copied_ctor_result_args, &sub);
->>>>>>> 829ef6a6
 
         // Infer the constructor arguments from the term, using the substituted
         // parameters. Substitute any results to the constructor arguments, the
         // result arguments of the constructor, and the constructor data
         // arguments.
         self.context().enter_scope(ScopeKind::Sub, || {
-<<<<<<< HEAD
-            self.check_node_scoped(term.ctor_args, copied_ctor_params, |inferred_term_ctor_args| {
-                term.ctor_args = inferred_term_ctor_args;
-                original_term_id.set(original_term_id.value().with_data(term.into()));
-
-                self.substituter().apply_sub_from_context(copied_ctor_params);
-                self.unify_nodes_scoped(copied_ctor_result_args, annotation_data_ty.args, |_| {
-=======
             self.check_node_scoped(term.ctor_args, subbed_ctor_params, |inferred_term_ctor_args| {
                 term.ctor_args = inferred_term_ctor_args;
                 original_term_id.set(original_term_id.value().with_data(term.into()));
 
                 self.substituter().apply_sub_from_context(subbed_ctor_params);
                 self.unify_nodes_scoped(subbed_ctor_result_args, annotation_data_ty.args, |_| {
->>>>>>> 829ef6a6
                     Ok(())
                 })?;
 
