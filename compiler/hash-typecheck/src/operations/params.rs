--- conflicted
+++ resolved
@@ -65,11 +65,7 @@
     ///
     /// This will use the origin of the parameters wrapped in
     /// [`NodeOrigin::InferredFrom`].
-<<<<<<< HEAD
-    pub fn args_from_params_as_holes(&self, params_id: ParamsId) -> ArgsId {
-=======
     pub fn args_from_params_as_metas(&self, params_id: ParamsId) -> ArgsId {
->>>>>>> 829ef6a6
         Node::create_at(
             Node::seq(
                 params_id
