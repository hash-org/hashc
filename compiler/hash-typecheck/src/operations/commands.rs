use std::ops::ControlFlow;

use hash_storage::store::statics::StoreId;
use hash_tir::{
    context::HasContext,
    intrinsics::definitions::never_ty,
    tir::{
        commands::AssignTerm, LoopControlTerm, LoopTerm, NodeId, NodeOrigin, ReturnTerm, Term,
        TermId, Ty, TyId,
    },
};

use crate::{
    env::TcEnv,
    options::normalisation::{normalised_to, NormaliseResult, NormaliseSignal},
    tc::Tc,
    traits::{OperationsOn, OperationsOnNode},
};

impl<E: TcEnv> OperationsOn<ReturnTerm> for Tc<'_, E> {
    type AnnotNode = TyId;
    type Node = TermId;

    fn check(
        &self,
        return_term: &mut ReturnTerm,
        annotation_ty: Self::AnnotNode,
        original_term_id: Self::Node,
    ) -> crate::diagnostics::TcResult<()> {
        let closest_fn_def = self.context().get_first_fn_def_in_scope();
        match closest_fn_def {
            Some(closest_fn_def) => {
                // Get the closest fn def in scope, and unify the
                // inferred expression type with its return type.
                // If successful, modify the fn def to set the return type to the inferred type.
                let closest_fn_def_return_ty = closest_fn_def.borrow().ty.return_ty;
                self.check_node(return_term.expression, closest_fn_def_return_ty)?;

                let inferred_ty = Ty::expect_is(original_term_id, never_ty(NodeOrigin::Expected));
                self.unify_nodes(inferred_ty, annotation_ty)?;
                Ok(())
            }
            None => panic!("no fn def found in scope for return term"),
        }
    }

    fn try_normalise(
        &self,
        return_term: ReturnTerm,
        _: Self::Node,
    ) -> NormaliseResult<ControlFlow<Self::Node>> {
        let normalised = self.normalise_node(return_term.expression)?;
        Err(NormaliseSignal::Return(normalised))
    }

    fn unify(
        &self,
        src: &mut ReturnTerm,
        target: &mut ReturnTerm,
        _src_node: Self::Node,
        _target_node: Self::Node,
    ) -> crate::diagnostics::TcResult<()> {
        self.unify_nodes(src.expression, target.expression)
    }
}

impl<E: TcEnv> OperationsOn<LoopControlTerm> for Tc<'_, E> {
    type AnnotNode = TyId;
    type Node = TermId;

    fn check(
        &self,
        _: &mut LoopControlTerm,
        annotation_ty: Self::AnnotNode,
        _: Self::Node,
    ) -> crate::diagnostics::TcResult<()> {
        // Always `never`.
<<<<<<< HEAD
        let inferred_ty = never_ty(NodeOrigin::Expected);
        self.unify_nodes(inferred_ty, annotation_ty)
=======
        self.unify_nodes(never_ty(NodeOrigin::Expected), annotation_ty)
>>>>>>> 829ef6a6
    }

    fn try_normalise(
        &self,
        loop_control_term: LoopControlTerm,
        _: Self::Node,
    ) -> NormaliseResult<ControlFlow<Self::Node>> {
        match loop_control_term {
            LoopControlTerm::Break => Err(NormaliseSignal::Break),
            LoopControlTerm::Continue => Err(NormaliseSignal::Continue),
        }
    }

    fn unify(
        &self,
        src: &mut LoopControlTerm,
        target: &mut LoopControlTerm,
        src_node: Self::Node,
        target_node: Self::Node,
    ) -> crate::diagnostics::TcResult<()> {
        match (src, target) {
            (LoopControlTerm::Break, LoopControlTerm::Break) => Ok(()),
            (LoopControlTerm::Continue, LoopControlTerm::Continue) => Ok(()),
            _ => self.mismatching_atoms(src_node, target_node),
        }
    }
}

impl<E: TcEnv> OperationsOn<LoopTerm> for Tc<'_, E> {
    type AnnotNode = TyId;
    type Node = TermId;

    fn check(
        &self,
        loop_term: &mut LoopTerm,
        annotation_ty: Self::AnnotNode,
        original_term_id: Self::Node,
    ) -> crate::diagnostics::TcResult<()> {
        // Forward to the inner term.
<<<<<<< HEAD
        self.check_node(loop_term.inner, self.fresh_meta(loop_term.inner.origin().inferred()))?;
=======
        self.check_node(loop_term.inner, self.fresh_meta_for(loop_term.inner))?;
>>>>>>> 829ef6a6
        let loop_term =
            Ty::expect_is(original_term_id, Ty::unit_ty(original_term_id.origin().inferred()));
        self.unify_nodes(loop_term, annotation_ty)?;
        Ok(())
    }

    fn try_normalise(
        &self,
        loop_term: LoopTerm,
        item_node: Self::Node,
    ) -> NormaliseResult<ControlFlow<Self::Node>> {
        loop {
            match self.normalise_node(loop_term.inner) {
                Ok(_) | Err(NormaliseSignal::Continue) => continue,
                Err(NormaliseSignal::Break) => break,
                Err(e) => return Err(e),
            }
        }
        normalised_to(Term::unit(item_node.origin().computed()))
    }

    fn unify(
        &self,
        src: &mut LoopTerm,
        target: &mut LoopTerm,
        _src_node: Self::Node,
        _target_node: Self::Node,
    ) -> crate::diagnostics::TcResult<()> {
        self.unify_nodes(src.inner, target.inner)
    }
}

impl<E: TcEnv> OperationsOn<AssignTerm> for Tc<'_, E> {
    type AnnotNode = TyId;
    type Node = TermId;

    fn check(
        &self,
        assign_term: &mut AssignTerm,
        annotation_ty: Self::AnnotNode,
        original_term_id: Self::Node,
    ) -> crate::diagnostics::TcResult<()> {
        let subject_ty = self.fresh_meta_for(assign_term.subject);
        self.check_node(assign_term.subject, subject_ty)?;

        let value_ty = self.fresh_meta_for(assign_term.value);
        self.check_node(assign_term.value, value_ty)?;

        self.unify_nodes(value_ty, subject_ty)?;

        let inferred_ty =
            Ty::expect_is(original_term_id, Ty::unit_ty(original_term_id.origin().inferred()));
        self.unify_nodes(inferred_ty, annotation_ty)?;
        Ok(())
    }

    fn try_normalise(
        &self,
        mut assign_term: AssignTerm,
        item_node: Self::Node,
    ) -> NormaliseResult<ControlFlow<Self::Node>> {
        assign_term.value = self.normalise_node(assign_term.value)?;

        match *assign_term.subject.value() {
            Term::Access(mut access_term) => {
                access_term.subject = self.normalise_node(access_term.subject)?;
                match *access_term.subject.value() {
                    Term::Tuple(tuple) => {
                        self.set_param_in_args(tuple.data, access_term.field, assign_term.value)
                    }
                    Term::Ctor(ctor) => {
                        self.set_param_in_args(ctor.ctor_args, access_term.field, assign_term.value)
                    }
                    _ => panic!("Invalid access"),
                }
            }
            Term::Var(var) => {
                self.context().modify_assignment(var.symbol, assign_term.value);
            }
            _ => panic!("Invalid assign {}", assign_term),
        }

        normalised_to(Term::unit(item_node.origin().computed()))
    }

    fn unify(
        &self,
        src: &mut AssignTerm,
        target: &mut AssignTerm,
        _src_node: Self::Node,
        _target_node: Self::Node,
    ) -> crate::diagnostics::TcResult<()> {
        self.unify_nodes(src.subject, target.subject)?;
        self.unify_nodes(src.value, target.value)
    }
}<|MERGE_RESOLUTION|>--- conflicted
+++ resolved
@@ -75,12 +75,7 @@
         _: Self::Node,
     ) -> crate::diagnostics::TcResult<()> {
         // Always `never`.
-<<<<<<< HEAD
-        let inferred_ty = never_ty(NodeOrigin::Expected);
-        self.unify_nodes(inferred_ty, annotation_ty)
-=======
         self.unify_nodes(never_ty(NodeOrigin::Expected), annotation_ty)
->>>>>>> 829ef6a6
     }
 
     fn try_normalise(
@@ -120,11 +115,7 @@
         original_term_id: Self::Node,
     ) -> crate::diagnostics::TcResult<()> {
         // Forward to the inner term.
-<<<<<<< HEAD
-        self.check_node(loop_term.inner, self.fresh_meta(loop_term.inner.origin().inferred()))?;
-=======
         self.check_node(loop_term.inner, self.fresh_meta_for(loop_term.inner))?;
->>>>>>> 829ef6a6
         let loop_term =
             Ty::expect_is(original_term_id, Ty::unit_ty(original_term_id.origin().inferred()));
         self.unify_nodes(loop_term, annotation_ty)?;
