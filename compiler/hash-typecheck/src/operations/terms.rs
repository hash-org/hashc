use std::ops::ControlFlow;

use hash_storage::store::statics::StoreId;
use hash_tir::{
    atom_info::ItemInAtomInfo,
    tir::{ArgsId, BindingPat, NodesId, Pat, Term, TermId, Ty, TyId, VarTerm},
    visitor::{Atom, Map, Visitor},
};

use crate::{
    diagnostics::TcResult,
    env::TcEnv,
    options::normalisation::{already_normalised, NormaliseResult},
    tc::{FnInferMode, Tc},
    traits::{OperationsOn, OperationsOnNode, ScopedOperationsOnNode},
    utils::dumping::potentially_dump_tir,
};

impl<E: TcEnv> Tc<'_, E> {
    /// Infer the given arguments as one type.
    ///
    /// Returns the inferred list, and its inferred type.
    pub fn check_unified_args(&self, args: ArgsId, element_annotation_ty: TyId) -> TcResult<()> {
        for item in args.elements().value() {
            self.check_node(item.data.value, element_annotation_ty)?;
        }
        Ok(())
    }
}

impl<E: TcEnv> OperationsOnNode<TermId> for Tc<'_, E> {
    type AnnotNode = TyId;

    fn check_node(&self, term_id: TermId, annotation_ty: Self::AnnotNode) -> TcResult<()> {
        self.register_new_atom(term_id, annotation_ty);

        match *term_id.value() {
            Term::Tuple(mut tuple_term) => self.check(&mut tuple_term, annotation_ty, term_id)?,
            Term::Lit(lit_term) => self.check_node(lit_term, annotation_ty)?,
            Term::Array(mut prim_term) => { self.check(&mut prim_term, annotation_ty, term_id) }?,
            Term::Ctor(mut ctor_term) => self.check(&mut ctor_term, annotation_ty, term_id)?,
            Term::Call(mut call_term) => self.check(&mut call_term, annotation_ty, term_id)?,
            Term::Fn(mut fn_def_id) => self
                .fn_infer_mode
                .enter(FnInferMode::Body, || self.check(&mut fn_def_id, annotation_ty, term_id))?,
            Term::Var(mut var_term) => self.check(&mut var_term, annotation_ty, term_id)?,
            Term::Return(mut return_term) => {
                self.check(&mut return_term, annotation_ty, term_id)?
            }
            Term::Deref(mut deref_term) => self.check(&mut deref_term, annotation_ty, term_id)?,
            Term::LoopControl(mut loop_control_term) => {
                self.check(&mut loop_control_term, annotation_ty, term_id)?
            }
            Term::Unsafe(mut unsafe_term) => {
                self.check(&mut unsafe_term, annotation_ty, term_id)?
            }
            Term::Loop(mut loop_term) => self.check(&mut loop_term, annotation_ty, term_id)?,
            Term::Block(mut block_term) => self.check(&mut block_term, annotation_ty, term_id)?,
            Term::TyOf(mut ty_of_term) => self.check(&mut ty_of_term, annotation_ty, term_id)?,
            Term::Ref(mut ref_term) => self.check(&mut ref_term, annotation_ty, term_id)?,
            Term::Annot(mut cast_term) => self.check(&mut cast_term, annotation_ty, term_id)?,
            Term::Access(mut access_term) => {
                self.check(&mut access_term, annotation_ty, term_id)?
            }
            Term::Index(mut index_term) => self.check(&mut index_term, annotation_ty, term_id)?,
            Term::Match(mut match_term) => self.check(&mut match_term, annotation_ty, term_id)?,
            Term::Assign(mut assign_term) => {
                self.check(&mut assign_term, annotation_ty, term_id)?
            }
            Term::Intrinsic(mut intrinsic) => self.check(&mut intrinsic, annotation_ty, term_id)?,
            Term::Meta(mut hole) => self.check(&mut hole, annotation_ty, term_id)?,
            Ty::TupleTy(mut tuple_ty) => self.check(&mut tuple_ty, annotation_ty, term_id)?,
            Ty::FnTy(mut fn_ty) => self.check(&mut fn_ty, annotation_ty, term_id)?,
            Ty::RefTy(mut ref_ty) => {
                self.check(&mut ref_ty, annotation_ty, term_id)?;
            }
            Ty::DataTy(mut data_ty) => {
                self.check(&mut data_ty, annotation_ty, term_id)?;
            }
            Ty::Universe(mut universe_ty) => {
                self.check(&mut universe_ty, annotation_ty, term_id)?
            }
            Term::Pat(pat) => match pat {
                Pat::Binding(mut var) => self.check(&mut var, annotation_ty, term_id)?,
                Pat::Range(mut range_pat) => self.check(&mut range_pat, annotation_ty, term_id)?,
                Pat::Or(mut or_pat) => self.check(&mut or_pat, annotation_ty, term_id)?,
                Pat::If(mut if_pat) => self.check(&mut if_pat, annotation_ty, term_id)?,
                Pat::Spread(_) => (), // @@Todo: handle
            },
        };

        self.register_atom_inference(term_id, term_id, annotation_ty);

        // Potentially evaluate the term.
        self.potentially_run_expr(term_id, annotation_ty)?;
        potentially_dump_tir(term_id);

        Ok(())
    }

    fn unify_nodes(&self, src_id: TermId, target_id: TermId) -> TcResult<()> {
        if src_id == target_id {
            return Ok(());
        }

        // Substitute from context
<<<<<<< HEAD
        let src = self.resolve_metas(src_id).value().data;
        let target = self.resolve_metas(target_id).value().data;
=======
        let src = self.resolve_metas(src_id).0.value().data;
        let target = self.resolve_metas(target_id).0.value().data;
>>>>>>> 829ef6a6

        match (self.classify_meta_call(src), self.classify_meta_call(target)) {
            (Some(v1), Some(v2)) if v1.meta == v2.meta => {
                return self.unify_nodes_scoped(v1.args, v2.args, |_| Ok(()));
            }
            (Some(v1), None) => return self.solve(v1, target_id, src_id, target_id),
            (None, Some(v2)) => return self.solve(v2, src_id, src_id, target_id),
            _ => {}
        }

        match (src, target) {
            (
                Term::Var(VarTerm { symbol: a })
                | Term::Pat(Pat::Binding(BindingPat { name: a, .. })),
                Term::Var(VarTerm { symbol: b })
                | Term::Pat(Pat::Binding(BindingPat { name: b, .. })),
            ) if a == b => Ok(()),
            (Term::Var(a), _) => self.unify_var_with(a, src_id, target_id),
            (_, Term::Var(b)) => self.unify_var_with(b, target_id, src_id),
            (Term::Pat(Pat::Binding(a)), _) => self.unify_binding_with(a, target_id),
            (_, Term::Pat(Pat::Binding(b))) => self.unify_binding_with(b, src_id),

            // If the source is uninhabitable, then we can unify it with
            // anything
            // (_, _) if self.is_uninhabitable(src_id)? => Ok(()),
            (Ty::TupleTy(mut t1), Ty::TupleTy(mut t2)) => {
                self.unify(&mut t1, &mut t2, src_id, target_id)
            }
            (Ty::FnTy(mut f1), Ty::FnTy(mut f2)) => self.unify(&mut f1, &mut f2, src_id, target_id),
            (Ty::RefTy(mut r1), Ty::RefTy(mut r2)) => {
                self.unify(&mut r1, &mut r2, src_id, target_id)
            }
            (Ty::DataTy(mut d1), Ty::DataTy(mut d2)) => {
                self.unify(&mut d1, &mut d2, src_id, target_id)
            }
            (Ty::Universe(mut u1), Ty::Universe(mut u2)) => {
                self.unify(&mut u1, &mut u2, src_id, target_id)
            }
            (Term::Tuple(mut t1), Term::Tuple(mut t2)) => {
                self.unify(&mut t1, &mut t2, src_id, target_id)
            }
            (Term::Ctor(mut c1), Term::Ctor(mut c2)) => {
                self.unify(&mut c1, &mut c2, src_id, target_id)
            }
            (Term::Lit(l1), Term::Lit(l2)) => self.unify_nodes(l1, l2),
            (Term::Fn(mut f1), Term::Fn(mut f2)) => self.unify(&mut f1, &mut f2, src_id, target_id),
            (Term::Call(mut c1), Term::Call(mut c2)) => self
                .unify(&mut c1, &mut c2, src_id, target_id)
                .or_else(|_| self.normalise_and_unify_nodes(src_id, target_id)),
            (Term::Access(mut a1), Term::Access(mut a2)) => self
                .unify(&mut a1, &mut a2, src_id, target_id)
                .or_else(|_| self.normalise_and_unify_nodes(src_id, target_id)),
            (Term::Ref(mut r1), Term::Ref(mut r2)) => self
                .unify(&mut r1, &mut r2, src_id, target_id)
                .or_else(|_| self.normalise_and_unify_nodes(src_id, target_id)),
            (Term::Index(mut i1), Term::Index(mut i2)) => self
                .unify(&mut i1, &mut i2, src_id, target_id)
                .or_else(|_| self.normalise_and_unify_nodes(src_id, target_id)),
            (Term::Match(mut m1), Term::Match(mut m2)) => {
                self.unify(&mut m1, &mut m2, src_id, target_id)
            }
            (Term::Assign(mut a1), Term::Assign(mut a2)) => {
                self.unify(&mut a1, &mut a2, src_id, target_id)
            }
            (Term::Return(mut r1), Term::Return(mut r2)) => {
                self.unify(&mut r1, &mut r2, src_id, target_id)
            }
            (Term::Block(mut b1), Term::Block(mut b2)) => {
                self.unify(&mut b1, &mut b2, src_id, target_id)
            }
            (Term::Loop(mut l1), Term::Loop(mut l2)) => {
                self.unify(&mut l1, &mut l2, src_id, target_id)
            }
            (Term::LoopControl(mut l1), Term::LoopControl(mut l2)) => {
                self.unify(&mut l1, &mut l2, src_id, target_id)
            }
            (Term::Deref(mut d1), Term::Deref(mut d2)) => {
                self.unify(&mut d1, &mut d2, src_id, target_id)
            }
            (Term::Unsafe(mut u1), Term::Unsafe(mut u2)) => {
                self.unify(&mut u1, &mut u2, src_id, target_id)
            }
            (Term::TyOf(mut t1), Term::TyOf(mut t2)) => {
                self.unify(&mut t1, &mut t2, src_id, target_id)
            }
            (Term::Annot(mut a1), Term::Annot(mut a2)) => {
                self.unify(&mut a1, &mut a2, src_id, target_id)
            }
            (Term::Intrinsic(mut i1), Term::Intrinsic(mut i2)) => {
                self.unify(&mut i1, &mut i2, src_id, target_id)
            }
            (Term::Pat(Pat::If(mut i1)), Term::Pat(Pat::If(mut i2))) => {
                self.unify(&mut i1, &mut i2, src_id, target_id)
            }
            (Term::Pat(Pat::Or(mut o1)), Term::Pat(Pat::Or(mut o2))) => {
                self.unify(&mut o1, &mut o2, src_id, target_id)
            }
            (Term::Pat(Pat::Range(mut r1)), Term::Pat(Pat::Range(mut r2))) => {
                self.unify(&mut r1, &mut r2, src_id, target_id)
            }
            _ => self.normalise_and_unify_nodes(src_id, target_id),
        }
    }

    fn try_normalise_node(&self, term: TermId) -> NormaliseResult<ControlFlow<TermId>> {
        match *term.value() {
            Term::TyOf(ty_of_term) => self.try_normalise(ty_of_term, term),
            Term::Unsafe(unsafe_expr) => self.try_normalise(unsafe_expr, term),
            Term::Match(match_term) => self.try_normalise(match_term, term),
            Term::Call(fn_call) => self.try_normalise(fn_call, term),
            Term::Annot(cast_term) => self.try_normalise(cast_term, term),
            Term::Meta(h) => self.try_normalise(h, term),
            Term::Var(v) => self.try_normalise(v, term),
            Term::Deref(deref_term) => self.try_normalise(deref_term, term),
            Term::Access(access_term) => self.try_normalise(access_term, term),
            Term::Index(index_term) => self.try_normalise(index_term, term),

            // Introduction forms:
            Term::Ref(_)
            | Term::Intrinsic(_)
            | Term::Fn(_)
            | Term::Lit(_)
            | Term::Array(_)
            | Term::Tuple(_)
            | Term::Ctor(_) => Ok(Some(ControlFlow::Continue(()))),

            // Patterns
            Term::Pat(_pat) => already_normalised(),

            // Imperative:
            Term::LoopControl(loop_control) => self.try_normalise(loop_control, term),
            Term::Assign(assign_term) => self.try_normalise(assign_term, term),
            Term::Return(return_expr) => self.try_normalise(return_expr, term),
            Term::Block(block_term) => self.try_normalise(block_term, term),
            Term::Loop(loop_term) => self.try_normalise(loop_term, term),
            Ty::FnTy(_) | Ty::TupleTy(_) | Ty::DataTy(_) | Ty::Universe(_) | Ty::RefTy(_) => {
                Ok(Some(ControlFlow::Continue(())))
            }
        }
    }
}

impl<E: TcEnv> Tc<'_, E> {
    pub(crate) fn normalise_and_unify_nodes<N>(&self, src_id: N, target_id: N) -> TcResult<()>
    where
        N: Copy + Into<Atom>,
        Visitor: Map<N>,
        Self: OperationsOnNode<N>,
    {
        match self.potentially_normalise_node_no_signals(src_id)? {
            Some(src_id_new) => self.unify_nodes(src_id_new, target_id),
            None => match self.potentially_normalise_node_no_signals(target_id)? {
                Some(target_id_new) => self.unify_nodes(src_id, target_id_new),
                None => self.mismatching_atoms(src_id, target_id),
            },
        }
    }
}<|MERGE_RESOLUTION|>--- conflicted
+++ resolved
@@ -104,13 +104,8 @@
         }
 
         // Substitute from context
-<<<<<<< HEAD
-        let src = self.resolve_metas(src_id).value().data;
-        let target = self.resolve_metas(target_id).value().data;
-=======
         let src = self.resolve_metas(src_id).0.value().data;
         let target = self.resolve_metas(target_id).0.value().data;
->>>>>>> 829ef6a6
 
         match (self.classify_meta_call(src), self.classify_meta_call(target)) {
             (Some(v1), Some(v2)) if v1.meta == v2.meta => {
