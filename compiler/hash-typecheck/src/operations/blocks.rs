use std::ops::ControlFlow;

use hash_storage::store::{statics::StoreId, SequenceStoreKey, TrivialSequenceStoreKey};
use hash_tir::{
    context::{HasContext, ScopeKind},
    intrinsics::definitions::never_ty,
    tir::{
        blocks::{BlockStatement, BlockTerm},
        NodeOrigin, TermId, Ty, TyId,
    },
};
use hash_utils::log::info;

use crate::{
    diagnostics::{TcError, TcResult},
    env::TcEnv,
    options::normalisation::{normalised_to, NormalisationState, NormaliseResult},
    tc::{FnInferMode, Tc},
    traits::{OperationsOn, OperationsOnNode},
    utils::matching::MatchResult,
};

impl<E: TcEnv> OperationsOn<BlockTerm> for Tc<'_, E> {
    type AnnotNode = TyId;
    type Node = TermId;

    fn check(
        &self,
        block_term: &mut BlockTerm,
        annotation_ty: Self::AnnotNode,
        original_term_id: Self::Node,
    ) -> TcResult<()> {
        self.context().enter_scope(block_term.stack_id.into(), || {
            // Handle local mod def
            let stack = block_term.stack_id.value();
            if let Some(local_mod_def) = stack.local_mod_def {
                // @@Improvement: it would be nice to pass through local
                // mod defs in two stages as well.
                self.fn_infer_mode
                    .enter(FnInferMode::Body, || self.check_node(local_mod_def, ()))?
            }

            // Keep track of statements diverging, so we can infer the appropriate return
            // type.
            let mut diverges = false;

            for statement in block_term.statements.iter() {
                let ty_to_check_divergence = match *statement.value() {
                    BlockStatement::Decl(decl) => {
                        self.check_node(decl.ty, Ty::universe_of(decl.ty))?;
                        self.check_node(decl.value, decl.ty)?;
                        self.in_pat.enter(true, || self.check_node(decl.bind_pat, decl.ty))?;

                        // Check that the binding pattern of the declaration is irrefutable.
                        let mut eck = self.exhaustiveness_checker(decl.bind_pat);

                        self.env.record("exhaustiveness", |_| {
                            eck.is_pat_irrefutable(&[decl.bind_pat], decl.ty, None)
                        });
                        self.append_exhaustiveness_diagnostics(eck);

                        decl.ty
                    }
                    BlockStatement::Expr(expr) => {
                        let statement_ty = self.fresh_meta_for(expr);
                        self.check_node(expr, statement_ty)?;
                        statement_ty
                    }
                };

                // If the statement diverges, we can already exit
                if self.is_uninhabitable(ty_to_check_divergence)? {
                    diverges = true;
                }
            }

            if diverges {
                match *annotation_ty.value() {
                    Ty::Meta(_) => {
                        // If it diverges, we can just infer the return type as `never`.
                        let block_term_ty =
                            Ty::expect_is(original_term_id, never_ty(NodeOrigin::Expected));
<<<<<<< HEAD
                        self.unify_nodes(block_term_ty, annotation_ty)?;;
=======
                        self.unify_nodes(block_term_ty, annotation_ty)?;
>>>>>>> 829ef6a6
                    }
                    _ => {
                        // Infer the return value
                        let return_value_ty = self.fresh_meta_for(block_term.expr);
                        self.check_node(block_term.expr, return_value_ty)?;
                    }
                }
            } else {
                // Infer the return value
                self.check_node(block_term.expr, annotation_ty)?;
            };

            let sub = self.substituter().create_sub_from_current_scope();
            self.substituter().apply_sub_in_place(annotation_ty, &sub);

            let subber = self.substituter();
            let vars_in_scope = subber.get_unassigned_vars_in_current_scope();
            if subber.contains_vars(annotation_ty, &vars_in_scope) {
                return Err(TcError::TryingToReferenceLocalsInType { ty: annotation_ty });
            }

            Ok(())
        })
    }

    fn try_normalise(
        &self,
        block_term: BlockTerm,
        _: Self::Node,
    ) -> NormaliseResult<ControlFlow<TermId>> {
        self.context().enter_scope(ScopeKind::Stack(block_term.stack_id), || {
            let st = NormalisationState::new();

            for statement in block_term.statements.iter() {
                match *statement.value() {
                    BlockStatement::Decl(mut decl_term) => {
                        decl_term.value =
                            self.normalise_nested_node_and_record(decl_term.value, &st)?;

                        match self.match_value_and_get_binds(
                            decl_term.value,
                            decl_term.bind_pat,
                            &mut |name, term_id| {
                                self.context().add_untyped_assignment(name, term_id)
                            },
                        )? {
                            MatchResult::Successful => {
                                // All good
                            }
                            MatchResult::Failed => {
                                panic!("Non-exhaustive let-binding: {}", decl_term)
                            }
                            MatchResult::Stuck => {
                                info!("Stuck evaluating let-binding: {}", decl_term);
                            }
                        }
                    }
                    BlockStatement::Expr(expr) => {
                        let _ = self.normalise_node_and_record(expr, &st)?;
                    }
                }
            }

            let sub = self.substituter().create_sub_from_current_scope();
            let result_term = self.normalise_node_and_record(block_term.expr, &st)?;
            let subbed_result_term = self.substituter().apply_sub(result_term, &sub);

            normalised_to(subbed_result_term)
        })
    }

    fn unify(
        &self,
        src: &mut BlockTerm,
        target: &mut BlockTerm,
        src_node: Self::Node,
        target_node: Self::Node,
    ) -> TcResult<()> {
        if src.statements.len() != target.statements.len() {
            return self.mismatching_atoms(src_node, target_node);
        }

        for (src_statement, target_statement) in src.statements.iter().zip(target.statements.iter())
        {
            match (src_statement.value().data, target_statement.value().data) {
                (BlockStatement::Decl(src_decl), BlockStatement::Decl(target_decl)) => {
                    self.unify_nodes(src_decl.value, target_decl.value)?;
                }
                (BlockStatement::Expr(src_expr), BlockStatement::Expr(target_expr)) => {
                    self.unify_nodes(src_expr, target_expr)?;
                }
                _ => return self.mismatching_atoms(src_node, target_node),
            }
        }

        Ok(())
    }
}<|MERGE_RESOLUTION|>--- conflicted
+++ resolved
@@ -80,11 +80,7 @@
                         // If it diverges, we can just infer the return type as `never`.
                         let block_term_ty =
                             Ty::expect_is(original_term_id, never_ty(NodeOrigin::Expected));
-<<<<<<< HEAD
-                        self.unify_nodes(block_term_ty, annotation_ty)?;;
-=======
                         self.unify_nodes(block_term_ty, annotation_ty)?;
->>>>>>> 829ef6a6
                     }
                     _ => {
                         // Infer the return value
