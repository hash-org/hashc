use std::ops::ControlFlow;

use hash_storage::store::{statics::StoreId, SequenceStoreKey, TrivialSequenceStoreKey};
use hash_tir::{
    intrinsics::{
<<<<<<< HEAD
        definitions::{array_ty, list_ty, usize_ty},
        utils::{create_term_from_usize_lit, try_use_term_as_integer_lit},
=======
        definitions::{array_ty, list_def, list_ty, usize_ty},
        utils::{create_term_from_usize_lit, try_use_term_as_machine_integer},
>>>>>>> 1c9857db
    },
    tir::{
        ArgsId, ArrayTerm, DataDefCtors, IndexTerm, NodeId, NodeOrigin, NodesId, ParamIndex,
        PrimitiveCtorInfo, Term, TermId, Ty, TyId,
    },
    visitor::Map,
};

use crate::{
    diagnostics::{TcError, TcResult, WrongTermKind},
    env::{HasTcEnv, TcEnv},
    options::normalisation::{
        normalise_nested, normalised_if, stuck_normalising, NormalisationState, NormaliseResult,
    },
    tc::Tc,
    traits::{OperationsOn, OperationsOnNode, ScopedOperationsOnNode},
};

impl<E: TcEnv> Tc<'_, E> {
    /// Get the parameter at the given index in the given argument list.
    pub fn get_param_in_args(&self, args: ArgsId, target: ParamIndex) -> TermId {
        for arg_i in args.iter() {
            let arg = arg_i.value();
            if arg.target == target || ParamIndex::Position(arg_i.1) == target {
                return arg.value;
            }
        }
        panic!("Out of bounds index for access: {}", target)
    }

    /// Set the parameter at the given index in the given argument list.
    pub fn set_param_in_args(&self, args: ArgsId, target: ParamIndex, value: TermId) {
        for arg_i in args.iter() {
            let arg = arg_i.value();
            if arg.target == target || ParamIndex::Position(arg_i.1) == target {
                arg_i.borrow_mut().value = value;
                return;
            }
        }
        panic!("Out of bounds index for access: {}", target)
    }

    /// Get the term at the given index in the given arguments.
    ///
    /// Assumes that the index is normalised.
<<<<<<< HEAD
    pub fn get_index_in_args(&self, elements: ArgsId, index: TermId) -> Option<TermId> {
        Some(
            try_use_term_as_integer_lit::<_, usize>(self, index)
                .map(|idx| elements.elements().at(idx).unwrap())?
                .borrow()
                .data
                .value,
        )
=======
    pub fn get_index_in_array(&self, elements: TermListId, index: TermId) -> Option<TermId> {
        try_use_term_as_machine_integer(self, index).map(|idx| elements.elements().at(idx).unwrap())
>>>>>>> 1c9857db
    }

    /// Get the term at the given index in the given repeated array. If the
    /// index term is larger than the `repeat` count, we fail, otherwise
    /// return the `subject`.
    ///
    /// Assumes that the index is normalised.
    fn get_index_in_repeat(
        &self,
        subject: TermId,
        repeat: TermId,
        index: TermId,
    ) -> Option<TermId> {
        let subject = try_use_term_as_machine_integer(self, subject)?;
        let index = try_use_term_as_machine_integer(self, index)?;

        if index >= subject {
            None
        } else {
            Some(repeat)
        }
    }

    fn use_ty_as_array_ty(&self, annotation_ty: TyId) -> TcResult<Option<(TyId, Option<TermId>)>> {
        let mismatch = || {
            Err(TcError::MismatchingTypes {
                expected: annotation_ty,
                actual: list_ty(self.fresh_meta(NodeOrigin::Expected), NodeOrigin::Expected),
            })
        };

        match *annotation_ty.value() {
            Ty::DataTy(data) => {
                let data_def = data.data_def.value();

                match data_def.ctors {
                    DataDefCtors::Primitive(primitive) => {
                        if let PrimitiveCtorInfo::Array(array_prim) = primitive {
                            // First infer the data arguments
                            let copied_params = self.visitor().copy(data_def.params);
                            self.check_node_scoped(data.args, copied_params, |_| {
                                let sub = self.substituter().create_sub_from_current_scope();
                                let subbed_element_ty =
                                    self.substituter().apply_sub(array_prim.element_ty, &sub);
                                let subbed_index = array_prim
                                    .length
                                    .map(|l| self.substituter().apply_sub(l, &sub));
                                Ok(Some((subbed_element_ty, subbed_index)))
                            })
                        } else {
                            mismatch()
                        }
                    }
                    _ => mismatch(),
                }
            }
            Ty::Meta(_) => Ok(None),
            _ => mismatch(),
        }
    }

    pub fn normalise_array_term_len(&self, array: ArrayTerm) -> NormaliseResult<usize> {
        match array {
            ArrayTerm::Normal(elements) => Ok(Some(elements.len())),
            ArrayTerm::Repeated(_, repeat) => {
                let term = self.normalise_node_fully(repeat)?;
                let Some(length) = try_use_term_as_machine_integer(self, term) else {
                    return stuck_normalising();
                };
                Ok(Some(length))
            }
        }
    }
}

impl<E: TcEnv> OperationsOn<ArrayTerm> for Tc<'_, E> {
    type AnnotNode = TyId;
    type Node = TermId;

    fn check(
        &self,
        array_term: &mut ArrayTerm,
        annotation_ty: Self::AnnotNode,
        _: Self::Node,
    ) -> TcResult<()> {
        self.normalise_and_check_ty(annotation_ty)?;

        let array_len_origin = array_term.length_origin();
        let (inner_ty, array_len) = self
            .use_ty_as_array_ty(annotation_ty)?
            .unwrap_or_else(|| (self.fresh_meta(array_len_origin.inferred()), None));

        // Now unify that the terms that are specified in the array match the
        // annotation type.
        let inferred_len_term = match *array_term {
            ArrayTerm::Normal(elements) => {
<<<<<<< HEAD
                self.check_unified_args(elements, inner_ty)?;
                create_term_from_usize_lit(self.target(), elements.len(), array_len_origin)
=======
                self.check_unified_term_list(elements, inner_ty)?;
                create_term_from_usize_lit(self.env(), elements.len(), array_len_origin)
>>>>>>> 1c9857db
            }
            ArrayTerm::Repeated(term, repeat) => {
                self.check_node(term, inner_ty)?;
                self.check_node(repeat, usize_ty(array_len_origin))?;
                repeat
            }
        };

        // Ensure the array lengths match if given
        if let Some(len) = array_len {
            if !self.nodes_are_equal(len, inferred_len_term) {
                return Err(TcError::MismatchingArrayLengths {
                    expected_len: len,
                    got_len: inferred_len_term,
                });
            }
        }

        // Either create  a default type, or apply a substitution to the annotation
        // type.
        //
        // - If the array kind is "repeated", the default annotation that we use is an
        //   array of the specified length.
        //
        // - Otherwise, we just default to a list type.
        if let Ty::Meta(_) = *annotation_ty.value() {
            let default_annotation = match array_term {
                ArrayTerm::Normal(_) => list_ty(inner_ty, NodeOrigin::Expected),
                ArrayTerm::Repeated(_, repeat) => array_ty(inner_ty, *repeat, NodeOrigin::Expected),
            };

            self.check_by_unify(default_annotation, annotation_ty)?
        };

        Ok(())
    }

    fn try_normalise(
        &self,
        _item: ArrayTerm,
        _item_node: Self::Node,
    ) -> NormaliseResult<ControlFlow<TermId>> {
        normalise_nested()
    }

    fn unify(
        &self,
        src: &mut ArrayTerm,
        target: &mut ArrayTerm,
        src_node: Self::Node,
        target_node: Self::Node,
    ) -> TcResult<()> {
        match (src, target) {
            (ArrayTerm::Normal(src), ArrayTerm::Normal(target)) => {
                self.unify_nodes_scoped(*src, *target, |_| Ok(()))
            }
            (ArrayTerm::Repeated(src, src_repeat), ArrayTerm::Repeated(target, target_repeat)) => {
                self.unify_nodes(*src, *target)?;
                self.unify_nodes(*src_repeat, *target_repeat)
            }
            _ => self.mismatching_atoms(src_node, target_node),
        }
    }
}

impl<E: TcEnv> OperationsOn<IndexTerm> for Tc<'_, E> {
    type AnnotNode = TyId;
    type Node = TermId;

    fn check(
        &self,
        index_term: &mut IndexTerm,
        annotation_ty: Self::AnnotNode,
        original_term_id: Self::Node,
    ) -> TcResult<()> {
        self.check_ty(annotation_ty)?;

        let subject_ty = self.fresh_meta_for(index_term.subject);
        self.check_node(index_term.subject, subject_ty)?;
        self.normalise_and_check_ty(subject_ty)?;

        // Ensure the index is a usize
        let index_ty =
            Ty::expect_is(index_term.index, usize_ty(index_term.index.origin().inferred()));
        self.check_node(index_term.index, index_ty)?;

        let wrong_subject_ty = || {
            Err(TcError::WrongTerm {
                term: original_term_id,
                inferred_term_ty: subject_ty,
                kind: WrongTermKind::NotAnArray,
            })
        };

        // Ensure that the subject is array-like
        let inferred_ty = match *subject_ty.value() {
            Ty::DataTy(data_ty) => {
                let data_def = data_ty.data_def.value();
                if let DataDefCtors::Primitive(PrimitiveCtorInfo::Array(array_primitive)) =
                    data_def.ctors
                {
                    let sub = self
                        .substituter()
                        .create_sub_from_args_of_params(data_ty.args, data_def.params);
                    let array_ty = self.substituter().apply_sub(array_primitive.element_ty, &sub);
                    Ok(array_ty)
                } else {
                    wrong_subject_ty()
                }
            }
            _ => wrong_subject_ty(),
        }?;

        self.check_by_unify(inferred_ty, annotation_ty)?;
        Ok(())
    }

    fn try_normalise(
        &self,
        mut index_term: IndexTerm,
        _: Self::Node,
    ) -> NormaliseResult<ControlFlow<TermId>> {
        let st = NormalisationState::new();
        index_term.subject = self.normalise_node_and_record(index_term.subject, &st)?;

        if let Term::Array(array_term) = *index_term.subject.value() {
            let result = match array_term {
                ArrayTerm::Normal(elements) => self.get_index_in_args(elements, index_term.index),
                ArrayTerm::Repeated(subject, count) => {
                    // Evaluate the count, and the index terms to integers:
                    self.get_index_in_repeat(subject, count, index_term.index)
                }
            };

            // Check if we actually got the index when evaluating:
            let Some(index) = result else { return stuck_normalising() };

            let result = self.normalise_node_and_record(index, &st)?;
            normalised_if(|| result, &st)
        } else {
            stuck_normalising()
        }
    }

    fn unify(
        &self,
        src: &mut IndexTerm,
        target: &mut IndexTerm,
        _src_node: Self::Node,
        _target_node: Self::Node,
    ) -> TcResult<()> {
        self.unify_nodes(src.subject, target.subject)?;
        self.unify_nodes(src.index, target.index)
    }
}<|MERGE_RESOLUTION|>--- conflicted
+++ resolved
@@ -3,13 +3,8 @@
 use hash_storage::store::{statics::StoreId, SequenceStoreKey, TrivialSequenceStoreKey};
 use hash_tir::{
     intrinsics::{
-<<<<<<< HEAD
         definitions::{array_ty, list_ty, usize_ty},
-        utils::{create_term_from_usize_lit, try_use_term_as_integer_lit},
-=======
-        definitions::{array_ty, list_def, list_ty, usize_ty},
         utils::{create_term_from_usize_lit, try_use_term_as_machine_integer},
->>>>>>> 1c9857db
     },
     tir::{
         ArgsId, ArrayTerm, DataDefCtors, IndexTerm, NodeId, NodeOrigin, NodesId, ParamIndex,
@@ -55,19 +50,9 @@
     /// Get the term at the given index in the given arguments.
     ///
     /// Assumes that the index is normalised.
-<<<<<<< HEAD
-    pub fn get_index_in_args(&self, elements: ArgsId, index: TermId) -> Option<TermId> {
-        Some(
-            try_use_term_as_integer_lit::<_, usize>(self, index)
-                .map(|idx| elements.elements().at(idx).unwrap())?
-                .borrow()
-                .data
-                .value,
-        )
-=======
-    pub fn get_index_in_array(&self, elements: TermListId, index: TermId) -> Option<TermId> {
-        try_use_term_as_machine_integer(self, index).map(|idx| elements.elements().at(idx).unwrap())
->>>>>>> 1c9857db
+    pub fn get_index_in_array(&self, elements: ArgsId, index: TermId) -> Option<TermId> {
+        try_use_term_as_machine_integer(self, index)
+            .map(|idx| elements.elements().at(idx).unwrap().value().value)
     }
 
     /// Get the term at the given index in the given repeated array. If the
@@ -164,13 +149,8 @@
         // annotation type.
         let inferred_len_term = match *array_term {
             ArrayTerm::Normal(elements) => {
-<<<<<<< HEAD
                 self.check_unified_args(elements, inner_ty)?;
-                create_term_from_usize_lit(self.target(), elements.len(), array_len_origin)
-=======
-                self.check_unified_term_list(elements, inner_ty)?;
                 create_term_from_usize_lit(self.env(), elements.len(), array_len_origin)
->>>>>>> 1c9857db
             }
             ArrayTerm::Repeated(term, repeat) => {
                 self.check_node(term, inner_ty)?;
@@ -298,7 +278,7 @@
 
         if let Term::Array(array_term) = *index_term.subject.value() {
             let result = match array_term {
-                ArrayTerm::Normal(elements) => self.get_index_in_args(elements, index_term.index),
+                ArrayTerm::Normal(elements) => self.get_index_in_array(elements, index_term.index),
                 ArrayTerm::Repeated(subject, count) => {
                     // Evaluate the count, and the index terms to integers:
                     self.get_index_in_repeat(subject, count, index_term.index)
