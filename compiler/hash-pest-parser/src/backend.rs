--- conflicted
+++ resolved
@@ -18,14 +18,10 @@
 use pest::Parser;
 use std::path::Path;
 
-<<<<<<< HEAD
+#[derive(Copy, Clone)]
 pub struct PestBackend<'c> {
     castle: &'c Castle,
 }
-=======
-#[derive(Clone)]
-pub struct PestBackend;
->>>>>>> 197dfd47
 
 impl<'c> ParserBackend<'c> for PestBackend<'c> {
     fn parse_module(
@@ -34,9 +30,9 @@
         path: &Path,
         contents: &str,
     ) -> ParseResult<ast::Module<'c>> {
-        let wall = self.castle.wall();
+        let builder = PestAstBuilder::new(resolver, self.castle.wall());
+        let wall = builder.wall();
 
-        let mut builder = PestAstBuilder::new(resolver, &wall);
         let pest_result = timed(
             || Grammar::parse(Rule::module, contents),
             log::Level::Debug,
@@ -49,7 +45,7 @@
                 Ok(ast::Module {
                     contents: Row::try_from_iter(
                         pest_result.map(|x| builder.transform_statement(x)),
-                        &wall,
+                        wall,
                     )?,
                 })
             },
@@ -65,7 +61,7 @@
     ) -> ParseResult<ast::AstNode<'c, ast::BodyBlock<'c>>> {
         let wall = self.castle.wall();
 
-        let mut builder = PestAstBuilder::new(resolver, &wall);
+        let builder = PestAstBuilder::new(resolver, wall);
         match Grammar::parse(Rule::interactive, contents) {
             Ok(mut result) => {
                 let pair = result.next().unwrap();
