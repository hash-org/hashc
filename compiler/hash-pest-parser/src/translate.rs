--- conflicted
+++ resolved
@@ -474,11 +474,7 @@
                 // get the operator to see if it is a raw or unraw ref
                 let op_type = components.next().unwrap();
 
-<<<<<<< HEAD
-                // get the actucal type
-=======
                 // get the actual type
->>>>>>> 86b93bf8
                 let in_type = components.next().unwrap();
 
                 match op_type.as_rule() {
