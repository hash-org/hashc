//! Hash compiler module for converting from tokens to an AST tree
//!
//! All rights reserved 2021 (c) The Hash Language authors

use std::{cell::Cell, iter, path::PathBuf};

use crate::{
    grammar::{HashPair, Rule},
    precedence::PREC_CLIMBER,
    utils::{convert_rule_into_fn_call, CompoundFn, OperatorFn},
};
use hash_ast::{
    ast::*,
    error::{ParseError, ParseResult},
    ident::IDENTIFIER_MAP,
    location::{Location, SourceLocation},
    resolve::ModuleResolver,
};
use iter::once;
<<<<<<< HEAD

=======
>>>>>>> d5e1a7f0

const FUNCTION_TYPE_NAME: &str = "Function";
const TUPLE_TYPE_NAME: &str = "Tuple";
const LIST_TYPE_NAME: &str = "List";
const SET_TYPE_NAME: &str = "Set";
const MAP_TYPE_NAME: &str = "Map";

/// A wrapper around AstNode to build [AstNode]s with the same information as the builder
/// holds. Creating new [AstNode]s with the the builder will copy over the [ModuleIndex]
/// and the [Location] of the node. An [AstBuilder] can be created from an existing node,
/// or a [pest::iterators::Pair].
pub struct NodeBuilder {
    site: SourceLocation,
}

impl NodeBuilder {
    pub(crate) fn from_pair(pair: &HashPair<'_>) -> Self {
        let span = pair.as_span();
        let location = Location::span(span.start(), span.end());
        Self {
            site: SourceLocation {
                location,
                path: PathBuf::from(""), // @@TODO: actually get the filename here!
            },
        }
    }

    pub(crate) fn from_node<T>(node: &AstNode<T>) -> Self {
        Self {
            site: SourceLocation {
                location: node.location(),
                path: PathBuf::from(""), // @@TODO: actually get the filename here!
            },
        }
    }

    /// Create a new [AstNode] from the information provided by the [AstBuilder]
    pub fn node<T>(&self, inner: T) -> AstNode<T> {
        AstNode::new(inner, self.site.location)
    }

    /// Create a error from the location using Pest and then add a custom message on top of the location.
    pub fn error(&self, message: String) -> ParseError {
        ParseError::Parsing {
            src: self.site.clone(),
            message,
        }
    }

    fn make_single_access_name(&self, name: AstString) -> AstNode<AccessName> {
        self.node(AccessName {
            path: IDENTIFIER_MAP.create_path_ident(name),
        })
    }

    fn copy_name_node(&self, name: &AstNode<Name>) -> AstNode<Name> {
        self.node(Name { ..*name.body() })
    }

    fn try_collect<T, I>(&self, iter: I) -> Result<Vec<T>, ParseError>
    where
        I: Iterator<Item = Result<T, ParseError>>,
    {
        iter.collect()
    }

    /// Utility for creating a boolean in enum representation
    fn make_boolean(&self, variant: bool) -> AstNode<AccessName> {
        let name_ref = match variant {
            false => "false",
            true => "true",
        };

        self.node(AccessName {
            path: IDENTIFIER_MAP.create_path_ident(AstString::Borrowed(name_ref)),
        })
    }

    /// Utility finction for creating a variable from a given name.
    fn make_variable(&self, name: AstNode<AccessName>) -> AstNode<Expression> {
        self.node(Expression::new(ExpressionKind::Variable(VariableExpr {
            name,
            type_args: vec![],
        })))
    }

    /// Function to make a lambda from a given expression. This takes the expression
    /// and put's the expression as the returning expression of a function body block
    fn make_single_lambda(&self, expr: AstNode<Expression>) -> AstNode<Expression> {
        self.node(Expression::new(ExpressionKind::LiteralExpr(self.node(
            Literal::Function(FunctionDef {
                args: vec![],
                return_ty: None,
                fn_body: expr,
            }),
        ))))
    }

    /// Utility function to transform to some expression into a referenced expresison
    /// given some condition. This function is useful when transpilling some types of
    /// operators which might have a side-effect to overwrite the lhs.
    fn transform_expr_into_ref(
        &self,
        expr: AstNode<Expression>,
        transform: bool,
    ) -> AstNode<Expression> {
        if transform {
            self.node(Expression::new(ExpressionKind::Ref(expr)))
        } else {
            expr
        }
    }

    // we love jon blow
    fn transfrom_compound_ord_fn(
        &self,
        fn_ty: CompoundFn,
        assiging: bool,
        lhs: AstNode<Expression>,
        rhs: AstNode<Expression>,
    ) -> AstNode<Expression> {
        // we need to transform the lhs into a reference if the type of function is 'assigning'
        let lhs = self.transform_expr_into_ref(lhs, assiging);

        let fn_call = self.node(Expression::new(ExpressionKind::FunctionCall(
            FunctionCallExpr {
                subject: self.node(Expression::new(ExpressionKind::Variable(VariableExpr {
                    name: self.make_single_access_name(AstString::Borrowed("ord")),
                    type_args: vec![],
                }))),
                args: self.node(FunctionCallArgs {
                    entries: vec![lhs, rhs],
                }),
            },
        )));

        // each tuple bool variant represents a branch the match statement
        // should return 'true' on, and all the rest will return false...
        // the order is (Lt, Eq, Gt)
        let mut branches = match fn_ty {
            CompoundFn::Leq => {
                vec![self.node(MatchCase {
                    pattern: self.node(Pattern::Or(OrPattern {
                        variants: vec![
                            self.node(Pattern::Enum(EnumPattern {
                                name: self.make_single_access_name(AstString::Borrowed("Lt")),
                                args: vec![],
                            })),
                            self.node(Pattern::Enum(EnumPattern {
                                name: self.make_single_access_name(AstString::Borrowed("Eq")),
                                args: vec![],
                            })),
                        ],
                    })),
                    expr: self.make_variable(self.make_boolean(true)),
                })]
            }
            CompoundFn::Geq => {
                vec![self.node(MatchCase {
                    pattern: self.node(Pattern::Or(OrPattern {
                        variants: vec![
                            self.node(Pattern::Enum(EnumPattern {
                                name: self.make_single_access_name(AstString::Borrowed("Gt")),
                                args: vec![],
                            })),
                            self.node(Pattern::Enum(EnumPattern {
                                name: self.make_single_access_name(AstString::Borrowed("Eq")),
                                args: vec![],
                            })),
                        ],
                    })),
                    expr: self.make_variable(self.make_boolean(true)),
                })]
            }
            CompoundFn::Lt => {
                vec![self.node(MatchCase {
                    pattern: self.node(Pattern::Enum(EnumPattern {
                        name: self.make_single_access_name(AstString::Borrowed("Lt")),
                        args: vec![],
                    })),
                    expr: self.make_variable(self.make_boolean(false)),
                })]
            }
            CompoundFn::Gt => {
                vec![self.node(MatchCase {
                    pattern: self.node(Pattern::Enum(EnumPattern {
                        name: self.make_single_access_name(AstString::Borrowed("Gt")),
                        args: vec![],
                    })),
                    expr: self.make_variable(self.make_boolean(false)),
                })]
            }
        };

        // add the '_' case to the branches to return false on any other
        // condition
        branches.push(self.node(MatchCase {
            pattern: self.node(Pattern::Ignore),
            expr: self.make_variable(self.make_boolean(false)),
        }));

        self.node(Expression::new(ExpressionKind::Block(self.node(
            Block::Match(MatchBlock {
                subject: fn_call,
                cases: branches,
            }),
        ))))
    }
}

pub(crate) fn build_binary(
    lhs: ParseResult<AstNode<Expression>>,
    op: HashPair<'_>,
    rhs: ParseResult<AstNode<Expression>>,
) -> ParseResult<AstNode<Expression>> {
    let ab = NodeBuilder::from_pair(&op);

    // Panic here if we cannot convert the operator into a function call
    let subject_name = convert_rule_into_fn_call(&op.as_rule()).unwrap();

    match subject_name {
        OperatorFn::Named { name, assigning } => {
            Ok(ab.node(Expression::new(ExpressionKind::FunctionCall(
                FunctionCallExpr {
                    subject: ab.node(Expression::new(ExpressionKind::Variable(VariableExpr {
                        name: ab.make_single_access_name(AstString::Borrowed(name)),
                        type_args: vec![], // we dont need any kind of typeargs since were just transpiling here
                    }))),
                    args: ab.node(FunctionCallArgs {
                        entries: vec![ab.transform_expr_into_ref(lhs?, assigning), rhs?],
                    }),
                },
            ))))
        }
        OperatorFn::Compound { name, assigning } => {
            // for compound functions that include ordering, we essentially transpile
            // into a match block that checks the result of the 'ord' fn call to the
            // 'Ord' enum variants. This also happens for operators such as '>=' which
            // essentially means that we have to check if the result of 'ord()' is either
            // 'Eq' or 'Gt'.
            Ok(ab.transfrom_compound_ord_fn(name, assigning, lhs?, rhs?))
        }
        OperatorFn::LazyNamed { name, assigning } => {
            // @@Copied: transform lhs into ref if assinging

            let fn_call = ab.node(Expression::new(ExpressionKind::FunctionCall(
                FunctionCallExpr {
                    subject: ab.node(Expression::new(ExpressionKind::Variable(VariableExpr {
                        name: ab.make_single_access_name(AstString::Borrowed(name)),
                        type_args: vec![],
                    }))),
                    args: ab.node(FunctionCallArgs {
                        entries: vec![
                            ab.transform_expr_into_ref(lhs?, assigning),
                            ab.make_single_lambda(rhs?),
                        ],
                    }),
                },
            )));

            Ok(fn_call)
        }
    }
}

pub(crate) struct PestAstBuilder<'resolver, R> {
    resolver: &'resolver mut R,
}

impl<'resolver, R> PestAstBuilder<'resolver, R>
where
    R: ModuleResolver,
{
    pub(crate) fn new(resolver: &'resolver mut R) -> Self {
        Self { resolver }
    }

    pub(crate) fn builder_from_pair(&self, pair: &HashPair<'_>) -> NodeBuilder {
        NodeBuilder::from_pair(pair)
    }

    pub(crate) fn builder_from_node<T>(&self, node: &AstNode<T>) -> NodeBuilder {
        NodeBuilder::from_node(node)
    }

    pub(crate) fn climb<'i, P>(&mut self, pairs: P) -> ParseResult<AstNode<Expression>>
    where
        P: Iterator<Item = HashPair<'i>>,
    {
        PREC_CLIMBER.climb(pairs, |pair| self.transform_expression(pair), build_binary)
    }

    pub(crate) fn transform_name(&mut self, pair: HashPair<'_>) -> ParseResult<AstNode<Name>> {
        match pair.as_rule() {
            Rule::ident => Ok(self.builder_from_pair(&pair).node(Name {
                ident: IDENTIFIER_MAP.create_ident(AstString::Owned(pair.as_str().to_owned())),
            })),
            _ => unreachable!(),
        }
    }

    pub(crate) fn transform_struct_def_entry(
        &mut self,
        pair: HashPair<'_>,
    ) -> ParseResult<AstNode<StructDefEntry>> {
        match pair.as_rule() {
            Rule::struct_def_field => {
                let ab = self.builder_from_pair(&pair);
                let mut components = pair.into_inner();

                let name = self.transform_name(components.next().unwrap())?;
                let next_node = components.next();

                let (ty, def) = match next_node {
                    Some(inner_pair) => match inner_pair.as_rule() {
                        Rule::any_type => (
                            Some(self.transform_type(inner_pair)?),
                            components
                                .next()
                                .map(|p| self.transform_expression(p))
                                .transpose()?,
                        ),
                        Rule::expr => (None, Some(self.transform_expression(inner_pair)?)),
                        k => panic!("unexpected rule within literal_pattern: {:?}", k),
                    },
                    None => (None, None),
                };

                Ok(ab.node(StructDefEntry {
                    name,
                    ty,
                    default: def,
                }))
            }
            _ => unreachable!(),
        }
    }

    pub(crate) fn transform_struct_literal_entry(
        &mut self,
        pair: HashPair<'_>,
    ) -> ParseResult<AstNode<StructLiteralEntry>> {
        match pair.as_rule() {
            Rule::struct_literal_field => {
                let ab = self.builder_from_pair(&pair);
                let mut components = pair.into_inner();

                let name = self.transform_name(components.next().unwrap())?;
                let value = self.transform_expression(components.next().unwrap())?;

                Ok(ab.node(StructLiteralEntry { name, value }))
            }
            _ => unreachable!(),
        }
    }

    pub(crate) fn transform_enum_def_entry(
        &mut self,
        pair: HashPair<'_>,
    ) -> ParseResult<AstNode<EnumDefEntry>> {
        match pair.as_rule() {
            Rule::enum_field => {
                let ab = self.builder_from_pair(&pair);
                let mut components = pair.into_inner();

                let name = self.transform_name(components.next().unwrap())?;
                let args = ab.try_collect(components.map(|c| self.transform_type(c)))?;

                Ok(ab.node(EnumDefEntry { name, args }))
            }
            _ => unreachable!(),
        }
    }

    pub(crate) fn transform_bound(&mut self, pair: HashPair<'_>) -> ParseResult<AstNode<Bound>> {
        match pair.as_rule() {
            Rule::bound => {
                let ab = self.builder_from_pair(&pair);
                let mut components = pair.into_inner();

                // firsly convertkk the type args by just iterating the inner component
                // of the type_args rule...
                let type_args = ab.try_collect(
                    components
                        .next()
                        .unwrap()
                        .into_inner()
                        .map(|x| self.transform_type(x)),
                )?;

                // check if there are any trait_bounds attached with this bound
                let trait_bounds = match components.next() {
                    Some(pair) => {
                        ab.try_collect(pair.into_inner().map(|x| self.transform_trait_bound(x)))?
                    }
                    None => vec![],
                };

                Ok(ab.node(Bound {
                    type_args,
                    trait_bounds,
                }))
            }
            _ => unreachable!(),
        }
    }

    pub(crate) fn transform_trait_bound(
        &mut self,
        pair: HashPair<'_>,
    ) -> ParseResult<AstNode<TraitBound>> {
        match pair.as_rule() {
            Rule::trait_bound => {
                let ab = self.builder_from_pair(&pair);
                let mut components = pair.into_inner();

                // convert the access_name rule into a AstNode, each trait bound is guaranteed
                // to have an access name, so it's safe to unwrap here...
                let name = self.transform_access_name(components.next().unwrap())?;

                // convert any type args the trait bound contains
                let type_args = match components.next() {
                    Some(pair) => {
                        ab.try_collect(pair.into_inner().map(|x| self.transform_type(x)))?
                    }
                    None => vec![],
                };

                Ok(ab.node(TraitBound { name, type_args }))
            }
            _ => unreachable!(),
        }
    }

    pub(crate) fn transform_access_name(
        &mut self,
        pair: HashPair<'_>,
    ) -> ParseResult<AstNode<AccessName>> {
        match pair.as_rule() {
            Rule::access_name => Ok(self.builder_from_pair(&pair).node(AccessName {
                path: IDENTIFIER_MAP.create_path_ident(AstString::Owned(pair.as_str().to_owned())),
            })),
            _ => unreachable!(),
        }
    }

    pub(crate) fn transform_type(&mut self, pair: HashPair<'_>) -> ParseResult<AstNode<Type>> {
        let ab = self.builder_from_pair(&pair);

        match pair.as_rule() {
            Rule::any_type => {
                let in_type = pair.into_inner().next().unwrap();
                self.transform_type(in_type)
            }
            Rule::ref_type => {
                let mut components = pair.into_inner();

                // get the operator to see if it is a raw or unraw ref
                let op_type = components.next().unwrap();

                // get the actual type
                let in_type = components.next().unwrap();

                match op_type.as_rule() {
                    Rule::raw_type_ref_op => {
                        Ok(ab.node(Type::RawRef(self.transform_type(in_type)?)))
                    }
                    Rule::type_ref_op => Ok(ab.node(Type::Ref(self.transform_type(in_type)?))),
                    k => panic!(
                        "Expected raw_type_ref_op or ref_type_op in type_ref rule, but got: {:?}",
                        k
                    ),
                }
            }
            Rule::infer_type => Ok(ab.node(Type::Infer)),
            Rule::named_type => {
                let mut in_named = pair.into_inner();

                let name = self.transform_access_name(in_named.next().unwrap())?;
                let type_args = in_named
                    .next()
                    .map(|n| ab.try_collect(n.into_inner().map(|x| self.transform_type(x))))
                    .unwrap_or_else(|| Ok(vec![]))?;

                Ok(ab.node(Type::Named(NamedType { name, type_args })))
            }
            Rule::fn_type => {
                let mut in_func = pair.into_inner();

                let func_args = in_func.next().unwrap();
                let func_return_ty = self.transform_type(in_func.next().unwrap());

                let type_args = ab.try_collect(
                    func_args
                        .into_inner()
                        .map(|x| self.transform_type(x))
                        .chain(once(func_return_ty)),
                )?;

                Ok(ab.node(Type::Named(NamedType {
                    name: ab.make_single_access_name(AstString::Borrowed(FUNCTION_TYPE_NAME)),
                    type_args,
                })))
            }
            Rule::tuple_type => {
                let inner = ab.try_collect(pair.into_inner().map(|x| self.transform_type(x)))?;
                Ok(ab.node(Type::Named(NamedType {
                    name: ab.make_single_access_name(AstString::Borrowed(TUPLE_TYPE_NAME)),
                    type_args: inner,
                })))
            }
            Rule::list_type => {
                let inner = ab.try_collect(pair.into_inner().map(|x| self.transform_type(x)))?;

                // list type should only have one type
                debug_assert_eq!(inner.len(), 1);

                Ok(ab.node(Type::Named(NamedType {
                    name: ab.make_single_access_name(AstString::Borrowed(LIST_TYPE_NAME)),
                    type_args: inner,
                })))
            }
            Rule::set_type => {
                let inner = ab.try_collect(pair.into_inner().map(|x| self.transform_type(x)))?;

                // set type should only have one type
                debug_assert_eq!(inner.len(), 1);

                Ok(ab.node(Type::Named(NamedType {
                    name: ab.make_single_access_name(AstString::Borrowed(SET_TYPE_NAME)),
                    type_args: inner,
                })))
            }
            Rule::map_type => {
                let inner = ab.try_collect(pair.into_inner().map(|x| self.transform_type(x)))?;

                // map type should only have a type for a key and a value
                debug_assert_eq!(inner.len(), 2);

                Ok(ab.node(Type::Named(NamedType {
                    name: ab.make_single_access_name(AstString::Borrowed(MAP_TYPE_NAME)),
                    type_args: inner,
                })))
            }
            Rule::existential_type => Ok(ab.node(Type::Existential)),
            k => panic!("unexpected rule within type: {:?} at {:?}", k, pair),
        }
    }

    pub(crate) fn transform_literal(
        &mut self,
        pair: HashPair<'_>,
    ) -> ParseResult<AstNode<Literal>> {
        let ab = self.builder_from_pair(&pair);

        match pair.as_rule() {
            // If the literal is wrapped in a literal_expr, we unwrap it and then just convert
            // the internal contents of it using the same implementation...
            Rule::literal_expr => self.transform_literal(pair.into_inner().next().unwrap()),
            Rule::integer_literal => {
                let inner = pair.into_inner().next().unwrap();
                // this could be binary, hex, octal or decimal...
                match inner.as_rule() {
                    Rule::decimal_literal => {
                        // check if there is a float exp component since we allow this, although if the specified exponent is
                        // float, we'll cast the result to decimal...
                        let mut components = inner.into_inner();
                        let num = components.next().unwrap();

<<<<<<< HEAD
                        let val = u64::from_str_radix(num.as_str(), 10)?;
=======
                        let val = num.as_str().parse::<u64>().unwrap();
>>>>>>> d5e1a7f0
                        Ok(ab.node(Literal::Int(val)))
                    }
                    Rule::hex_literal => {
                        let item = inner.into_inner().next().unwrap();
<<<<<<< HEAD
                        let val = u64::from_str_radix(item.as_str(), 16)?;
=======
                        let val = u64::from_str_radix(item.as_str(), 16).unwrap();
>>>>>>> d5e1a7f0
                        Ok(ab.node(Literal::Int(val)))
                    }
                    Rule::octal_literal => {
                        let item = inner.into_inner().next().unwrap();
<<<<<<< HEAD
                        let val = u64::from_str_radix(item.as_str(), 8)?;
=======
                        let val = u64::from_str_radix(item.as_str(), 8).unwrap();
>>>>>>> d5e1a7f0
                        Ok(ab.node(Literal::Int(val)))
                    }
                    Rule::bin_literal => {
                        let item = inner.into_inner().next().unwrap();
<<<<<<< HEAD
                        let val = u64::from_str_radix(item.as_str(), 2)?;
=======
                        let val = u64::from_str_radix(item.as_str(), 2).unwrap();
>>>>>>> d5e1a7f0
                        Ok(ab.node(Literal::Int(val)))
                    }
                    _ => unreachable!(),
                }
            }
            Rule::float_literal => {
                let mut components = pair.into_inner();

                // float_literal is made of three parts, the integer part, fractical part
                // and an optional exponent part...
                let float = components.next().unwrap();

                let value: f64 = float
                    .as_str()
                    .parse()
                    .map_err(|_| ab.error("Invalid float literal.".to_owned()))?;

                // apply exponent if any
                let exp_value = match components.next() {
                    Some(pair) => {
                        // since it might also have a -/+ sign, we need join it with the exponent int literal...
                        //
                        // Dumbass pest doesn't produce the right result when just calling
                        // pair.as_ast()...
                        let str_val = pair.into_inner().map(|p| p.as_str()).collect::<String>();

                        let exponent: i32 = str_val.parse().map_err(|_| {
                            ab.error(format!("Invalid float exponent: {}", str_val))
                        })?;

                        value.powi(exponent)
                    }
                    None => value,
                };

                Ok(ab.node(Literal::Float(exp_value)))
            }
            Rule::char_literal => {
                // we need to get the second character in the literal because the first one will be the character quote, since pest includes them in the span
                let c: char = pair.as_str().chars().nth(1).unwrap();
                Ok(ab.node(Literal::Char(c)))
            }
            Rule::string_literal => {
                let s = pair.into_inner().next().map(|s| s.as_str()).unwrap_or("");
                Ok(ab.node(Literal::Str(AstString::Owned(s.to_owned()))))
            }
            Rule::list_literal => {
                // since list literals are just a bunch of expressions, we just call
                // into_ast(resolver) on each member and collect at the end
                let elements =
                    ab.try_collect(pair.into_inner().map(|x| self.transform_expression(x)))?;

                Ok(ab.node(Literal::List(ListLiteral { elements })))
            }
            Rule::set_literal => {
                // since set literals are just a bunch of expressions, we just call
                // into_ast(resolver) on each member and collect at the end
                let elements =
                    ab.try_collect(pair.into_inner().map(|x| self.transform_expression(x)))?;

                Ok(ab.node(Literal::Set(SetLiteral { elements })))
            }
            Rule::tuple_literal => {
                // since tuple literals are just a bunch of expressions, we just call
                // into_ast(resolver) on each member and collect at the end
                let elements =
                    ab.try_collect(pair.into_inner().map(|x| self.transform_expression(x)))?;

                Ok(ab.node(Literal::Tuple(TupleLiteral { elements })))
            }
            Rule::map_literal => {
                // A map is made of a vector of 'map_entries' rules, which are just two
                // expressions.
                let elements = ab.try_collect(pair.into_inner().map(|p| {
                    let mut items = p.into_inner().map(|p| self.transform_expression(p));
                    Ok((items.next().unwrap()?, items.next().unwrap()?))
                }))?;

                Ok(ab.node(Literal::Map(MapLiteral { elements })))
            }
            Rule::fn_literal => {
                // we're looking for a number of function arguments, an optional return and
                // a function body which is just an expression.
                let mut components = pair.into_inner();

                // firstly, take care of the function parameters...
                let args =
                    ab.try_collect(components.next().unwrap().into_inner().map(|param| {
                        let mut param_components = param.into_inner();

                        // get the name of identifier
                        let name = self.transform_name(param_components.next().unwrap())?;

                        // if no type is specified for the param, we just set it to none
                        let ty = param_components
                            .next()
                            .map(|t| self.transform_type(t))
                            .transpose()?;

                        Ok(ab.node(FunctionDefArg { name, ty }))
                    }))?;

                // now check here if the next rule is either a type or a expression,
                // if it is a type, we expect that there are two more rules to follow
                // since function literals cannot be without a fn_body
                let fn_type_or_body = components.next().unwrap();

                let (return_ty, fn_body) = match fn_type_or_body.as_rule() {
                    Rule::any_type => {
                        let body = components.next().unwrap();
                        (
                            Some(self.transform_type(fn_type_or_body)?),
                            self.transform_expression(body)?,
                        )
                    }
                    Rule::fn_body => (None, self.transform_expression(fn_type_or_body)?),
                    k => panic!("unexpected rule within fn_literal: {:?}", k),
                };
                Ok(ab.node(Literal::Function(FunctionDef {
                    args,
                    return_ty,
                    fn_body,
                })))
            }
            Rule::struct_literal => {
                let mut components = pair.into_inner();

                // first sort out the name of the struct
                let name = self.transform_access_name(components.next().unwrap())?;

                // now check if the next rule is either type_args or struct_fields...
                let type_args_or_fields = components.next().unwrap();

                let (type_args, entries) = match type_args_or_fields.as_rule() {
                    Rule::type_args => {
                        // convert the type args into ast nodes...
                        let type_args = ab.try_collect(
                            type_args_or_fields
                                .into_inner()
                                .map(|x| self.transform_type(x)),
                        )?;

                        // convert the struct fields into ast nodes...
                        let fields = ab.try_collect(
                            components
                                .next()
                                .unwrap()
                                .into_inner()
                                .map(|x| self.transform_struct_literal_entry(x)),
                        )?;

                        (type_args, fields)
                    }
                    Rule::struct_literal_fields => (
                        vec![],
                        ab.try_collect(
                            type_args_or_fields
                                .into_inner()
                                .map(|x| self.transform_struct_literal_entry(x)),
                        )?,
                    ),
                    k => panic!("unexpected rule within struct_literal: {:?}", k),
                };

                Ok(ab.node(Literal::Struct(StructLiteral {
                    name,
                    type_args,
                    entries,
                })))
            }
            k => panic!("unexpected rule within literal: {:?} at {:?}", k, pair),
        }
    }

    pub(crate) fn transform_literal_pattern(
        &mut self,
        pair: HashPair<'_>,
    ) -> ParseResult<LiteralPattern> {
        match pair.as_rule() {
            Rule::literal_pattern => {
                let pat = pair.into_inner().next().unwrap();

                // we prematurely convert the first node into a Literal, and then
                // pattern match on the literal, converting into a Literal pattern
                let node = self.transform_literal(pat)?;

                // essentially cast the literal into a literal_pattern
                Ok(match node.body() {
                    Literal::Str(s) => LiteralPattern::Str(s.clone()),
                    Literal::Char(s) => LiteralPattern::Char(*s),
                    Literal::Float(s) => LiteralPattern::Float(*s),
                    Literal::Int(s) => LiteralPattern::Int(*s),
                    k => panic!(
                        "literal_pattern should be string, float, char or int, got : {:?}",
                        k
                    ),
                })
            }
            k => panic!("unexpected rule within literal_pattern: {:?}", k),
        }
    }

    pub(crate) fn transform_pattern(
        &mut self,
        pair: HashPair<'_>,
    ) -> ParseResult<AstNode<Pattern>> {
        let ab = self.builder_from_pair(&pair);

        match pair.as_rule() {
            Rule::pattern => {
                let mut components = pair.into_inner();
                let lhs = self.transform_pattern(components.next().unwrap())?;

                // check here if there is an 'if' clause with the pattern
                Ok(match components.next() {
                    Some(pair) => match pair.as_rule() {
                        Rule::expr => self.builder_from_pair(&pair).node(Pattern::If(IfPattern {
                            pattern: lhs,
                            condition: self.transform_expression(pair)?,
                        })),
                        k => panic!("Expecting 'expr' within pattern for if_guard: {:?}", k),
                    },
                    None => lhs,
                })
            }
            Rule::single_pattern => {
                let pat = pair.into_inner().next().unwrap();

                match pat.as_rule() {
                    Rule::enum_pattern => {
                        let mut components = pat.into_inner();

                        let name = self.transform_access_name(components.next().unwrap())?;
                        let args = ab.try_collect(
                            components
                                .next()
                                .unwrap()
                                .into_inner()
                                .map(|x| self.transform_pattern(x)),
                        )?;

                        Ok(ab.node(Pattern::Enum(EnumPattern { name, args })))
                    }
                    Rule::struct_pattern => {
                        let mut components = pat.into_inner();

                        let name = self.transform_access_name(components.next().unwrap())?;

                        // If there is no binding part of the destructuring pattern, as in if
                        // no pattern on the right-handside, we use the name of the field as a
                        // binding pattern here...
                        let entries =
                            ab.try_collect(components.next().unwrap().into_inner().map(|p| {
                                let mut field = p.into_inner();
                                let name = self.transform_name(field.next().unwrap())?;
                                let name_ab = self.builder_from_node(&name);

                                let pattern = match field.next() {
                                    Some(pat) => self.transform_pattern(pat)?,
                                    None => name_ab
                                        .node(Pattern::Binding(name_ab.copy_name_node(&name))),
                                };

                                Ok(name_ab.node(DestructuringPattern { name, pattern }))
                            }))?;

                        Ok(ab.node(Pattern::Struct(StructPattern { name, entries })))
                    }
                    Rule::namespace_pattern => {
                        let patterns = ab.try_collect(pat.into_inner().map(|p| {
                            let mut field = p.into_inner();
                            let name = self.transform_name(field.next().unwrap())?;
                            let name_ab = self.builder_from_node(&name);

                            let pattern = match field.next() {
                                Some(pat) => self.transform_pattern(pat)?,
                                None => {
                                    name_ab.node(Pattern::Binding(name_ab.copy_name_node(&name)))
                                }
                            };

                            Ok(name_ab.node(DestructuringPattern { name, pattern }))
                        }))?;

                        Ok(ab.node(Pattern::Namespace(NamespacePattern { patterns })))
                    }
                    Rule::binding_pattern => {
                        let name = self.transform_name(pat.into_inner().next().unwrap())?;
                        Ok(ab.node(Pattern::Binding(name)))
                    }
                    Rule::ignore_pattern => Ok(ab.node(Pattern::Ignore)),
                    Rule::literal_pattern => {
                        let literal = self.transform_literal_pattern(pat)?;
                        Ok(ab.node(Pattern::Literal(literal)))
                    }
                    Rule::tuple_pattern => Ok(ab.node(Pattern::Tuple(TuplePattern {
                        elements: ab
                            .try_collect(pat.into_inner().map(|x| self.transform_pattern(x)))?,
                    }))),

                    // grouped pattern is just a pattern surrounded by parentheses, to specify precedence...
                    Rule::grouped_pattern => self.transform_pattern(pat),
                    k => panic!("unexpected rule within single_pattern: {:?}", k),
                }
            }
            Rule::compound_pattern => {
                let mut pairs = pair.into_inner();
                let first = self.transform_pattern(pairs.next().unwrap())?;

                // if there is only one pattern within the compound pattern, we don't want to always wrap it an 'Or'
                // variant since this is redundant
                match pairs.next() {
                    None => Ok(first),
                    Some(pat) => {
                        // collect any remaining patterns in the or secquence
                        let variants = ab.try_collect(
                            vec![Ok(first), self.transform_pattern(pat)]
                                .into_iter()
                                .chain(pairs.map(|p| self.transform_pattern(p))),
                        )?;

                        Ok(ab.node(Pattern::Or(OrPattern { variants })))
                    }
                }
            }
            k => panic!("unexpected rule within expr: {:?}", k),
        }
    }

    pub(crate) fn transform_expression(
        &mut self,
        pair: HashPair<'_>,
    ) -> ParseResult<AstNode<Expression>> {
        let ab = self.builder_from_pair(&pair);
        let rule = pair.as_rule();
        let mut expr = pair.into_inner();

        match rule {
            Rule::fn_body => self.transform_expression(expr.next().unwrap()),
            Rule::expr => {
                let expr = expr.next().unwrap();

                match expr.as_rule() {
                    Rule::block => Ok(ab.node(Expression::new(ExpressionKind::Block(
                        self.transform_block(expr)?,
                    )))),
                    Rule::struct_literal => Ok(ab.node(Expression::new(
                        ExpressionKind::LiteralExpr(self.transform_literal(expr)?),
                    ))),
                    Rule::binary_expr => {
                        let mut items = expr.into_inner();

                        // if this is an actual binary expr, we need to check if the second token is a
                        // binary_op and the invoke prec_climber.
                        let lhs = items.next().unwrap();

                        Ok(match items.next() {
                            Some(op) => self.climb(once(lhs).chain(once(op)).chain(items))?,
                            None => self.transform_expression(lhs)?,
                        })
                    }
                    k => panic!("unexpected rule within inner_expr: {:?}", k),
                }
            }
            Rule::typed_expr => {
                // this is the unary expression...
                let unary = self.transform_expression(expr.next().unwrap())?;

                // check if this expression has a type...
                match expr.next() {
                    Some(ty) => Ok(ab.node(Expression::new(ExpressionKind::Typed(TypedExpr {
                        ty: self.transform_type(ty)?, // convert the type into an AstNode
                        expr: unary,
                    })))),
                    None => Ok(unary),
                }
            }
            Rule::unary_expr => {
                // check the first token to is if it is a unary expression, if so we
                // need convert this into the appropriate function call...
                let op_or_single_expr = expr.next().unwrap();

                match op_or_single_expr.as_rule() {
                    Rule::unary_op => {
                        let operator = op_or_single_expr.into_inner().next().unwrap();

                        enum UnaryOpType {
                            FnCall(&'static str),
                            Ref,
                            Deref,
                        }
                        use UnaryOpType::*;

                        let op_type = match operator.as_rule() {
                            Rule::notb_op => FnCall("notb"),
                            Rule::not_op => FnCall("not"),
                            Rule::neg_op => FnCall("neg"),
                            Rule::pos_op => FnCall("pos"),
                            Rule::ref_op => Ref,
                            Rule::deref_op => Deref,
                            _ => unreachable!(),
                        };

                        // get the internal operand of the unary operator
                        let operand = expr.next().unwrap();

                        match op_type {
                            FnCall(fn_call) => Ok(ab.node(Expression::new(
                                ExpressionKind::FunctionCall(FunctionCallExpr {
                                    subject: ab.node(Expression::new(ExpressionKind::Variable(
                                        VariableExpr {
                                            name: ab.make_single_access_name(AstString::Borrowed(
                                                fn_call,
                                            )),
                                            type_args: vec![],
                                        },
                                    ))),
                                    args: ab.node(FunctionCallArgs {
                                        entries: vec![self.transform_expression(operand)?],
                                    }),
                                }),
                            ))),
                            Ref => Ok(ab.node(Expression::new(ExpressionKind::Ref(
                                self.transform_expression(operand)?,
                            )))),
                            Deref => Ok(ab.node(Expression::new(ExpressionKind::Deref(
                                self.transform_expression(operand)?,
                            )))),
                        }
                    }
                    _ => self.transform_expression(op_or_single_expr),
                }
            }
            Rule::single_expr => {
                // a single expression is made of a 'subject' and then an accessor like a
                // an index, property_access or func args. So, we firstly convert the
                // subject into an ast_node and then deal with a potential 'accessor'...
                let subject_expr = expr.next().unwrap().into_inner().next().unwrap();
                let subject_rule = subject_expr.as_rule();

                let subject = match subject_rule {
                    // We throw away the '#' here since we already know that it is an intrinsic call
                    Rule::intrinsic_expr => Ok(ab.node(Expression::new(
                        ExpressionKind::Intrinsic(IntrinsicKey {
                            name: IDENTIFIER_MAP
                                .create_ident(subject_expr.as_str().to_owned().into()),
                        }),
                    ))),
                    Rule::import_expr => {
                        // we only care about the string literal here
                        let import_call = subject_expr.into_inner().next().unwrap();
                        let import_path = import_call.into_inner().next().unwrap();
                        let s = import_path.as_span().as_str();
                        let module_idx = self.resolver.add_module(s, Some(ab.site.clone()))?;

                        // get the string, but then convert into an AstNode using the string literal ast info
                        Ok(ab.node(Expression::new(ExpressionKind::Import(
                            self.builder_from_pair(&import_path).node(Import {
                                path: s.to_owned().into(),
                                index: module_idx,
                            }),
                        ))))
                    }
                    Rule::literal_expr => Ok(ab.node(Expression::new(
                        ExpressionKind::LiteralExpr(self.transform_literal(subject_expr)?),
                    ))),
                    Rule::variable_expr => {
                        // so since this is going to be an access_name, which is a list of 'ident' rules,
                        // we can directly convert this into a VariableExpr
                        let mut var_expr = subject_expr.into_inner();
                        let access_name_inner = var_expr.next().unwrap();
                        let access_name = self.transform_access_name(access_name_inner)?;
                        let type_args = var_expr.next().map_or(Ok(vec![]), |ty| {
                            ab.try_collect(ty.into_inner().map(|x| self.transform_type(x)))
                        })?;

                        Ok(
                            ab.node(Expression::new(ExpressionKind::Variable(VariableExpr {
                                name: access_name,
                                type_args,
                            }))),
                        )
                    }
                    Rule::paren_expr => self.transform_expression(subject_expr),
                    k => panic!("unexpected rule within expr: {:?}", k),
                };

                // now let's check if there is an 'accessor' node with the subject. Since there
                // can be zero or more accessors, we need continue looking at each rule until there
                // are no more accessors. If there is an accessor, we pattern match for the type,
                // transform the old 'subject' and continue
                //
                // since there can be zero or more 'accessor' rules, we are sure that the current
                // expr has been transformed as required, essentially nesting each form of
                // accessor in each other
                expr.fold(subject, |prev_subject, accessor| {
                    let prev_subject = prev_subject?;
                    match accessor.as_rule() {
                        Rule::property_access => {
                            Ok(ab.node(Expression::new(ExpressionKind::PropertyAccess(
                                PropertyAccessExpr {
                                    subject: prev_subject,

                                    // it's safe to unwrap here since property access will always
                                    // provide the ident rule as the first one, otherwise it is a parsing error
                                    property: self
                                        .transform_name(accessor.into_inner().next().unwrap())?,
                                },
                            ))))
                        }
                        Rule::fn_args => {
                            // if it is func args, we need convert the 'subject' which is going
                            // to be a VariableExpr into a FunctionCallExpr
                            Ok(ab.node(Expression::new(ExpressionKind::FunctionCall(
                                FunctionCallExpr {
                                    subject: prev_subject,
                                    args: self.builder_from_pair(&accessor).node(
                                        FunctionCallArgs {
                                            entries: ab.try_collect(
                                                accessor
                                                    .into_inner()
                                                    .map(|x| self.transform_expression(x)),
                                            )?,
                                        },
                                    ),
                                },
                            ))))
                        }
                        // we need to convert this into a 'index' function call on the
                        // current variable
                        Rule::index_arg => {
                            // if subject isn't a variable, how tf did we end up here
                            debug_assert_eq!(subject_rule, Rule::variable_expr);

                            // this is the expression within the brackets.
                            let index_expr =
                                self.transform_expression(accessor.into_inner().next().unwrap())?;

                            // @@Cutnpaste: move this into a seprate function for transpilling built-in functions
                            Ok(ab.node(Expression::new(ExpressionKind::FunctionCall(
                                FunctionCallExpr {
                                    subject: ab.node(Expression::new(ExpressionKind::Variable(
                                        VariableExpr {
                                            name: ab.make_single_access_name(AstString::Borrowed(
                                                "index",
                                            )),
                                            type_args: vec![],
                                        },
                                    ))),
                                    args: ab.node(FunctionCallArgs {
                                        entries: vec![prev_subject, index_expr],
                                    }),
                                },
                            ))))
                        }
                        k => panic!("unexpected rule within variable expr: {:?}", k),
                    }
                })
            }
            k => panic!("unexpected rule within expr: {:?}", k),
        }
    }

    pub(crate) fn transform_block(&mut self, pair: HashPair<'_>) -> ParseResult<AstNode<Block>> {
        let ab = self.builder_from_pair(&pair);

        match pair.as_rule() {
            Rule::block => {
                let block = pair.into_inner().next().unwrap();
                self.transform_block(block)
            }
            Rule::if_else_block => {
                // we transpile if-else blocks into match blocks in order to simplify
                // the typechecking process and optimisation effors.
                // Firstly, since we always want to check each case, we convert the
                // if statement into a series of and-patterns, where the right handside
                // pattern is the condition to execute the branch...
                //
                // For example:
                // >>> if a {a_branch} else if b {b_branch} else {c_branch}
                // will be transpiled into...
                // >>> match true {
                //      _ if a => a_branch
                //      _ if b => b_branch
                //      _ => c_branch
                //     }
                //
                // Adittionally, if no 'else' clause is specified, we fill it with an
                // empty block since an if-block could be assigned to any variable and therefore
                // we need to know the outcome of all branches for typechecking.
                let append_else = Cell::new(true);

                let cases = ab.try_collect(
                    pair.into_inner()
                        .map(|if_condition| {
                            let block_builder = self.builder_from_pair(&if_condition);

                            match if_condition.as_rule() {
                                Rule::if_block => {
                                    let mut components = if_condition.into_inner();

                                    // get the clause and block from the if-block components
                                    let clause =
                                        self.transform_expression(components.next().unwrap())?;
                                    let pair = self.transform_block(components.next().unwrap())?;

                                    Ok(block_builder.node(MatchCase {
                                        pattern: block_builder.node(Pattern::If(IfPattern {
                                            pattern: block_builder.node(Pattern::Ignore),
                                            condition: clause,
                                        })),
                                        expr: self
                                            .builder_from_node(&pair)
                                            .node(Expression::new(ExpressionKind::Block(pair))),
                                    }))
                                }
                                Rule::else_block => {
                                    append_else.set(false);

                                    let pair = self.transform_block(
                                        if_condition.into_inner().next().unwrap(),
                                    )?;

                                    Ok(block_builder.node(MatchCase {
                                        pattern: block_builder.node(Pattern::Ignore),
                                        expr: self
                                            .builder_from_node(&pair)
                                            .node(Expression::new(ExpressionKind::Block(pair))),
                                    }))
                                }
                                k => {
                                    panic!("unexpected rule within if-else-pair: {:?}", k)
                                }
                            }
                        })
                        .chain(
                            // @@Dumbness: use this to run the append at the end of the iterator, otherwise this will be computed
                            // when the expression is evaluated, hence the `append_else` might be true when it should
                            // be false!
                            iter::from_fn(|| {
                                if append_else.get() {
                                    Some(Ok(ab.node(MatchCase {
                                        pattern: ab.node(Pattern::Ignore),
                                        expr: ab.node(Expression::new(ExpressionKind::Block(
                                            ab.node(Block::Body(BodyBlock {
                                                statements: vec![],
                                                expr: None,
                                            })),
                                        ))),
                                    })))
                                } else {
                                    None
                                }
                            })
                            .take(1),
                        ),
                )?;

                // if no else-block was provided, we need to add one manually

                Ok(ab.node(Block::Match(MatchBlock {
                    subject: ab.make_variable(ab.make_boolean(true)),
                    cases,
                })))
            }
            Rule::match_block => {
                let mut match_block = pair.into_inner();

                // firstly get the expresion condition from the match block, the
                // next rule will be a bunch of match_case rules which can be
                // converted into ast using the pattern and block implementations...
                let subject = self.transform_expression(match_block.next().unwrap())?;
                let match_cases = match_block.next().unwrap();

                let cases = ab.try_collect(match_cases.into_inner().map(|case| {
                    let case_builder = self.builder_from_pair(&case);

                    match case.as_rule() {
                        Rule::match_case => {
                            let mut components = case.into_inner();

                            let pattern = self.transform_pattern(components.next().unwrap())?;
                            let expr = self.transform_expression(components.next().unwrap())?;

                            Ok(case_builder.node(MatchCase { pattern, expr }))
                        }
                        k => panic!("unexpected rule within match_case: {:?}", k),
                    }
                }))?;

                Ok(ab.node(Block::Match(MatchBlock { subject, cases })))
            }
            Rule::loop_block => {
                let body_block = self.transform_block(pair.into_inner().next().unwrap())?;
                Ok(ab.node(Block::Loop(body_block)))
            }
            Rule::for_block => {
                let mut for_block = pair.into_inner();

                let pattern = self.transform_pattern(for_block.next().unwrap())?;
                let pat_builder = self.builder_from_node(&pattern);

                let iterator = self.transform_expression(for_block.next().unwrap())?;
                let iter_builder = self.builder_from_node(&iterator);

                let body = self.transform_block(for_block.next().unwrap())?;
                let body_builder = self.builder_from_node(&body);

                Ok(ab.node(Block::Loop(ab.node(Block::Match(MatchBlock {
                    subject: iter_builder.node(Expression::new(ExpressionKind::FunctionCall(
                        FunctionCallExpr {
                            subject: iter_builder.node(Expression::new(ExpressionKind::Variable(
                                VariableExpr {
                                    name: ab.make_single_access_name(AstString::Borrowed("next")),
                                    type_args: vec![],
                                },
                            ))),
                            args: iter_builder.node(FunctionCallArgs {
                                entries: vec![iterator],
                            }),
                        },
                    ))),
                    cases: vec![
                        body_builder.node(MatchCase {
                            pattern: pat_builder.node(
                                Pattern::Enum(
                                    EnumPattern {
                                        name:
                                            iter_builder.make_single_access_name(
                                                AstString::Borrowed("Some"),
                                            ),
                                        args: vec![pattern],
                                    },
                                ),
                            ),
                            expr: body_builder.node(Expression::new(ExpressionKind::Block(body))),
                        }),
                        body_builder.node(MatchCase {
                            pattern: pat_builder.node(
                                Pattern::Enum(
                                    EnumPattern {
                                        name:
                                            iter_builder.make_single_access_name(
                                                AstString::Borrowed("None"),
                                            ),
                                        args: vec![],
                                    },
                                ),
                            ),
                            expr: body_builder.node(Expression::new(ExpressionKind::Block(
                                body_builder.node(Block::Body(BodyBlock {
                                    statements: vec![body_builder.node(Statement::Break)],
                                    expr: None,
                                })),
                            ))),
                        }),
                    ],
                })))))
            }
            Rule::while_block => {
                let mut while_block = pair.into_inner();

                let condition = self.transform_expression(while_block.next().unwrap())?;
                let condition_builder = self.builder_from_node(&condition);

                let body = self.transform_block(while_block.next().unwrap())?;
                let body_builder = self.builder_from_node(&body);

                Ok(ab.node(Block::Loop(ab.node(Block::Match(MatchBlock {
                    subject: condition,
                    cases: vec![
                        body_builder.node(MatchCase {
                            pattern: condition_builder.node(Pattern::Enum(EnumPattern {
                                name: condition_builder.make_boolean(true),
                                args: vec![],
                            })),
                            expr: body_builder.node(Expression::new(ExpressionKind::Block(body))),
                        }),
                        body_builder.node(MatchCase {
                            pattern: condition_builder.node(Pattern::Enum(EnumPattern {
                                name: condition_builder.make_boolean(false),
                                args: vec![],
                            })),
                            expr: body_builder.node(Expression::new(ExpressionKind::Block(
                                body_builder.node(Block::Body(BodyBlock {
                                    statements: vec![body_builder.node(Statement::Break)],
                                    expr: None,
                                })),
                            ))),
                        }),
                    ],
                })))))
            }
            Rule::body_block => {
                let body_block = self.transform_body_block(pair)?;
                Ok(ab.node(Block::Body(body_block)))
            }
            k => panic!("unexpected rule within block: {:?}", k),
        }
    }

    pub(crate) fn transform_body_block(&mut self, pair: HashPair<'_>) -> ParseResult<BodyBlock> {
        let mut statements = pair.into_inner();
        let last_statement = statements.next_back();

        let (statements, expr) = match last_statement {
            Some(last) => {
                let parsed = self.transform_statement_or_expression(last)?;
                let ab = self.builder_from_node(&parsed);

                match parsed.into_body() {
                    Statement::Expr(expr) => (
                        ab.try_collect(statements.map(|s| self.transform_statement(s)))?,
                        Some(ab.node(expr.into_body())),
                    ),
                    body => (
                        ab.try_collect(
                            statements
                                .map(|s| self.transform_statement(s))
                                .chain(once(Ok(ab.node(body)))),
                        )?,
                        None,
                    ),
                }
            }
            None => (vec![], None),
        };

        Ok(BodyBlock { statements, expr })
    }

    pub(crate) fn transform_statement_or_expression(
        &mut self,
        pair: HashPair<'_>,
    ) -> ParseResult<AstNode<Statement>> {
        let ab = self.builder_from_pair(&pair);
        match pair.as_rule() {
            Rule::expr => Ok(ab.node(Statement::Expr(self.transform_expression(pair)?))),
            _ => self.transform_statement(pair),
        }
    }

    pub(crate) fn transform_statement(
        &mut self,
        pair: HashPair<'_>,
    ) -> ParseResult<AstNode<Statement>> {
        let ab = self.builder_from_pair(&pair);

        match pair.as_rule() {
            Rule::statement => {
                let statement = pair.into_inner().next().unwrap();
                self.transform_statement(statement)
            }
            // since we have block statements and semi statements, we can check here
            // to see which path it is, if this is a block statement, we just call
            // into_ast(resolver) since there is an implementation for block convetsions
            Rule::block => Ok(ab.node(Statement::Block(self.transform_block(pair)?))),
            Rule::break_st => Ok(ab.node(Statement::Break)),
            Rule::continue_st => Ok(ab.node(Statement::Continue)),
            Rule::return_st => {
                let ret_expr = pair.into_inner().next();

                if let Some(node) = ret_expr {
                    Ok(ab.node(Statement::Return(Some(self.transform_expression(node)?))))
                } else {
                    Ok(ab.node(Statement::Return(None)))
                }
            }
            Rule::let_st => {
                // the first rule will be the pattern which can be automatically converted, whereas
                // then we have a trait bound and finally an optional expression which is used as an
                // assignment to the let pair
                let mut components = pair.into_inner();

                let pattern = self.transform_pattern(components.next().unwrap())?;

                let bound_or_ty = components.next();
                let (bound, ty, value) = match bound_or_ty {
                    Some(pair) => match pair.as_rule() {
                        Rule::bound => {
                            let bound = Some(self.transform_bound(pair)?);

                            let ty_or_expr = components.next();

                            match ty_or_expr {
                                Some(r) => match r.as_rule() {
                                    Rule::any_type => (
                                        bound,
                                        Some(self.transform_type(r)?),
                                        // check if the optional value component is present with the let pair...
                                        components
                                            .next()
                                            .map(|p| self.transform_expression(p))
                                            .transpose()?,
                                    ),
                                    Rule::expr => {
                                        (bound, None, Some(self.transform_expression(r)?))
                                    }
                                    k => {
                                        panic!("Unexpected rule within ty_or_expr: {:?}", k)
                                    }
                                },
                                None => (bound, None, None),
                            }
                        }
                        Rule::any_type => (
                            None,
                            Some(self.transform_type(pair)?),
                            components
                                .next()
                                .map(|p| self.transform_expression(p))
                                .transpose()?,
                        ),
                        Rule::expr => (None, None, Some(self.transform_expression(pair)?)),
                        k => panic!("Unexpected rule within let_st: {:?}", k),
                    },
                    None => (None, None, None),
                };

                Ok(ab.node(Statement::Let(LetStatement {
                    pattern,
                    ty,
                    bound,
                    value,
                })))
            }
            Rule::expr_or_assign_st => {
                let mut components = pair.into_inner();

                let lhs: AstNode<Expression> =
                    self.transform_expression(components.next().unwrap())?;

                // if no rhs is present, this is just an singular expression instead of an
                // assignment
                match components.next() {
                    Some(op_wrap) => {
                        // get the assignment operator out of 'assign_op'
                        let op = op_wrap.into_inner().next().unwrap();
                        let transform = convert_rule_into_fn_call(&op.as_rule());

                        let rhs = self.transform_expression(components.next().unwrap())?;
                        let builder = self.builder_from_node(&rhs);

                        match transform {
                            Some(OperatorFn::Named { name, assigning }) => {
                                let assign_call = builder.node(Expression::new(
                                    ExpressionKind::FunctionCall(FunctionCallExpr {
                                        subject: builder.node(Expression::new(
                                            ExpressionKind::Variable(VariableExpr {
                                                name: builder.make_single_access_name(
                                                    AstString::Borrowed(name),
                                                ),
                                                type_args: vec![],
                                            }),
                                        )),
                                        args: self.builder_from_node(&rhs).node(FunctionCallArgs {
                                            entries: vec![
                                                ab.transform_expr_into_ref(lhs, assigning),
                                                rhs,
                                            ],
                                        }),
                                    }),
                                ));
                                Ok(ab.node(Statement::Expr(assign_call)))
                            }
                            Some(OperatorFn::LazyNamed { name, assigning }) => {
                                // some functions have to ehxibit a short-circuiting behaviour, namely
                                // the logical 'and' and 'or' operators. To do this, we expect the 'and'
                                // 'or' trait (and their assignment counterparts) to expect the rhs part
                                // as a lambda. So, we essentially create a lambda that calls the rhs, or
                                // in other words, something like this happens:
                                //
                                // >>> lhs && rhs
                                // vvv (transpiles to...)
                                // >>> and(lhs, () => rhs)
                                //

                                let fn_call = builder.node(Expression::new(
                                    ExpressionKind::FunctionCall(FunctionCallExpr {
                                        subject: builder.node(Expression::new(
                                            ExpressionKind::Variable(VariableExpr {
                                                name: builder.make_single_access_name(
                                                    AstString::Borrowed(name),
                                                ),
                                                type_args: vec![],
                                            }),
                                        )),
                                        args: ab.node(FunctionCallArgs {
                                            entries: vec![
                                                ab.transform_expr_into_ref(lhs, assigning),
                                                ab.make_single_lambda(rhs),
                                            ],
                                        }),
                                    }),
                                ));

                                Ok(ab.node(Statement::Expr(fn_call)))
                            }
                            Some(OperatorFn::Compound { name, assigning }) => {
                                // for compound functions that include ordering, we essentially transpile
                                // into a match block that checks the result of the 'ord' fn call to the
                                // 'Ord' enum variants. This also happens for operators such as '>=' which
                                // essentially means that we have to check if the result of 'ord()' is either
                                // 'Eq' or 'Gt'.
                                Ok(ab.node(Statement::Expr(
                                    builder.transfrom_compound_ord_fn(name, assigning, lhs, rhs),
                                )))
                            }
                            None => Ok(ab.node(Statement::Assign(AssignStatement { lhs, rhs }))),
                        }
                    }
                    None => Ok(ab.node(Statement::Expr(lhs))),
                }
            }
            Rule::struct_def => {
                let mut components = pair.into_inner();
                let name = self.transform_name(components.next().unwrap())?;

                let bound_or_fields = components.next().unwrap();
                let (bound, entries) = match bound_or_fields.as_rule() {
                    Rule::bound => (
                        Some(self.transform_bound(bound_or_fields)?),
                        // It's guaranteed to have zero or more struct def fields and so it is
                        // safe to unwrap the following rule after the bound...
                        ab.try_collect(
                            components
                                .next()
                                .unwrap()
                                .into_inner()
                                .map(|x| self.transform_struct_def_entry(x)),
                        )?,
                    ),

                    Rule::struct_def_fields => (
                        None,
                        ab.try_collect(
                            bound_or_fields
                                .into_inner()
                                .map(|x| self.transform_struct_def_entry(x)),
                        )?,
                    ),
                    k => panic!("Unexpected rule within struct_def: {:?}", k),
                };
                Ok(ab.node(Statement::StructDef(StructDef {
                    name,
                    bound,
                    entries,
                })))
            }
            Rule::enum_def => {
                let mut components = pair.into_inner();
                let name = self.transform_name(components.next().unwrap())?;

                let bound_or_fields = components.next().unwrap();
                let (bound, entries) = match bound_or_fields.as_rule() {
                    Rule::bound => (
                        Some(self.transform_bound(bound_or_fields)?),
                        ab.try_collect(
                            components
                                .next()
                                .unwrap()
                                .into_inner()
                                .map(|x| self.transform_enum_def_entry(x)),
                        )?,
                    ),
                    // It's guaranteed to have zero or more enum def fields and so it is
                    // safe to unwrap the following rule after the bound...
                    Rule::enum_fields => (
                        None,
                        ab.try_collect(
                            bound_or_fields
                                .into_inner()
                                .map(|x| self.transform_enum_def_entry(x)),
                        )?,
                    ),
                    k => panic!("Unexpected rule within enum_def: {:?}", k),
                };

                Ok(ab.node(Statement::EnumDef(EnumDef {
                    name,
                    bound,
                    entries,
                })))
            }
            Rule::trait_def => {
                let mut components = pair.into_inner();
                let name = self.transform_name(components.next().unwrap())?;
                let bound = self.transform_bound(components.next().unwrap())?;

                let fn_rule = components.next().unwrap();
                debug_assert_eq!(fn_rule.as_rule(), Rule::fn_type);

                let trait_type = self.transform_type(fn_rule)?;

                Ok(ab.node(Statement::TraitDef(TraitDef {
                    name,
                    bound,
                    trait_type,
                })))
            }
            k => panic!("unexpected rule within statement: {:?}", k),
        }
    }
}

#[cfg(test)]
mod tests {
    // use pest::Parser;

    // use super::*;

    // pub(crate) fn parse_input<T>(rule: Rule, input: &str) -> AstNode<T>
    // where
    //     for<'a> HashPair<'a>: IntoAstNode<T>,
    // {
    //     let resolver = SeqModuleResolver::new();
    //     let mut result = grammar::HashGrammar::parse(rule, input).unwrap();
    //     let parsed: AstNode<T> = result.next().unwrap().into_ast(&resolver);
    //     parsed
    // }

    // #[test]
    // pub(crate) fn test_name() {
    //     assert_eq!(
    //         AstNode {
    //             body: Box::new(Name {
    //                 string: "universe".to_owned()
    //             }),
    //             pos: Location::Span(0, 8,),
    //             module: 0,
    //         },
    //         parse_input::<Name>(Rule::name, "universe"),
    //     );
    // }

    // #[test]
    // pub(crate) fn test_access_name() {
    //     assert_eq!(
    //         AstNode {
    //             body: Box::new(AccessName {
    //                 names: vec![
    //                     AstNode {
    //                         body: Box::new(Name {
    //                             string: "iter".to_owned()
    //                         }),
    //                         pos: Location::Span(0, 4,),
    //                         module: 0,
    //                     },
    //                     AstNode {
    //                         body: Box::new(Name {
    //                             string: "next".to_owned()
    //                         }),
    //                         pos: Location::Span(6, 10,),
    //                         module: 0,
    //                     },
    //                     AstNode {
    //                         body: Box::new(Name {
    //                             string: "Then".to_owned()
    //                         }),
    //                         pos: Location::Span(12, 16,),
    //                         module: 0,
    //                     },
    //                 ],
    //             }),
    //             pos: Location::Span(0, 16,),
    //             module: 0,
    //         },
    //         parse_input::<AccessName>(Rule::access_name, "iter::next::Then"),
    //     );
    // }
}<|MERGE_RESOLUTION|>--- conflicted
+++ resolved
@@ -17,10 +17,6 @@
     resolve::ModuleResolver,
 };
 use iter::once;
-<<<<<<< HEAD
-
-=======
->>>>>>> d5e1a7f0
 
 const FUNCTION_TYPE_NAME: &str = "Function";
 const TUPLE_TYPE_NAME: &str = "Tuple";
@@ -590,38 +586,22 @@
                         let mut components = inner.into_inner();
                         let num = components.next().unwrap();
 
-<<<<<<< HEAD
-                        let val = u64::from_str_radix(num.as_str(), 10)?;
-=======
-                        let val = num.as_str().parse::<u64>().unwrap();
->>>>>>> d5e1a7f0
+                        let val = num.as_str().parse::<u64>()?;
                         Ok(ab.node(Literal::Int(val)))
                     }
                     Rule::hex_literal => {
                         let item = inner.into_inner().next().unwrap();
-<<<<<<< HEAD
                         let val = u64::from_str_radix(item.as_str(), 16)?;
-=======
-                        let val = u64::from_str_radix(item.as_str(), 16).unwrap();
->>>>>>> d5e1a7f0
                         Ok(ab.node(Literal::Int(val)))
                     }
                     Rule::octal_literal => {
                         let item = inner.into_inner().next().unwrap();
-<<<<<<< HEAD
                         let val = u64::from_str_radix(item.as_str(), 8)?;
-=======
-                        let val = u64::from_str_radix(item.as_str(), 8).unwrap();
->>>>>>> d5e1a7f0
                         Ok(ab.node(Literal::Int(val)))
                     }
                     Rule::bin_literal => {
                         let item = inner.into_inner().next().unwrap();
-<<<<<<< HEAD
                         let val = u64::from_str_radix(item.as_str(), 2)?;
-=======
-                        let val = u64::from_str_radix(item.as_str(), 2).unwrap();
->>>>>>> d5e1a7f0
                         Ok(ab.node(Literal::Int(val)))
                     }
                     _ => unreachable!(),
