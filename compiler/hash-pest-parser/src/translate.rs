//! Hash compiler module for converting from tokens to an AST tree
//!
//! All rights reserved 2021 (c) The Hash Language authors

use std::{cell::Cell, iter, path::PathBuf};

use crate::{
    grammar::{HashPair, Rule},
    precedence::PREC_CLIMBER,
    utils::{convert_rule_into_fn_call, CompoundFn, OperatorFn},
};
use hash_ast::{
    ast::*,
    error::{ParseError, ParseResult},
    ident::IDENTIFIER_MAP,
    location::{Location, SourceLocation},
    parse::ModuleResolver,
};
use iter::once;
use num::BigInt;

const FUNCTION_TYPE_NAME: &str = "Function";
const TUPLE_TYPE_NAME: &str = "Tuple";
const LIST_TYPE_NAME: &str = "List";
const SET_TYPE_NAME: &str = "Set";
const MAP_TYPE_NAME: &str = "Map";

/// A wrapper around AstNode to build [AstNode]s with the same information as the builder
/// holds. Creating new [AstNode]s with the the builder will copy over the [ModuleIndex]
/// and the [Location] of the node. An [AstBuilder] can be created from an existing node,
/// or a [pest::iterators::Pair].
pub struct NodeBuilder {
    site: SourceLocation,
}

impl NodeBuilder {
    pub(crate) fn from_pair(pair: &HashPair<'_>) -> Self {
        let span = pair.as_span();
        let location = Location::span(span.start(), span.end());
        Self {
            site: SourceLocation {
                location,
                path: PathBuf::from(""), // @@TODO: actually get the filename here!
            },
        }
    }

    pub(crate) fn from_node<T>(node: &AstNode<T>) -> Self {
        Self {
            site: SourceLocation {
                location: node.location(),
                path: PathBuf::from(""), // @@TODO: actually get the filename here!
            },
        }
    }

    /// Create a new [AstNode] from the information provided by the [AstBuilder]
    pub fn node<T>(&self, inner: T) -> AstNode<T> {
        AstNode::new(inner, self.site.location)
    }

    pub fn error(&self, message: String) -> ParseError {
        ParseError::Parsing {
            src: self.site.clone(),
            message,
        }
    }

    fn make_single_access_name(&self, name: AstString) -> AstNode<AccessName> {
        self.node(AccessName {
            path: IDENTIFIER_MAP.create_path_ident(name),
        })
    }

    fn copy_name_node(&self, name: &AstNode<Name>) -> AstNode<Name> {
        self.node(Name { ..*name.body() })
    }

    fn try_collect<T, I>(&self, iter: I) -> Result<Vec<T>, ParseError>
    where
        I: Iterator<Item = Result<T, ParseError>>,
    {
        iter.collect()
    }

    /// Utility for creating a boolean in enum representation
    fn make_boolean(&self, variant: bool) -> AstNode<AccessName> {
        let name_ref = match variant {
            false => "false",
            true => "true",
        };

        self.node(AccessName {
            path: IDENTIFIER_MAP.create_path_ident(AstString::Borrowed(name_ref)),
        })
    }

    /// Utility finction for creating a variable from a given name.
    fn make_variable(&self, name: AstNode<AccessName>) -> AstNode<Expression> {
        self.node(Expression::new(ExpressionKind::Variable(VariableExpr {
            name,
            type_args: vec![],
        })))
    }

    /// Function to make a lambda from a given expression. This takes the expression
    /// and put's the expression as the returning expression of a function body block
    fn make_single_lambda(&self, expr: AstNode<Expression>) -> AstNode<Expression> {
        self.node(Expression::new(ExpressionKind::LiteralExpr(self.node(
            Literal::Function(FunctionDef {
                args: vec![],
                return_ty: None,
                fn_body: expr,
            }),
        ))))
    }

    /// Utility function to transform to some expression into a referenced expresison
    /// given some condition. This function is useful when transpilling some types of
    /// operators which might have a side-effect to overwrite the lhs.
    fn transform_expr_into_ref(
        &self,
        expr: AstNode<Expression>,
        transform: bool,
    ) -> AstNode<Expression> {
        if transform {
            self.node(Expression::new(ExpressionKind::Ref(expr)))
        } else {
            expr
        }
    }

    // we love jon blow
    fn transfrom_compound_ord_fn(
        &self,
        fn_ty: CompoundFn,
        assiging: bool,
        lhs: AstNode<Expression>,
        rhs: AstNode<Expression>,
    ) -> AstNode<Expression> {
        // we need to transform the lhs into a reference if the type of function is 'assigning'
        let lhs = self.transform_expr_into_ref(lhs, assiging);

        let fn_call = self.node(Expression::new(ExpressionKind::FunctionCall(
            FunctionCallExpr {
                subject: self.node(Expression::new(ExpressionKind::Variable(VariableExpr {
                    name: self.make_single_access_name(AstString::Borrowed("ord")),
                    type_args: vec![],
                }))),
                args: self.node(FunctionCallArgs {
                    entries: vec![lhs, rhs],
                }),
            },
        )));

        // each tuple bool variant represents a branch the match statement
        // should return 'true' on, and all the rest will return false...
        // the order is (Lt, Eq, Gt)
        let mut branches = match fn_ty {
            CompoundFn::Leq => {
                vec![self.node(MatchCase {
                    pattern: self.node(Pattern::Or(OrPattern {
                        variants: vec![
                            self.node(Pattern::Enum(EnumPattern {
                                name: self.make_single_access_name(AstString::Borrowed("Lt")),
                                args: vec![],
                            })),
                            self.node(Pattern::Enum(EnumPattern {
                                name: self.make_single_access_name(AstString::Borrowed("Eq")),
                                args: vec![],
                            })),
                        ],
                    })),
                    expr: self.make_variable(self.make_boolean(true)),
                })]
            }
            CompoundFn::Geq => {
                vec![self.node(MatchCase {
                    pattern: self.node(Pattern::Or(OrPattern {
                        variants: vec![
                            self.node(Pattern::Enum(EnumPattern {
                                name: self.make_single_access_name(AstString::Borrowed("Gt")),
                                args: vec![],
                            })),
                            self.node(Pattern::Enum(EnumPattern {
                                name: self.make_single_access_name(AstString::Borrowed("Eq")),
                                args: vec![],
                            })),
                        ],
                    })),
                    expr: self.make_variable(self.make_boolean(true)),
                })]
            }
            CompoundFn::Lt => {
                vec![self.node(MatchCase {
                    pattern: self.node(Pattern::Enum(EnumPattern {
                        name: self.make_single_access_name(AstString::Borrowed("Lt")),
                        args: vec![],
                    })),
                    expr: self.make_variable(self.make_boolean(false)),
                })]
            }
            CompoundFn::Gt => {
                vec![self.node(MatchCase {
                    pattern: self.node(Pattern::Enum(EnumPattern {
                        name: self.make_single_access_name(AstString::Borrowed("Gt")),
                        args: vec![],
                    })),
                    expr: self.make_variable(self.make_boolean(false)),
                })]
            }
        };

        // add the '_' case to the branches to return false on any other
        // condition
        branches.push(self.node(MatchCase {
            pattern: self.node(Pattern::Ignore),
            expr: self.make_variable(self.make_boolean(false)),
        }));

        self.node(Expression::new(ExpressionKind::Block(self.node(
            Block::Match(MatchBlock {
                subject: fn_call,
                cases: branches,
            }),
        ))))
    }
}

pub(crate) fn build_binary(
    lhs: ParseResult<AstNode<Expression>>,
    op: HashPair<'_>,
    rhs: ParseResult<AstNode<Expression>>,
) -> ParseResult<AstNode<Expression>> {
    let ab = NodeBuilder::from_pair(&op);

    // Panic here if we cannot convert the operator into a function call
    let subject_name = convert_rule_into_fn_call(&op.as_rule()).unwrap();

    match subject_name {
        OperatorFn::Named { name, assigning } => {
<<<<<<< HEAD
            // @@Copied

            Ok(ab.node(Expression::new(ExpressionKind::FunctionCall(
                FunctionCallExpr {
                    subject: ab.node(Expression::new(ExpressionKind::Variable(VariableExpr {
                        name: ab.make_single_access_name(AstString::Borrowed(name)),
                        type_args: vec![], // we dont need any kind of typeargs since were just transpiling here
                    }))),
                    args: ab.node(FunctionCallArgs {
                        entries: vec![ab.transform_expr_into_ref(lhs?, assigning), rhs?],
                    }),
                },
            ))))
=======
            Ok(ab.node(Expression::FunctionCall(FunctionCallExpr {
                subject: ab.node(Expression::Variable(VariableExpr {
                    name: ab.make_single_access_name(AstString::Borrowed(name)),
                    type_args: vec![], // we dont need any kind of typeargs since were just transpiling here
                })),
                args: ab.node(FunctionCallArgs {
                    entries: vec![ab.transform_expr_into_ref(lhs?, assigning), rhs?],
                }),
            })))
>>>>>>> 174d5385
        }
        OperatorFn::Compound { name, assigning } => {
            // for compound functions that include ordering, we essentially transpile
            // into a match block that checks the result of the 'ord' fn call to the
            // 'Ord' enum variants. This also happens for operators such as '>=' which
            // essentially means that we have to check if the result of 'ord()' is either
            // 'Eq' or 'Gt'.
            Ok(ab.transfrom_compound_ord_fn(name, assigning, lhs?, rhs?))
        }
        OperatorFn::LazyNamed { name, assigning } => {
<<<<<<< HEAD
            // @@Copied: transform lhs into ref if assinging

            let fn_call = ab.node(Expression::new(ExpressionKind::FunctionCall(
                FunctionCallExpr {
                    subject: ab.node(Expression::new(ExpressionKind::Variable(VariableExpr {
                        name: ab.make_single_access_name(AstString::Borrowed(name)),
                        type_args: vec![],
                    }))),
                    args: ab.node(FunctionCallArgs {
                        entries: vec![
                            ab.transform_expr_into_ref(lhs?, assigning),
                            ab.make_single_lambda(rhs?),
                        ],
                    }),
                },
            )));
=======
            let fn_call = ab.node(Expression::FunctionCall(FunctionCallExpr {
                subject: ab.node(Expression::Variable(VariableExpr {
                    name: ab.make_single_access_name(AstString::Borrowed(name)),
                    type_args: vec![],
                })),
                args: ab.node(FunctionCallArgs {
                    entries: vec![
                        ab.transform_expr_into_ref(lhs?, assigning),
                        ab.make_single_lambda(rhs?),
                    ],
                }),
            }));
>>>>>>> 174d5385

            Ok(fn_call)
        }
    }
}

pub(crate) struct PestAstBuilder<'resolver, R> {
    resolver: &'resolver mut R,
}

impl<'resolver, R> PestAstBuilder<'resolver, R>
where
    R: ModuleResolver,
{
    pub(crate) fn new(resolver: &'resolver mut R) -> Self {
        Self { resolver }
    }

    pub(crate) fn builder_from_pair(&self, pair: &HashPair<'_>) -> NodeBuilder {
        NodeBuilder::from_pair(pair)
    }

    pub(crate) fn builder_from_node<T>(&self, node: &AstNode<T>) -> NodeBuilder {
        NodeBuilder::from_node(node)
    }

    pub(crate) fn climb<'i, P>(&mut self, pairs: P) -> ParseResult<AstNode<Expression>>
    where
        P: Iterator<Item = HashPair<'i>>,
    {
        PREC_CLIMBER.climb(pairs, |pair| self.transform_expression(pair), build_binary)
    }

    pub(crate) fn transform_name(&mut self, pair: HashPair<'_>) -> ParseResult<AstNode<Name>> {
        match pair.as_rule() {
            Rule::ident => Ok(self.builder_from_pair(&pair).node(Name {
                ident: IDENTIFIER_MAP.create_ident(AstString::Owned(pair.as_str().to_owned())),
            })),
            _ => unreachable!(),
        }
    }

    pub(crate) fn transform_struct_def_entry(
        &mut self,
        pair: HashPair<'_>,
    ) -> ParseResult<AstNode<StructDefEntry>> {
        match pair.as_rule() {
            Rule::struct_def_field => {
                let ab = self.builder_from_pair(&pair);
                let mut components = pair.into_inner();

                let name = self.transform_name(components.next().unwrap())?;
                let next_node = components.next();

                let (ty, def) = match next_node {
                    Some(inner_pair) => match inner_pair.as_rule() {
                        Rule::any_type => (
                            Some(self.transform_type(inner_pair)?),
                            components
                                .next()
                                .map(|p| self.transform_expression(p))
                                .transpose()?,
                        ),
                        Rule::expr => (None, Some(self.transform_expression(inner_pair)?)),
                        k => panic!("unexpected rule within literal_pattern: {:?}", k),
                    },
                    None => (None, None),
                };

                Ok(ab.node(StructDefEntry {
                    name,
                    ty,
                    default: def,
                }))
            }
            _ => unreachable!(),
        }
    }

    pub(crate) fn transform_struct_literal_entry(
        &mut self,
        pair: HashPair<'_>,
    ) -> ParseResult<AstNode<StructLiteralEntry>> {
        match pair.as_rule() {
            Rule::struct_literal_field => {
                let ab = self.builder_from_pair(&pair);
                let mut components = pair.into_inner();

                let name = self.transform_name(components.next().unwrap())?;
                let value = self.transform_expression(components.next().unwrap())?;

                Ok(ab.node(StructLiteralEntry { name, value }))
            }
            _ => unreachable!(),
        }
    }

    pub(crate) fn transform_enum_def_entry(
        &mut self,
        pair: HashPair<'_>,
    ) -> ParseResult<AstNode<EnumDefEntry>> {
        match pair.as_rule() {
            Rule::enum_field => {
                let ab = self.builder_from_pair(&pair);
                let mut components = pair.into_inner();

                let name = self.transform_name(components.next().unwrap())?;
                let args = ab.try_collect(components.map(|c| self.transform_type(c)))?;

                Ok(ab.node(EnumDefEntry { name, args }))
            }
            _ => unreachable!(),
        }
    }

    pub(crate) fn transform_bound(&mut self, pair: HashPair<'_>) -> ParseResult<AstNode<Bound>> {
        match pair.as_rule() {
            Rule::bound => {
                let ab = self.builder_from_pair(&pair);
                let mut components = pair.into_inner();

                // firsly convertkk the type args by just iterating the inner component
                // of the type_args rule...
                let type_args = ab.try_collect(
                    components
                        .next()
                        .unwrap()
                        .into_inner()
                        .map(|x| self.transform_type(x)),
                )?;

                // check if there are any trait_bounds attached with this bound
                let trait_bounds = match components.next() {
                    Some(pair) => {
                        ab.try_collect(pair.into_inner().map(|x| self.transform_trait_bound(x)))?
                    }
                    None => vec![],
                };

                Ok(ab.node(Bound {
                    type_args,
                    trait_bounds,
                }))
            }
            _ => unreachable!(),
        }
    }

    pub(crate) fn transform_trait_bound(
        &mut self,
        pair: HashPair<'_>,
    ) -> ParseResult<AstNode<TraitBound>> {
        match pair.as_rule() {
            Rule::trait_bound => {
                let ab = self.builder_from_pair(&pair);
                let mut components = pair.into_inner();

                // convert the access_name rule into a AstNode, each trait bound is guaranteed
                // to have an access name, so it's safe to unwrap here...
                let name = self.transform_access_name(components.next().unwrap())?;

                // convert any type args the trait bound contains
                let type_args = match components.next() {
                    Some(pair) => {
                        ab.try_collect(pair.into_inner().map(|x| self.transform_type(x)))?
                    }
                    None => vec![],
                };

                Ok(ab.node(TraitBound { name, type_args }))
            }
            _ => unreachable!(),
        }
    }

    pub(crate) fn transform_access_name(
        &mut self,
        pair: HashPair<'_>,
    ) -> ParseResult<AstNode<AccessName>> {
        let ab = self.builder_from_pair(&pair);
        match pair.as_rule() {
            Rule::access_name => Ok(self.builder_from_pair(&pair).node(AccessName {
                path: IDENTIFIER_MAP.create_path_ident(AstString::Owned(pair.as_str().to_owned())),
            })),
            _ => unreachable!(),
        }
    }

    pub(crate) fn transform_type(&mut self, pair: HashPair<'_>) -> ParseResult<AstNode<Type>> {
        let ab = self.builder_from_pair(&pair);

        match pair.as_rule() {
            Rule::any_type => {
                let in_type = pair.into_inner().next().unwrap();
                self.transform_type(in_type)
            }
            Rule::ref_type => {
                let mut components = pair.into_inner();

                // get the operator to see if it is a raw or unraw ref
                let op_type = components.next().unwrap();

                // get the actual type
                let in_type = components.next().unwrap();

                match op_type.as_rule() {
                    Rule::raw_type_ref_op => {
                        Ok(ab.node(Type::RawRef(self.transform_type(in_type)?)))
                    }
                    Rule::type_ref_op => Ok(ab.node(Type::Ref(self.transform_type(in_type)?))),
                    k => panic!(
                        "Expected raw_type_ref_op or ref_type_op in type_ref rule, but got: {:?}",
                        k
                    ),
                }
            }
            Rule::infer_type => Ok(ab.node(Type::Infer)),
            Rule::named_type => {
                let mut in_named = pair.into_inner();

                let name = self.transform_access_name(in_named.next().unwrap())?;
                let type_args = in_named
                    .next()
                    .map(|n| ab.try_collect(n.into_inner().map(|x| self.transform_type(x))))
                    .unwrap_or_else(|| Ok(vec![]))?;

                Ok(ab.node(Type::Named(NamedType { name, type_args })))
            }
            Rule::fn_type => {
                let mut in_func = pair.into_inner();

                let func_args = in_func.next().unwrap();
                let func_return_ty = self.transform_type(in_func.next().unwrap());

                let type_args = ab.try_collect(
                    func_args
                        .into_inner()
                        .map(|x| self.transform_type(x))
                        .chain(once(func_return_ty)),
                )?;

                Ok(ab.node(Type::Named(NamedType {
                    name: ab.make_single_access_name(AstString::Borrowed(FUNCTION_TYPE_NAME)),
                    type_args,
                })))
            }
            Rule::tuple_type => {
                let inner = ab.try_collect(pair.into_inner().map(|x| self.transform_type(x)))?;
                Ok(ab.node(Type::Named(NamedType {
                    name: ab.make_single_access_name(AstString::Borrowed(TUPLE_TYPE_NAME)),
                    type_args: inner,
                })))
            }
            Rule::list_type => {
                let inner = ab.try_collect(pair.into_inner().map(|x| self.transform_type(x)))?;

                // list type should only have one type
                debug_assert_eq!(inner.len(), 1);

                Ok(ab.node(Type::Named(NamedType {
                    name: ab.make_single_access_name(AstString::Borrowed(LIST_TYPE_NAME)),
                    type_args: inner,
                })))
            }
            Rule::set_type => {
                let inner = ab.try_collect(pair.into_inner().map(|x| self.transform_type(x)))?;

                // set type should only have one type
                debug_assert_eq!(inner.len(), 1);

                Ok(ab.node(Type::Named(NamedType {
                    name: ab.make_single_access_name(AstString::Borrowed(SET_TYPE_NAME)),
                    type_args: inner,
                })))
            }
            Rule::map_type => {
                let inner = ab.try_collect(pair.into_inner().map(|x| self.transform_type(x)))?;

                // map type should only have a type for a key and a value
                debug_assert_eq!(inner.len(), 2);

                Ok(ab.node(Type::Named(NamedType {
                    name: ab.make_single_access_name(AstString::Borrowed(MAP_TYPE_NAME)),
                    type_args: inner,
                })))
            }
            Rule::existential_type => Ok(ab.node(Type::Existential)),
            k => panic!("unexpected rule within type: {:?} at {:?}", k, pair),
        }
    }

    pub(crate) fn transform_literal(
        &mut self,
        pair: HashPair<'_>,
    ) -> ParseResult<AstNode<Literal>> {
        let ab = self.builder_from_pair(&pair);

        match pair.as_rule() {
            // If the literal is wrapped in a literal_expr, we unwrap it and then just convert
            // the internal contents of it using the same implementation...
            Rule::literal_expr => self.transform_literal(pair.into_inner().next().unwrap()),
            Rule::integer_literal => {
                let inner = pair.into_inner().next().unwrap();
                // this could be binary, hex, octal or decimal...
                match inner.as_rule() {
                    Rule::decimal_literal => {
                        // check if there is a float exp component since we allow this, although if the specified exponent is
                        // float, we'll cast the result to decimal...
                        let mut components = inner.into_inner();
                        let num = components.next().unwrap();

                        let val = BigInt::parse_bytes(num.as_str().as_bytes(), 10).unwrap();

                        Ok(ab.node(Literal::Int(val)))
                    }
                    Rule::hex_literal => {
                        let item = inner.into_inner().next().unwrap();
                        let val = BigInt::parse_bytes(item.as_str().as_bytes(), 16).unwrap();
                        Ok(ab.node(Literal::Int(val)))
                    }
                    Rule::octal_literal => {
                        let item = inner.into_inner().next().unwrap();
                        let val = BigInt::parse_bytes(item.as_str().as_bytes(), 8).unwrap();
                        Ok(ab.node(Literal::Int(val)))
                    }
                    Rule::bin_literal => {
                        let item = inner.into_inner().next().unwrap();
                        let val = BigInt::parse_bytes(item.as_str().as_bytes(), 2).unwrap();
                        Ok(ab.node(Literal::Int(val)))
                    }
                    _ => unreachable!(),
                }
            }
            Rule::float_literal => {
                let mut components = pair.into_inner();

                // float_literal is made of three parts, the integer part, fractical part
                // and an optional exponent part...
                let float = components.next().unwrap();

                let value: f64 = float
                    .as_str()
                    .parse()
                    .map_err(|_| ab.error("Invalid float literal.".to_owned()))?;

                // apply exponent if any
                let exp_value = match components.next() {
                    Some(pair) => {
                        // since it might also have a -/+ sign, we need join it with the exponent int literal...
                        //
                        // Dumbass pest doesn't produce the right result when just calling
                        // pair.as_ast()...
                        let str_val = pair.into_inner().map(|p| p.as_str()).collect::<String>();

                        let exponent: i32 = str_val.parse().map_err(|_| {
                            ab.error(format!("Invalid float exponent: {}", str_val))
                        })?;

                        value.powi(exponent)
                    }
                    None => value,
                };

                Ok(ab.node(Literal::Float(exp_value)))
            }
            Rule::char_literal => {
                // we need to get the second character in the literal because the first one will be the character quote, since pest includes them in the span
                let c: char = pair.as_str().chars().nth(1).unwrap();
                Ok(ab.node(Literal::Char(c)))
            }
            Rule::string_literal => {
                let s = pair.into_inner().next().map(|s| s.as_str()).unwrap_or("");
                Ok(ab.node(Literal::Str(AstString::Owned(s.to_owned()))))
            }
            Rule::list_literal => {
                // since list literals are just a bunch of expressions, we just call
                // into_ast(resolver) on each member and collect at the end
                let elements =
                    ab.try_collect(pair.into_inner().map(|x| self.transform_expression(x)))?;

                Ok(ab.node(Literal::List(ListLiteral { elements })))
            }
            Rule::set_literal => {
                // since set literals are just a bunch of expressions, we just call
                // into_ast(resolver) on each member and collect at the end
                let elements =
                    ab.try_collect(pair.into_inner().map(|x| self.transform_expression(x)))?;

                Ok(ab.node(Literal::Set(SetLiteral { elements })))
            }
            Rule::tuple_literal => {
                // since tuple literals are just a bunch of expressions, we just call
                // into_ast(resolver) on each member and collect at the end
                let elements =
                    ab.try_collect(pair.into_inner().map(|x| self.transform_expression(x)))?;

                Ok(ab.node(Literal::Tuple(TupleLiteral { elements })))
            }
            Rule::map_literal => {
                // A map is made of a vector of 'map_entries' rules, which are just two
                // expressions.
                let elements = ab.try_collect(pair.into_inner().map(|p| {
                    let mut items = p.into_inner().map(|p| self.transform_expression(p));
                    Ok((items.next().unwrap()?, items.next().unwrap()?))
                }))?;

                Ok(ab.node(Literal::Map(MapLiteral { elements })))
            }
            Rule::fn_literal => {
                // we're looking for a number of function arguments, an optional return and
                // a function body which is just an expression.
                let mut components = pair.into_inner();

                // firstly, take care of the function parameters...
                let args =
                    ab.try_collect(components.next().unwrap().into_inner().map(|param| {
                        let mut param_components = param.into_inner();

                        // get the name of identifier
                        let name = self.transform_name(param_components.next().unwrap())?;

                        // if no type is specified for the param, we just set it to none
                        let ty = param_components
                            .next()
                            .map(|t| self.transform_type(t))
                            .transpose()?;

                        Ok(ab.node(FunctionDefArg { name, ty }))
                    }))?;

                // now check here if the next rule is either a type or a expression,
                // if it is a type, we expect that there are two more rules to follow
                // since function literals cannot be without a fn_body
                let fn_type_or_body = components.next().unwrap();

                let (return_ty, fn_body) = match fn_type_or_body.as_rule() {
                    Rule::any_type => {
                        let body = components.next().unwrap();
                        (
                            Some(self.transform_type(fn_type_or_body)?),
                            self.transform_expression(body)?,
                        )
                    }
                    Rule::fn_body => (None, self.transform_expression(fn_type_or_body)?),
                    k => panic!("unexpected rule within fn_literal: {:?}", k),
                };
                Ok(ab.node(Literal::Function(FunctionDef {
                    args,
                    return_ty,
                    fn_body,
                })))
            }
            Rule::struct_literal => {
                let mut components = pair.into_inner();

                // first sort out the name of the struct
                let name = self.transform_access_name(components.next().unwrap())?;

                // now check if the next rule is either type_args or struct_fields...
                let type_args_or_fields = components.next().unwrap();

                let (type_args, entries) = match type_args_or_fields.as_rule() {
                    Rule::type_args => {
                        // convert the type args into ast nodes...
                        let type_args = ab.try_collect(
                            type_args_or_fields
                                .into_inner()
                                .map(|x| self.transform_type(x)),
                        )?;

                        // convert the struct fields into ast nodes...
                        let fields = ab.try_collect(
                            components
                                .next()
                                .unwrap()
                                .into_inner()
                                .map(|x| self.transform_struct_literal_entry(x)),
                        )?;

                        (type_args, fields)
                    }
                    Rule::struct_literal_fields => (
                        vec![],
                        ab.try_collect(
                            type_args_or_fields
                                .into_inner()
                                .map(|x| self.transform_struct_literal_entry(x)),
                        )?,
                    ),
                    k => panic!("unexpected rule within struct_literal: {:?}", k),
                };

                Ok(ab.node(Literal::Struct(StructLiteral {
                    name,
                    type_args,
                    entries,
                })))
            }
            k => panic!("unexpected rule within literal: {:?} at {:?}", k, pair),
        }
    }

    pub(crate) fn transform_literal_pattern(
        &mut self,
        pair: HashPair<'_>,
    ) -> ParseResult<LiteralPattern> {
        match pair.as_rule() {
            Rule::literal_pattern => {
                let pat = pair.into_inner().next().unwrap();

                // we prematurely convert the first node into a Literal, and then
                // pattern match on the literal, converting into a Literal pattern
                let node = self.transform_literal(pat)?;

                // essentially cast the literal into a literal_pattern
                Ok(match node.body() {
                    Literal::Str(s) => LiteralPattern::Str(s.clone()),
                    Literal::Char(s) => LiteralPattern::Char(*s),
                    Literal::Float(s) => LiteralPattern::Float(*s),
                    Literal::Int(s) => LiteralPattern::Int(s.clone()),
                    k => panic!(
                        "literal_pattern should be string, float, char or int, got : {:?}",
                        k
                    ),
                })
            }
            k => panic!("unexpected rule within literal_pattern: {:?}", k),
        }
    }

    pub(crate) fn transform_pattern(
        &mut self,
        pair: HashPair<'_>,
    ) -> ParseResult<AstNode<Pattern>> {
        let ab = self.builder_from_pair(&pair);

        match pair.as_rule() {
            Rule::pattern => {
                let mut components = pair.into_inner();
                let lhs = self.transform_pattern(components.next().unwrap())?;

                // check here if there is an 'if' clause with the pattern
                Ok(match components.next() {
                    Some(pair) => match pair.as_rule() {
                        Rule::expr => self.builder_from_pair(&pair).node(Pattern::If(IfPattern {
                            pattern: lhs,
                            condition: self.transform_expression(pair)?,
                        })),
                        k => panic!("Expecting 'expr' within pattern for if_guard: {:?}", k),
                    },
                    None => lhs,
                })
            }
            Rule::single_pattern => {
                let pat = pair.into_inner().next().unwrap();

                match pat.as_rule() {
                    Rule::enum_pattern => {
                        let mut components = pat.into_inner();

                        let name = self.transform_access_name(components.next().unwrap())?;
                        let args = ab.try_collect(
                            components
                                .next()
                                .unwrap()
                                .into_inner()
                                .map(|x| self.transform_pattern(x)),
                        )?;

                        Ok(ab.node(Pattern::Enum(EnumPattern { name, args })))
                    }
                    Rule::struct_pattern => {
                        let mut components = pat.into_inner();

                        let name = self.transform_access_name(components.next().unwrap())?;

                        // If there is no binding part of the destructuring pattern, as in if
                        // no pattern on the right-handside, we use the name of the field as a
                        // binding pattern here...
                        let entries =
                            ab.try_collect(components.next().unwrap().into_inner().map(|p| {
                                let mut field = p.into_inner();
                                let name = self.transform_name(field.next().unwrap())?;
                                let name_ab = self.builder_from_node(&name);

                                let pattern = match field.next() {
                                    Some(pat) => self.transform_pattern(pat)?,
                                    None => name_ab
                                        .node(Pattern::Binding(name_ab.copy_name_node(&name))),
                                };

                                Ok(name_ab.node(DestructuringPattern { name, pattern }))
                            }))?;

                        Ok(ab.node(Pattern::Struct(StructPattern { name, entries })))
                    }
                    Rule::namespace_pattern => {
                        let patterns = ab.try_collect(pat.into_inner().map(|p| {
                            let mut field = p.into_inner();
                            let name = self.transform_name(field.next().unwrap())?;
                            let name_ab = self.builder_from_node(&name);

                            let pattern = match field.next() {
                                Some(pat) => self.transform_pattern(pat)?,
                                None => {
                                    name_ab.node(Pattern::Binding(name_ab.copy_name_node(&name)))
                                }
                            };

                            Ok(name_ab.node(DestructuringPattern { name, pattern }))
                        }))?;

                        Ok(ab.node(Pattern::Namespace(NamespacePattern { patterns })))
                    }
                    Rule::binding_pattern => {
                        let name = self.transform_name(pat.into_inner().next().unwrap())?;
                        Ok(ab.node(Pattern::Binding(name)))
                    }
                    Rule::ignore_pattern => Ok(ab.node(Pattern::Ignore)),
                    // @@Cleanup: is this right, can we avoid this by just using another AstNode here?
                    Rule::literal_pattern => {
                        let literal = self.transform_literal_pattern(pat)?;
                        Ok(ab.node(Pattern::Literal(literal)))
                    }
                    Rule::tuple_pattern => Ok(ab.node(Pattern::Tuple(TuplePattern {
                        elements: ab
                            .try_collect(pat.into_inner().map(|x| self.transform_pattern(x)))?,
                    }))),

                    // grouped pattern is just a pattern surrounded by parentheses, to specify precedence...
                    Rule::grouped_pattern => self.transform_pattern(pat),
                    k => panic!("unexpected rule within single_pattern: {:?}", k),
                }
            }
            Rule::compound_pattern => {
                let mut pairs = pair.into_inner();
                let first = self.transform_pattern(pairs.next().unwrap())?;

                // if there is only one pattern within the compound pattern, we don't want to always wrap it an 'Or'
                // variant since this is redundant
                match pairs.next() {
                    None => Ok(first),
                    Some(pat) => {
                        // collect any remaining patterns in the or secquence
                        let variants = ab.try_collect(
                            vec![Ok(first), self.transform_pattern(pat)]
                                .into_iter()
                                .chain(pairs.map(|p| self.transform_pattern(p))),
                        )?;

                        Ok(ab.node(Pattern::Or(OrPattern { variants })))
                    }
                }
            }
            k => panic!("unexpected rule within expr: {:?}", k),
        }
    }

    pub(crate) fn transform_expression(
        &mut self,
        pair: HashPair<'_>,
    ) -> ParseResult<AstNode<Expression>> {
        let ab = self.builder_from_pair(&pair);
        let rule = pair.as_rule();
        let mut expr = pair.into_inner();

        match rule {
            Rule::fn_body => self.transform_expression(expr.next().unwrap()),
            Rule::expr => {
                let expr = expr.next().unwrap();

                match expr.as_rule() {
                    Rule::block => Ok(ab.node(Expression::new(ExpressionKind::Block(
                        self.transform_block(expr)?,
                    )))),
                    Rule::struct_literal => Ok(ab.node(Expression::new(
                        ExpressionKind::LiteralExpr(self.transform_literal(expr)?),
                    ))),
                    Rule::binary_expr => {
                        let mut items = expr.into_inner();

                        // if this is an actual binary expr, we need to check if the second token is a
                        // binary_op and the invoke prec_climber.
                        let lhs = items.next().unwrap();

                        Ok(match items.next() {
                            Some(op) => self.climb(once(lhs).chain(once(op)).chain(items))?,
                            None => self.transform_expression(lhs)?,
                        })
                    }
                    k => panic!("unexpected rule within inner_expr: {:?}", k),
                }
            }
            Rule::typed_expr => {
                // this is the unary expression...
                let unary = self.transform_expression(expr.next().unwrap())?;

                // check if this expression has a type...
                match expr.next() {
                    Some(ty) => Ok(ab.node(Expression::new(ExpressionKind::Typed(TypedExpr {
                        ty: self.transform_type(ty)?, // convert the type into an AstNode
                        expr: unary,
                    })))),
                    None => Ok(unary),
                }
            }
            Rule::unary_expr => {
                // check the first token to is if it is a unary expression, if so we
                // need convert this into the appropriate function call...
                let op_or_single_expr = expr.next().unwrap();

                match op_or_single_expr.as_rule() {
                    Rule::unary_op => {
                        let operator = op_or_single_expr.into_inner().next().unwrap();

                        enum UnaryOpType {
                            FnCall(&'static str),
                            Ref,
                            Deref,
                        }
                        use UnaryOpType::*;

                        let op_type = match operator.as_rule() {
                            Rule::notb_op => FnCall("notb"),
                            Rule::not_op => FnCall("not"),
                            Rule::neg_op => FnCall("neg"),
                            Rule::pos_op => FnCall("pos"),
                            Rule::ref_op => Ref,
                            Rule::deref_op => Deref,
                            _ => unreachable!(),
                        };

                        // get the internal operand of the unary operator
                        let operand = expr.next().unwrap();

                        match op_type {
                            FnCall(fn_call) => {
                                Ok(ab.node(Expression::new(ExpressionKind::FunctionCall(
                                    FunctionCallExpr {
                                        subject: ab.node(Expression::new(
                                            ExpressionKind::Variable(VariableExpr {
                                                name: ab.make_single_access_name(
                                                    AstString::Borrowed(fn_call),
                                                ),
                                                // name: ab.node(AccessName {
                                                //     names: vec![inab.node(Name { string:  })],
                                                // }),
                                                type_args: vec![],
                                            }),
                                        )),
                                        args: ab.node(FunctionCallArgs {
                                            entries: vec![self.transform_expression(operand)?],
                                        }),
                                    },
                                ))))
                            }
                            Ref => Ok(ab.node(Expression::new(ExpressionKind::Ref(
                                self.transform_expression(operand)?,
                            )))),
                            Deref => Ok(ab.node(Expression::new(ExpressionKind::Deref(
                                self.transform_expression(operand)?,
                            )))),
                        }
                    }
                    _ => self.transform_expression(op_or_single_expr),
                }
            }
            Rule::single_expr => {
                // a single expression is made of a 'subject' and then an accessor like a
                // an index, property_access or func args. So, we firstly convert the
                // subject into an ast_node and then deal with a potential 'accessor'...
                let subject_expr = expr.next().unwrap().into_inner().next().unwrap();
                let subject_rule = subject_expr.as_rule();

                let subject = match subject_rule {
                    // We throw away the '#' here since we already know that it is an intrinsic call
                    Rule::intrinsic_expr => Ok(ab.node(Expression::new(
                        ExpressionKind::Intrinsic(IntrinsicKey {
                            name: IDENTIFIER_MAP
                                .create_ident(subject_expr.as_str().to_owned().into()),
                        }),
                    ))),
                    Rule::import_expr => {
                        // we only care about the string literal here
                        let import_call = subject_expr.into_inner().next().unwrap();
                        let import_path = import_call.into_inner().next().unwrap();
                        let s = import_path.as_span().as_str();
                        let module_idx = self.resolver.add_module(s, Some(ab.site.clone()))?;

                        // get the string, but then convert into an AstNode using the string literal ast info
                        Ok(ab.node(Expression::new(ExpressionKind::Import(
                            self.builder_from_pair(&import_path).node(Import {
                                path: s.to_owned().into(),
                                index: module_idx,
                            }),
                        ))))
                    }
                    Rule::literal_expr => Ok(ab.node(Expression::new(
                        ExpressionKind::LiteralExpr(self.transform_literal(subject_expr)?),
                    ))),
                    Rule::variable_expr => {
                        // so since this is going to be an access_name, which is a list of 'ident' rules,
                        // we can directly convert this into a VariableExpr
                        let mut var_expr = subject_expr.into_inner();
                        let access_name_inner = var_expr.next().unwrap();
                        let access_name = self.transform_access_name(access_name_inner)?;
                        let type_args = var_expr.next().map_or(Ok(vec![]), |ty| {
                            ab.try_collect(ty.into_inner().map(|x| self.transform_type(x)))
                        })?;

                        Ok(
                            ab.node(Expression::new(ExpressionKind::Variable(VariableExpr {
                                name: access_name,
                                type_args,
                            }))),
                        )
                    }
                    Rule::paren_expr => self.transform_expression(subject_expr),
                    k => panic!("unexpected rule within expr: {:?}", k),
                };

                // now let's check if there is an 'accessor' node with the subject. Since there
                // can be zero or more accessors, we need continue looking at each rule until there
                // are no more accessors. If there is an accessor, we pattern match for the type,
                // transform the old 'subject' and continue
                //
                // since there can be zero or more 'accessor' rules, we are sure that the current
                // expr has been transformed as required, essentially nesting each form of
                // accessor in each other
                expr.fold(subject, |prev_subject, accessor| {
                    let prev_subject = prev_subject?;
                    match accessor.as_rule() {
                        Rule::property_access => {
                            Ok(ab.node(Expression::new(ExpressionKind::PropertyAccess(
                                PropertyAccessExpr {
                                    subject: prev_subject,

                                    // it's safe to unwrap here since property access will always
                                    // provide the ident rule as the first one, otherwise it is a parsing error
                                    property: self
                                        .transform_name(accessor.into_inner().next().unwrap())?,
                                },
                            ))))
                        }
                        Rule::fn_args => {
                            // if it is func args, we need convert the 'subject' which is going
                            // to be a VariableExpr into a FunctionCallExpr
                            Ok(ab.node(Expression::new(ExpressionKind::FunctionCall(
                                FunctionCallExpr {
                                    subject: prev_subject,
                                    args: self.builder_from_pair(&accessor).node(
                                        FunctionCallArgs {
                                            entries: ab.try_collect(
                                                accessor
                                                    .into_inner()
                                                    .map(|x| self.transform_expression(x)),
                                            )?,
                                        },
                                    ),
                                },
                            ))))
                        }
                        // we need to convert this into a 'index' function call on the
                        // current variable
                        Rule::index_arg => {
                            // if subject isn't a variable, how tf did we end up here
                            debug_assert_eq!(subject_rule, Rule::variable_expr);

                            // this is the expression within the brackets.
                            let index_expr =
                                self.transform_expression(accessor.into_inner().next().unwrap())?;

                            // @@Cutnpaste: move this into a seprate function for transpilling built-in functions
                            Ok(ab.node(Expression::new(ExpressionKind::FunctionCall(
                                FunctionCallExpr {
                                    subject: ab.node(Expression::new(ExpressionKind::Variable(
                                        VariableExpr {
                                            name: ab.make_single_access_name(AstString::Borrowed(
                                                "index",
                                            )),
                                            type_args: vec![],
                                        },
                                    ))),
                                    args: ab.node(FunctionCallArgs {
                                        entries: vec![prev_subject, index_expr],
                                    }),
                                },
                            ))))
                        }
                        k => panic!("unexpected rule within variable expr: {:?}", k),
                    }
                })
            }
            k => panic!("unexpected rule within expr: {:?}", k),
        }
    }

    pub(crate) fn transform_block(&mut self, pair: HashPair<'_>) -> ParseResult<AstNode<Block>> {
        let ab = self.builder_from_pair(&pair);

        match pair.as_rule() {
            Rule::block => {
                let block = pair.into_inner().next().unwrap();
                self.transform_block(block)
            }
            Rule::if_else_block => {
                // we transpile if-else blocks into match blocks in order to simplify
                // the typechecking process and optimisation effors.
                // Firstly, since we always want to check each case, we convert the
                // if statement into a series of and-patterns, where the right handside
                // pattern is the condition to execute the branch...
                //
                // For example:
                // >>> if a {a_branch} else if b {b_branch} else {c_branch}
                // will be transpiled into...
                // >>> match true {
                //      _ if a => a_branch
                //      _ if b => b_branch
                //      _ => c_branch
                //     }
                //
                // Adittionally, if no 'else' clause is specified, we fill it with an
                // empty block since an if-block could be assigned to any variable and therefore
                // we need to know the outcome of all branches for typechecking.
                let append_else = Cell::new(true);

                let cases = ab.try_collect(
                    pair.into_inner()
                        .map(|if_condition| {
                            let block_builder = self.builder_from_pair(&if_condition);

                            match if_condition.as_rule() {
                                Rule::if_block => {
                                    let mut components = if_condition.into_inner();

                                    // get the clause and block from the if-block components
                                    let clause =
                                        self.transform_expression(components.next().unwrap())?;
                                    let pair = self.transform_block(components.next().unwrap())?;

                                    Ok(block_builder.node(MatchCase {
                                        pattern: block_builder.node(Pattern::If(IfPattern {
                                            pattern: block_builder.node(Pattern::Ignore),
                                            condition: clause,
                                        })),
                                        expr: self
                                            .builder_from_node(&pair)
                                            .node(Expression::new(ExpressionKind::Block(pair))),
                                    }))
                                }
                                Rule::else_block => {
                                    append_else.set(false);

                                    let pair = self.transform_block(
                                        if_condition.into_inner().next().unwrap(),
                                    )?;

                                    Ok(block_builder.node(MatchCase {
                                        pattern: block_builder.node(Pattern::Ignore),
                                        expr: self
                                            .builder_from_node(&pair)
                                            .node(Expression::new(ExpressionKind::Block(pair))),
                                    }))
                                }
                                k => {
                                    panic!("unexpected rule within if-else-pair: {:?}", k)
                                }
                            }
                        })
                        .chain(
                            // @@Dumbness: use this to run the append at the end of the iterator, otherwise this will be computed
                            // when the expression is evaluated, hence the `append_else` might be true when it should
                            // be false!
                            iter::from_fn(|| {
                                if append_else.get() {
                                    Some(Ok(ab.node(MatchCase {
                                        pattern: ab.node(Pattern::Ignore),
                                        expr: ab.node(Expression::new(ExpressionKind::Block(
                                            ab.node(Block::Body(BodyBlock {
                                                statements: vec![],
                                                expr: None,
                                            })),
                                        ))),
                                    })))
                                } else {
                                    None
                                }
                            })
                            .take(1),
                        ),
                )?;

                // if no else-block was provided, we need to add one manually

                Ok(ab.node(Block::Match(MatchBlock {
                    subject: ab.make_variable(ab.make_boolean(true)),
                    cases,
                })))
            }
            Rule::match_block => {
                let mut match_block = pair.into_inner();

                // firstly get the expresion condition from the match block, the
                // next rule will be a bunch of match_case rules which can be
                // converted into ast using the pattern and block implementations...
                let subject = self.transform_expression(match_block.next().unwrap())?;
                let match_cases = match_block.next().unwrap();

                let cases = ab.try_collect(match_cases.into_inner().map(|case| {
                    let case_builder = self.builder_from_pair(&case);

                    match case.as_rule() {
                        Rule::match_case => {
                            let mut components = case.into_inner();

                            let pattern = self.transform_pattern(components.next().unwrap())?;
                            let expr = self.transform_expression(components.next().unwrap())?;

                            Ok(case_builder.node(MatchCase { pattern, expr }))
                        }
                        k => panic!("unexpected rule within match_case: {:?}", k),
                    }
                }))?;

                Ok(ab.node(Block::Match(MatchBlock { subject, cases })))
            }
            Rule::loop_block => {
                let body_block = self.transform_block(pair.into_inner().next().unwrap())?;
                Ok(ab.node(Block::Loop(body_block)))
            }
            Rule::for_block => {
                let mut for_block = pair.into_inner();

                let pattern = self.transform_pattern(for_block.next().unwrap())?;
                let pat_builder = self.builder_from_node(&pattern);

                let iterator = self.transform_expression(for_block.next().unwrap())?;
                let iter_builder = self.builder_from_node(&iterator);

                let body = self.transform_block(for_block.next().unwrap())?;
                let body_builder = self.builder_from_node(&body);

                Ok(ab.node(Block::Loop(ab.node(Block::Match(MatchBlock {
                    subject: iter_builder.node(Expression::new(ExpressionKind::FunctionCall(
                        FunctionCallExpr {
                            subject: iter_builder.node(Expression::new(ExpressionKind::Variable(
                                VariableExpr {
                                    name: ab.make_single_access_name(AstString::Borrowed("next")),
                                    type_args: vec![],
                                },
                            ))),
                            args: iter_builder.node(FunctionCallArgs {
                                entries: vec![iterator],
                            }),
                        },
                    ))),
                    cases: vec![
                        body_builder.node(MatchCase {
                            pattern: pat_builder.node(
                                Pattern::Enum(
                                    EnumPattern {
                                        name:
                                            iter_builder.make_single_access_name(
                                                AstString::Borrowed("Some"),
                                            ),
                                        args: vec![pattern],
                                    },
                                ),
                            ),
                            expr: body_builder.node(Expression::new(ExpressionKind::Block(body))),
                        }),
                        body_builder.node(MatchCase {
                            pattern: pat_builder.node(
                                Pattern::Enum(
                                    EnumPattern {
                                        name:
                                            iter_builder.make_single_access_name(
                                                AstString::Borrowed("None"),
                                            ),
                                        args: vec![],
                                    },
                                ),
                            ),
                            expr: body_builder.node(Expression::new(ExpressionKind::Block(
                                body_builder.node(Block::Body(BodyBlock {
                                    statements: vec![body_builder.node(Statement::Break)],
                                    expr: None,
                                })),
                            ))),
                        }),
                    ],
                })))))
            }
            Rule::while_block => {
                let mut while_block = pair.into_inner();

                let condition = self.transform_expression(while_block.next().unwrap())?;
                let condition_builder = self.builder_from_node(&condition);

                let body = self.transform_block(while_block.next().unwrap())?;
                let body_builder = self.builder_from_node(&body);

                Ok(ab.node(Block::Loop(ab.node(Block::Match(MatchBlock {
                    subject: condition,
                    cases: vec![
                        body_builder.node(MatchCase {
                            pattern: condition_builder.node(Pattern::Enum(EnumPattern {
                                name: condition_builder.make_boolean(true),
                                args: vec![],
                            })),
                            expr: body_builder.node(Expression::new(ExpressionKind::Block(body))),
                        }),
                        body_builder.node(MatchCase {
                            pattern: condition_builder.node(Pattern::Enum(EnumPattern {
                                name: condition_builder.make_boolean(false),
                                args: vec![],
                            })),
                            expr: body_builder.node(Expression::new(ExpressionKind::Block(
                                body_builder.node(Block::Body(BodyBlock {
                                    statements: vec![body_builder.node(Statement::Break)],
                                    expr: None,
                                })),
                            ))),
                        }),
                    ],
                })))))
            }
            Rule::body_block => {
                let body_block = self.transform_body_block(pair)?;
                Ok(ab.node(Block::Body(body_block)))
            }
            k => panic!("unexpected rule within block: {:?}", k),
        }
    }

    pub(crate) fn transform_body_block(&mut self, pair: HashPair<'_>) -> ParseResult<BodyBlock> {
        let mut statements = pair.into_inner();
        let last_statement = statements.next_back();

        let (statements, expr) = match last_statement {
            Some(last) => {
                let parsed = self.transform_statement_or_expression(last)?;
                let ab = self.builder_from_node(&parsed);

                match parsed.into_body() {
                    Statement::Expr(expr) => (
                        ab.try_collect(statements.map(|s| self.transform_statement(s)))?,
                        Some(ab.node(expr.into_body())),
                    ),
                    body => (
                        ab.try_collect(
                            statements
                                .map(|s| self.transform_statement(s))
                                .chain(once(Ok(ab.node(body)))),
                        )?,
                        None,
                    ),
                }
            }
            None => (vec![], None),
        };

        Ok(BodyBlock { statements, expr })
    }

    pub(crate) fn transform_statement_or_expression(
        &mut self,
        pair: HashPair<'_>,
    ) -> ParseResult<AstNode<Statement>> {
        let ab = self.builder_from_pair(&pair);
        match pair.as_rule() {
            Rule::expr => Ok(ab.node(Statement::Expr(self.transform_expression(pair)?))),
            _ => self.transform_statement(pair),
        }
    }

    pub(crate) fn transform_statement(
        &mut self,
        pair: HashPair<'_>,
    ) -> ParseResult<AstNode<Statement>> {
        let ab = self.builder_from_pair(&pair);

        match pair.as_rule() {
            Rule::statement => {
                let statement = pair.into_inner().next().unwrap();
                self.transform_statement(statement)
            }
            // since we have block statements and semi statements, we can check here
            // to see which path it is, if this is a block statement, we just call
            // into_ast(resolver) since there is an implementation for block convetsions
            Rule::block => Ok(ab.node(Statement::Block(self.transform_block(pair)?))),
            Rule::break_st => Ok(ab.node(Statement::Break)),
            Rule::continue_st => Ok(ab.node(Statement::Continue)),
            Rule::return_st => {
                let ret_expr = pair.into_inner().next();

                if let Some(node) = ret_expr {
                    Ok(ab.node(Statement::Return(Some(self.transform_expression(node)?))))
                } else {
                    Ok(ab.node(Statement::Return(None)))
                }
            }
            Rule::let_st => {
                // the first rule will be the pattern which can be automatically converted, whereas
                // then we have a trait bound and finally an optional expression which is used as an
                // assignment to the let pair
                let mut components = pair.into_inner();

                let pattern = self.transform_pattern(components.next().unwrap())?;

                let bound_or_ty = components.next();
                let (bound, ty, value) = match bound_or_ty {
                    Some(pair) => match pair.as_rule() {
                        Rule::bound => {
                            let bound = Some(self.transform_bound(pair)?);

                            let ty_or_expr = components.next();

                            match ty_or_expr {
                                Some(r) => match r.as_rule() {
                                    Rule::any_type => (
                                        bound,
                                        Some(self.transform_type(r)?),
                                        // check if the optional value component is present with the let pair...
                                        components
                                            .next()
                                            .map(|p| self.transform_expression(p))
                                            .transpose()?,
                                    ),
                                    Rule::expr => {
                                        (bound, None, Some(self.transform_expression(r)?))
                                    }
                                    k => {
                                        panic!("Unexpected rule within ty_or_expr: {:?}", k)
                                    }
                                },
                                None => (bound, None, None),
                            }
                        }
                        Rule::any_type => (
                            None,
                            Some(self.transform_type(pair)?),
                            components
                                .next()
                                .map(|p| self.transform_expression(p))
                                .transpose()?,
                        ),
                        Rule::expr => (None, None, Some(self.transform_expression(pair)?)),
                        k => panic!("Unexpected rule within let_st: {:?}", k),
                    },
                    None => (None, None, None),
                };

                Ok(ab.node(Statement::Let(LetStatement {
                    pattern,
                    ty,
                    bound,
                    value,
                })))
            }
            Rule::expr_or_assign_st => {
                let mut components = pair.into_inner();

                let lhs: AstNode<Expression> =
                    self.transform_expression(components.next().unwrap())?;

                // if no rhs is present, this is just an singular expression instead of an
                // assignment
                match components.next() {
                    Some(op_wrap) => {
                        // get the assignment operator out of 'assign_op'
                        let op = op_wrap.into_inner().next().unwrap();
                        let transform = convert_rule_into_fn_call(&op.as_rule());

                        let rhs = self.transform_expression(components.next().unwrap())?;
                        let builder = self.builder_from_node(&rhs);

                        match transform {
                            Some(OperatorFn::Named { name, assigning }) => {
                                let assign_call = builder.node(Expression::new(
                                    ExpressionKind::FunctionCall(FunctionCallExpr {
                                        subject: builder.node(Expression::new(
                                            ExpressionKind::Variable(VariableExpr {
                                                name: builder.make_single_access_name(
                                                    AstString::Borrowed(name),
                                                ),
                                                type_args: vec![],
                                            }),
                                        )),
                                        args: self.builder_from_node(&rhs).node(FunctionCallArgs {
                                            entries: vec![
                                                ab.transform_expr_into_ref(lhs, assigning),
                                                rhs,
                                            ],
                                        }),
                                    }),
                                ));
                                Ok(ab.node(Statement::Expr(assign_call)))
                            }
                            Some(OperatorFn::LazyNamed { name, assigning }) => {
                                // some functions have to ehxibit a short-circuiting behaviour, namely
                                // the logical 'and' and 'or' operators. To do this, we expect the 'and'
                                // 'or' trait (and their assignment counterparts) to expect the rhs part
                                // as a lambda. So, we essentially create a lambda that calls the rhs, or
                                // in other words, something like this happens:
                                //
                                // >>> lhs && rhs
                                // vvv (transpiles to...)
                                // >>> and(lhs, () => rhs)
                                //

                                let fn_call = builder.node(Expression::new(
                                    ExpressionKind::FunctionCall(FunctionCallExpr {
                                        subject: builder.node(Expression::new(
                                            ExpressionKind::Variable(VariableExpr {
                                                name: builder.make_single_access_name(
                                                    AstString::Borrowed(name),
                                                ),
                                                type_args: vec![],
                                            }),
                                        )),
                                        args: ab.node(FunctionCallArgs {
                                            entries: vec![
                                                ab.transform_expr_into_ref(lhs, assigning),
                                                ab.make_single_lambda(rhs),
                                            ],
                                        }),
                                    }),
                                ));

                                Ok(ab.node(Statement::Expr(fn_call)))
                            }
                            Some(OperatorFn::Compound { name, assigning }) => {
                                // for compound functions that include ordering, we essentially transpile
                                // into a match block that checks the result of the 'ord' fn call to the
                                // 'Ord' enum variants. This also happens for operators such as '>=' which
                                // essentially means that we have to check if the result of 'ord()' is either
                                // 'Eq' or 'Gt'.
                                Ok(ab.node(Statement::Expr(
                                    builder.transfrom_compound_ord_fn(name, assigning, lhs, rhs),
                                )))
                            }
                            None => Ok(ab.node(Statement::Assign(AssignStatement { lhs, rhs }))),
                        }
                    }
                    None => Ok(ab.node(Statement::Expr(lhs))),
                }
            }
            Rule::struct_def => {
                let mut components = pair.into_inner();
                let name = self.transform_name(components.next().unwrap())?;

                let bound_or_fields = components.next().unwrap();
                let (bound, entries) = match bound_or_fields.as_rule() {
                    Rule::bound => (
                        Some(self.transform_bound(bound_or_fields)?),
                        // It's guaranteed to have zero or more struct def fields and so it is
                        // safe to unwrap the following rule after the bound...
                        ab.try_collect(
                            components
                                .next()
                                .unwrap()
                                .into_inner()
                                .map(|x| self.transform_struct_def_entry(x)),
                        )?,
                    ),

                    Rule::struct_def_fields => (
                        None,
                        ab.try_collect(
                            bound_or_fields
                                .into_inner()
                                .map(|x| self.transform_struct_def_entry(x)),
                        )?,
                    ),
                    k => panic!("Unexpected rule within struct_def: {:?}", k),
                };
                Ok(ab.node(Statement::StructDef(StructDef {
                    name,
                    bound,
                    entries,
                })))
            }
            Rule::enum_def => {
                let mut components = pair.into_inner();
                let name = self.transform_name(components.next().unwrap())?;

                let bound_or_fields = components.next().unwrap();
                let (bound, entries) = match bound_or_fields.as_rule() {
                    Rule::bound => (
                        Some(self.transform_bound(bound_or_fields)?),
                        ab.try_collect(
                            components
                                .next()
                                .unwrap()
                                .into_inner()
                                .map(|x| self.transform_enum_def_entry(x)),
                        )?,
                    ),
                    // It's guaranteed to have zero or more enum def fields and so it is
                    // safe to unwrap the following rule after the bound...
                    Rule::enum_fields => (
                        None,
                        ab.try_collect(
                            bound_or_fields
                                .into_inner()
                                .map(|x| self.transform_enum_def_entry(x)),
                        )?,
                    ),
                    k => panic!("Unexpected rule within enum_def: {:?}", k),
                };

                Ok(ab.node(Statement::EnumDef(EnumDef {
                    name,
                    bound,
                    entries,
                })))
            }
            Rule::trait_def => {
                let mut components = pair.into_inner();
                let name = self.transform_name(components.next().unwrap())?;
                let bound = self.transform_bound(components.next().unwrap())?;

                let fn_rule = components.next().unwrap();
                debug_assert_eq!(fn_rule.as_rule(), Rule::fn_type);

                let trait_type = self.transform_type(fn_rule)?;

                Ok(ab.node(Statement::TraitDef(TraitDef {
                    name,
                    bound,
                    trait_type,
                })))
            }
            k => panic!("unexpected rule within statement: {:?}", k),
        }
    }
}

#[cfg(test)]
mod tests {
    // use pest::Parser;

    // use super::*;

    // pub(crate) fn parse_input<T>(rule: Rule, input: &str) -> AstNode<T>
    // where
    //     for<'a> HashPair<'a>: IntoAstNode<T>,
    // {
    //     let resolver = SeqModuleResolver::new();
    //     let mut result = grammar::HashGrammar::parse(rule, input).unwrap();
    //     let parsed: AstNode<T> = result.next().unwrap().into_ast(&resolver);
    //     parsed
    // }

    // #[test]
    // pub(crate) fn test_name() {
    //     assert_eq!(
    //         AstNode {
    //             body: Box::new(Name {
    //                 string: "universe".to_owned()
    //             }),
    //             pos: Location::Span(0, 8,),
    //             module: 0,
    //         },
    //         parse_input::<Name>(Rule::name, "universe"),
    //     );
    // }

    // #[test]
    // pub(crate) fn test_access_name() {
    //     assert_eq!(
    //         AstNode {
    //             body: Box::new(AccessName {
    //                 names: vec![
    //                     AstNode {
    //                         body: Box::new(Name {
    //                             string: "iter".to_owned()
    //                         }),
    //                         pos: Location::Span(0, 4,),
    //                         module: 0,
    //                     },
    //                     AstNode {
    //                         body: Box::new(Name {
    //                             string: "next".to_owned()
    //                         }),
    //                         pos: Location::Span(6, 10,),
    //                         module: 0,
    //                     },
    //                     AstNode {
    //                         body: Box::new(Name {
    //                             string: "Then".to_owned()
    //                         }),
    //                         pos: Location::Span(12, 16,),
    //                         module: 0,
    //                     },
    //                 ],
    //             }),
    //             pos: Location::Span(0, 16,),
    //             module: 0,
    //         },
    //         parse_input::<AccessName>(Rule::access_name, "iter::next::Then"),
    //     );
    // }
}<|MERGE_RESOLUTION|>--- conflicted
+++ resolved
@@ -239,9 +239,6 @@
 
     match subject_name {
         OperatorFn::Named { name, assigning } => {
-<<<<<<< HEAD
-            // @@Copied
-
             Ok(ab.node(Expression::new(ExpressionKind::FunctionCall(
                 FunctionCallExpr {
                     subject: ab.node(Expression::new(ExpressionKind::Variable(VariableExpr {
@@ -253,17 +250,6 @@
                     }),
                 },
             ))))
-=======
-            Ok(ab.node(Expression::FunctionCall(FunctionCallExpr {
-                subject: ab.node(Expression::Variable(VariableExpr {
-                    name: ab.make_single_access_name(AstString::Borrowed(name)),
-                    type_args: vec![], // we dont need any kind of typeargs since were just transpiling here
-                })),
-                args: ab.node(FunctionCallArgs {
-                    entries: vec![ab.transform_expr_into_ref(lhs?, assigning), rhs?],
-                }),
-            })))
->>>>>>> 174d5385
         }
         OperatorFn::Compound { name, assigning } => {
             // for compound functions that include ordering, we essentially transpile
@@ -274,7 +260,6 @@
             Ok(ab.transfrom_compound_ord_fn(name, assigning, lhs?, rhs?))
         }
         OperatorFn::LazyNamed { name, assigning } => {
-<<<<<<< HEAD
             // @@Copied: transform lhs into ref if assinging
 
             let fn_call = ab.node(Expression::new(ExpressionKind::FunctionCall(
@@ -291,20 +276,6 @@
                     }),
                 },
             )));
-=======
-            let fn_call = ab.node(Expression::FunctionCall(FunctionCallExpr {
-                subject: ab.node(Expression::Variable(VariableExpr {
-                    name: ab.make_single_access_name(AstString::Borrowed(name)),
-                    type_args: vec![],
-                })),
-                args: ab.node(FunctionCallArgs {
-                    entries: vec![
-                        ab.transform_expr_into_ref(lhs?, assigning),
-                        ab.make_single_lambda(rhs?),
-                    ],
-                }),
-            }));
->>>>>>> 174d5385
 
             Ok(fn_call)
         }
@@ -484,7 +455,6 @@
         &mut self,
         pair: HashPair<'_>,
     ) -> ParseResult<AstNode<AccessName>> {
-        let ab = self.builder_from_pair(&pair);
         match pair.as_rule() {
             Rule::access_name => Ok(self.builder_from_pair(&pair).node(AccessName {
                 path: IDENTIFIER_MAP.create_path_ident(AstString::Owned(pair.as_str().to_owned())),
