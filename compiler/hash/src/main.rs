--- conflicted
+++ resolved
@@ -156,12 +156,7 @@
         match opts.execute {
             Some(path) => {
                 let filename = fs::canonicalize(&path)?;
-<<<<<<< HEAD
-                let parser = ParParser::new_with_workers(PestBackend, opts.worker_count);
-=======
-
-                let parser = ParParser::new_with_workers(HashGrammar, worker_count);
->>>>>>> 112d2485
+                let parser = ParParser::new_with_workers(PestBackend, worker_count);
                 let directory = env::current_dir().unwrap();
 
                 let result = timed(
