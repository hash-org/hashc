//! Main module.
//
// All rights reserved 2022 (c) The Hash Language authors

#![feature(panic_info_message)]

mod crash_handler;
mod logger;

use clap::{AppSettings, Parser as ClapParser};
use hash_alloc::Castle;
use hash_parser::parser::HashParser;
use hash_pipeline::{fs::resolve_path, sources::Module, Compiler};
use hash_reporting::{errors::CompilerError, reporting::ReportWriter};
use hash_typecheck::HashTypechecker;
use hash_utils::timed;
use log::LevelFilter;
use logger::CompilerLogger;
use std::num::NonZeroUsize;
use std::panic;
use std::{env, fs};

use crate::crash_handler::panic_handler;

/// CompilerOptions is a structural representation of what arguments the compiler
/// can take when running. Compiler options are well documented on the wiki page:
/// <https://hash-org.github.io/hash-arxiv/interpreter-options.html>
#[derive(ClapParser)]
#[clap(
    name = "Hash Interpreter",
    version,
    author = "Hash Language Authors",
    about = "Run and execute hash programs"
)]
#[clap(setting = AppSettings::DisableColoredHelp)]
struct CompilerOptions {
    //  Include a directory into runtime. The current directory is included by default
    // #[clap(short, long, multiple_values = true)]
    // includes: Vec<String>,
    /// Execute the passed script directly without launching interactive mode
    #[clap(short, long)]
    execute: Option<String>,

    // Set the maximum stack size for the current running instance.
    // #[clap(short, long, default_value = "10000")]
    // stack_size: u32,
    /// Run the compiler in debug mode
    #[clap(short, long)]
    debug: bool,

    /// Number of worker threads the compiler should use
    #[clap(short, long, default_value = Box::leak(num_cpus::get().to_string().into_boxed_str()))]
    worker_count: usize,

    /// Compiler mode
    #[clap(subcommand)]
    mode: Option<SubCmd>,
}

#[derive(ClapParser)]
enum SubCmd {
    AstGen(AstGen),
    IrGen(IrGen),
}

/// Generate AST from given input file
#[derive(ClapParser)]
struct AstGen {
    /// Input file to generate AST from
    #[clap(required = true)]
    filename: String,

    /// Visualise the generated AST
    #[clap(short, long)]
    visualise: bool,

    /// Run the AST generation in debug mode
    #[clap(short, long)]
    debug: bool,
}
/// Generate IR from the given input file
#[derive(ClapParser)]
struct IrGen {
    /// Input file to generate IR from
    #[clap(required = true)]
    filename: String,

    /// Visualise the generated IR
    #[clap(short, long)]
    _visualise: bool,

    /// Run the IR generation in debug mode
    #[clap(short, long)]
    debug: bool,
}

pub static CONSOLE_LOGGER: CompilerLogger = CompilerLogger;

fn execute(f: impl FnOnce() -> Result<(), CompilerError>) {
    match f() {
        Ok(()) => (),
        Err(e) => e.report_and_exit(),
    }
}

<<<<<<< HEAD
fn run_parsing<'c>(
    parser: ParParser<impl ParserBackend<'c>>,
    filename: PathBuf,
    directory: PathBuf,
) -> Modules<'c> {
    let (result, modules) = timed(
        || parser.parse(&filename, &directory),
        log::Level::Info,
        |elapsed| println!("total: {:?}", elapsed),
    );

    match result {
        Ok(_) => modules,
        Err(errors) => {
            for report in errors.into_iter().map(Report::from) {
                let report_writer = ReportWriter::new(report, &modules);
                println!("{}", report_writer);
            }

            exit(-1)
        }
    }
}

=======
>>>>>>> d2a9110f
fn main() {
    // Initial grunt work, panic handler and logger setup...
    panic::set_hook(Box::new(panic_handler));
    log::set_logger(&CONSOLE_LOGGER).unwrap_or_else(|_| panic!("Couldn't initiate logger"));

    let opts: CompilerOptions = CompilerOptions::parse();

    // if debug is specified, we want to log everything that is debug level...
    if opts.debug {
        log::set_max_level(LevelFilter::Debug);
    } else {
        log::set_max_level(LevelFilter::Info);
    }

    // check that the job count is valid...
    let worker_count = NonZeroUsize::new(opts.worker_count)
        .unwrap_or_else(|| {
            (CompilerError::ArgumentError {
                message: "Invalid number of worker threads".to_owned(),
            })
            .report_and_exit()
        })
        .into();

    // Create a castle for allocations in the pipeline
    let castle = Castle::new();

    let parser = HashParser::new(worker_count, &castle);
    let tc_wall = &castle.wall();
    let checker = HashTypechecker::new(tc_wall);
    let mut compiler = Compiler::new(parser, checker);
    let mut compiler_state = compiler.create_state().unwrap();

<<<<<<< HEAD
    timed(
        || {
            execute(|| {
                let directory = env::current_dir().unwrap();

                // check here if we are operating in a special mode
                if let Some(mode) = opts.mode {
                    let _modules = match mode {
                        SubCmd::AstGen(settings) => {
                            let filename = fs::canonicalize(&settings.filename)?;

                            if settings.debug {
                                log::set_max_level(LevelFilter::Debug);
                            } else {
                                log::set_max_level(LevelFilter::Info);
                            }

                            parser_backend.set_visualisation(settings.visualise);
                            run_parsing(parser_backend, filename, directory)
                        }
                        SubCmd::IrGen(i) => {
                            println!("Generating ir for: {} with debug={}", i.filename, i.debug);
                            todo!()
                        }
                    };

                    return Ok(());
                }

                match opts.execute {
                    Some(path) => {
                        let filename = fs::canonicalize(&path)?;
                        let _modules = run_parsing(parser_backend, filename, directory);

                        Ok(())
                    }
                    None => {
                        hash_interactive::init()?;
                        Ok(())
                    }
                }
            })
        },
        log::Level::Info,
        |elapsed| println!("total: {:?}", elapsed),
    )
=======
    execute(|| {
        match opts.execute {
            Some(path) => {
                let current_dir = env::current_dir()?;
                let filename = resolve_path(fs::canonicalize(&path)?, current_dir, None);

                if let Err(err) = filename {
                    println!(
                        "{}",
                        ReportWriter::new(err.create_report(), &compiler_state.sources)
                    );
                    return Ok(());
                };

                let module = Module::new(filename.unwrap());
                let module_id = compiler_state.sources.add_module(module);

                // Wrap the compilation job in timed to time the total time taken to run the job
                timed(
                    || {
                        let (result, new_state) = compiler.run_module(module_id, compiler_state);

                        // Report the error if one occurred...
                        if let Err(err) = result {
                            println!("{}", ReportWriter::new(err, &new_state.sources));
                        }
                    },
                    log::Level::Debug,
                    |elapsed| println!("total: {:?}", elapsed),
                );

                Ok(())
            }
            None => {
                hash_interactive::init(compiler)?;
                Ok(())
            }
        }
    })
>>>>>>> d2a9110f
}<|MERGE_RESOLUTION|>--- conflicted
+++ resolved
@@ -103,33 +103,6 @@
     }
 }
 
-<<<<<<< HEAD
-fn run_parsing<'c>(
-    parser: ParParser<impl ParserBackend<'c>>,
-    filename: PathBuf,
-    directory: PathBuf,
-) -> Modules<'c> {
-    let (result, modules) = timed(
-        || parser.parse(&filename, &directory),
-        log::Level::Info,
-        |elapsed| println!("total: {:?}", elapsed),
-    );
-
-    match result {
-        Ok(_) => modules,
-        Err(errors) => {
-            for report in errors.into_iter().map(Report::from) {
-                let report_writer = ReportWriter::new(report, &modules);
-                println!("{}", report_writer);
-            }
-
-            exit(-1)
-        }
-    }
-}
-
-=======
->>>>>>> d2a9110f
 fn main() {
     // Initial grunt work, panic handler and logger setup...
     panic::set_hook(Box::new(panic_handler));
@@ -163,54 +136,6 @@
     let mut compiler = Compiler::new(parser, checker);
     let mut compiler_state = compiler.create_state().unwrap();
 
-<<<<<<< HEAD
-    timed(
-        || {
-            execute(|| {
-                let directory = env::current_dir().unwrap();
-
-                // check here if we are operating in a special mode
-                if let Some(mode) = opts.mode {
-                    let _modules = match mode {
-                        SubCmd::AstGen(settings) => {
-                            let filename = fs::canonicalize(&settings.filename)?;
-
-                            if settings.debug {
-                                log::set_max_level(LevelFilter::Debug);
-                            } else {
-                                log::set_max_level(LevelFilter::Info);
-                            }
-
-                            parser_backend.set_visualisation(settings.visualise);
-                            run_parsing(parser_backend, filename, directory)
-                        }
-                        SubCmd::IrGen(i) => {
-                            println!("Generating ir for: {} with debug={}", i.filename, i.debug);
-                            todo!()
-                        }
-                    };
-
-                    return Ok(());
-                }
-
-                match opts.execute {
-                    Some(path) => {
-                        let filename = fs::canonicalize(&path)?;
-                        let _modules = run_parsing(parser_backend, filename, directory);
-
-                        Ok(())
-                    }
-                    None => {
-                        hash_interactive::init()?;
-                        Ok(())
-                    }
-                }
-            })
-        },
-        log::Level::Info,
-        |elapsed| println!("total: {:?}", elapsed),
-    )
-=======
     execute(|| {
         match opts.execute {
             Some(path) => {
@@ -250,5 +175,4 @@
             }
         }
     })
->>>>>>> d2a9110f
 }