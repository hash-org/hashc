--- conflicted
+++ resolved
@@ -50,17 +50,12 @@
     }
 
     type NameRet = TreeNode;
-<<<<<<< HEAD
     fn visit_name(
         &mut self,
         _: &Self::Ctx,
         node: ast::AstNodeRef<ast::Name>,
     ) -> Result<Self::NameRet, Self::Error> {
-        Ok(TreeNode::leaf(IDENTIFIER_MAP.ident_name(node.ident)))
-=======
-    fn visit_name(&mut self, node: ast::AstNodeRef<ast::Name>) -> Self::NameRet {
-        TreeNode::leaf(IDENTIFIER_MAP.get_ident(node.ident))
->>>>>>> d5e93282
+        Ok(TreeNode::leaf(IDENTIFIER_MAP.get_ident(node.ident)))
     }
 
     type AccessNameRet = TreeNode;
