--- conflicted
+++ resolved
@@ -86,40 +86,19 @@
                 let fn_args: usize = e.args.entries.iter().map(|a| a.node_count()).sum();
                 e.subject.node_count() + fn_args
             }
-<<<<<<< HEAD
-            ExpressionKind::Intrinsic(_) => 1,
-            ExpressionKind::LogicalOp(e) => 1 + e.lhs.node_count() + e.rhs.node_count(),
+            ExpressionKind::Intrinsic(_) => 0,
             ExpressionKind::Variable(e) => {
-=======
-            Expression::Intrinsic(_) => 0,
-            Expression::Variable(e) => {
->>>>>>> 174d5385
                 let ty_args: usize = e.type_args.iter().map(|t| t.node_count()).sum();
 
                 e.name.node_count() + ty_args
             }
-<<<<<<< HEAD
             ExpressionKind::PropertyAccess(e) => e.subject.node_count() + 1,
             ExpressionKind::LiteralExpr(e) => e.node_count(),
             ExpressionKind::Typed(e) => e.ty.node_count() + e.expr.node_count(),
             ExpressionKind::Block(e) => e.node_count(),
             ExpressionKind::Deref(e) => e.node_count(),
             ExpressionKind::Ref(e) => e.node_count(),
-            ExpressionKind::Index(e) => {
-                let indices: usize = e.index.iter().map(|node| node.node_count()).sum();
-
-                e.subject.node_count() + indices
-            }
-            ExpressionKind::Import(_) => 1,
-=======
-            Expression::PropertyAccess(e) => e.subject.node_count() + 1,
-            Expression::LiteralExpr(e) => e.node_count(),
-            Expression::Typed(e) => e.ty.node_count() + e.expr.node_count(),
-            Expression::Block(e) => e.node_count(),
-            Expression::Deref(e) => e.node_count(),
-            Expression::Ref(e) => e.node_count(),
-            Expression::Import(_) => 0,
->>>>>>> 174d5385
+            ExpressionKind::Import(_) => 0,
         }
     }
 }
