//! Hash Compiler module resolving logic
//!
//! All rights reserved 2021 (c) The Hash Language authors

use crate::{
    error::ParseResult,
    fs::resolve_path,
    location::SourceLocation,
    module::ModuleIdx,
    parse::{ParserBackend, ParsingContext},
};
use derive_more::Constructor;
use hash_utils::timed;
use log::Level;
use rayon::Scope;
use std::{fs, path::Path};

pub trait ModuleResolver: Clone {
    fn module_source(&self) -> Option<&str>;
    fn module_index(&self) -> Option<ModuleIdx>;
    fn add_module(
        &self,
        import_path: impl AsRef<Path>,
        location: Option<SourceLocation>,
    ) -> ParseResult<ModuleIdx>;
}

#[derive(Debug, Copy, Clone, Constructor)]
pub(crate) struct ModuleParsingContext<'mod_ctx> {
    source: Option<&'mod_ctx str>,
    root_dir: &'mod_ctx Path,
    index: Option<ModuleIdx>,
}

<<<<<<< HEAD
#[derive(Debug)]
pub struct ParModuleResolver<'c, 'ctx, 'mod_ctx, 'scope, 'scope_ref, B> {
    ctx: ParsingContext<'c, 'ctx, B>,
=======
#[derive(Debug, Clone)]
pub struct ParModuleResolver<'ctx, 'mod_ctx, 'scope, 'scope_ref, B> {
    ctx: ParsingContext<'ctx, B>,
>>>>>>> 197dfd47
    module_ctx: ModuleParsingContext<'mod_ctx>,
    scope: &'scope_ref Scope<'scope>,
}

impl<'c, 'ctx, 'mod_ctx, 'scope, 'scope_ref, B>
    ParModuleResolver<'c, 'ctx, 'mod_ctx, 'scope, 'scope_ref, B>
{
    pub(crate) fn new(
        ctx: ParsingContext<'c, 'ctx, B>,
        module_ctx: ModuleParsingContext<'mod_ctx>,
        scope: &'scope_ref Scope<'scope>,
    ) -> Self {
        Self {
            ctx,
            module_ctx,
            scope,
        }
    }
}

impl<'c, 'ctx, 'mod_ctx, 'scope, 'scope_ref, B> ModuleResolver
    for ParModuleResolver<'c, 'ctx, 'mod_ctx, 'scope, 'scope_ref, B>
where
    B: ParserBackend<'c>,
    'c: 'ctx,
    'ctx: 'scope,
    'scope: 'scope_ref,
{
    fn module_source(&self) -> Option<&str> {
        self.module_ctx.source
    }

    fn module_index(&self) -> Option<ModuleIdx> {
        self.module_ctx.index
    }

    fn add_module(
        &self,
        import_path: impl AsRef<Path>,
        location: Option<SourceLocation>,
    ) -> ParseResult<ModuleIdx> {
        let resolved_import_path = resolve_path(import_path, &self.module_ctx.root_dir, location)?;
        let import_index = self.ctx.module_builder.reserve_index();

        // Copy ctx so that it can be moved into the closure independent of self.
        let ctx = self.ctx;

        self.scope.spawn(move |scope| {
            ctx.error_handler.handle_error(move || {
                // Get source and root directory of import
                let import_source = fs::read_to_string(&resolved_import_path)
                    .map_err(|e| (e, resolved_import_path.to_owned()))?;
                let import_root_dir = resolved_import_path.parent().unwrap().to_owned();

                // Create a module parsing context and resolver for the import
                let import_module_ctx = ModuleParsingContext::new(
                    Some(&import_source),
                    &import_root_dir,
                    Some(import_index),
                );
                let import_resolver = ParModuleResolver::new(ctx, import_module_ctx, scope);

                // Parse the import
                let import_node = timed(
                    || {
                        ctx.backend.parse_module(
                            import_resolver,
                            &resolved_import_path,
                            &import_source,
                        )
                    },
                    Level::Debug,
                    |elapsed| println!("ast: {:.2?}", elapsed),
                )?;

                // Add the import to modules
                ctx.module_builder.add_module_at(
                    import_index,
                    resolved_import_path,
                    import_source,
                    import_node,
                );

                Ok(())
            });
        });

        Ok(import_index)
    }
}<|MERGE_RESOLUTION|>--- conflicted
+++ resolved
@@ -32,17 +32,21 @@
     index: Option<ModuleIdx>,
 }
 
-<<<<<<< HEAD
 #[derive(Debug)]
 pub struct ParModuleResolver<'c, 'ctx, 'mod_ctx, 'scope, 'scope_ref, B> {
     ctx: ParsingContext<'c, 'ctx, B>,
-=======
-#[derive(Debug, Clone)]
-pub struct ParModuleResolver<'ctx, 'mod_ctx, 'scope, 'scope_ref, B> {
-    ctx: ParsingContext<'ctx, B>,
->>>>>>> 197dfd47
     module_ctx: ModuleParsingContext<'mod_ctx>,
     scope: &'scope_ref Scope<'scope>,
+}
+
+impl<B> Clone for ParModuleResolver<'_, '_, '_, '_, '_, B> {
+    fn clone(&self) -> Self {
+        Self {
+            ctx: self.ctx,
+            module_ctx: self.module_ctx,
+            scope: self.scope,
+        }
+    }
 }
 
 impl<'c, 'ctx, 'mod_ctx, 'scope, 'scope_ref, B>
