use crate::keyword::Keyword;
use dashmap::DashMap;

use hash_utils::counter;
use lazy_static::lazy_static;
use strum::VariantNames;

counter! {
    name: Identifier,
    counter_name: IDENTIFIER_COUNTER,
    visibility: pub,
    method_visibility:,
}

#[derive(Debug)]
pub struct IdentifierMap {
<<<<<<< HEAD
    ident_data: DashMap<&'static str, Identifier>,
    path_ident_data: DashMap<&'static str, PathIdentifier>,
    path_ident_data_rev: DashMap<PathIdentifier, &'static str>,
    ident_data_rev: DashMap<Identifier, &'static str>,
=======
    identifiers: DashMap<AstString, Identifier>,
    reverse_lookup: DashMap<Identifier, AstString>,
>>>>>>> 197dfd47
}

lazy_static! {
    pub static ref IDENTIFIER_MAP: IdentifierMap = IdentifierMap::default();
}

// Ensure that keywords have exact identifier values...
// static_assertions::const_assert_eq!(*IDENTIFIER_MAP.ident_data.get("let").unwrap(), Identifier::from(Keyword::Let as u32));

<<<<<<< HEAD
pub struct PathIdentifierName(&'static str);

impl PathIdentifierName {
    pub fn full(&self) -> &str {
        self.0
    }

    pub fn components(&self) -> impl Iterator<Item = &str> {
        self.full().split("::")
    }
}

=======
>>>>>>> 197dfd47
impl IdentifierMap {
    pub fn default() -> Self {
        let map = IdentifierMap {
            identifiers: DashMap::new(),
            reverse_lookup: DashMap::new(),
        };

        // let wall = STATIC_CASTLE.wall();

        // Initialise the identifier map with all the keywords that are reserved in the language
        // so that it will be easier to perform comparisons on when a keyword is present, rather than
        // always looking them up. This means that the names of each keyword is guaranteed to have a
        // identifier value in the ranges of 0...15
        for keyword in Keyword::VARIANTS {
            // let value = BrickString::new(keyword, &wall);
            // map.create_ident(value);
            map.create_ident(Box::leak::<'static>((*keyword).to_owned().into_boxed_str()));
        }

        // assert_eq!(map.ident_name(Identifier::from(0)), "let".to_string());
        // assert_eq!(map.ident_name(Identifier::from(14)), "break".to_string());

        map
    }

<<<<<<< HEAD
    pub fn create_ident(&self, ident_str: &str) -> Identifier {
        if let Some(key) = self.ident_data.get(ident_str) {
            *key
        } else {
            let ident = Identifier::new();

            // let wall = STATIC_CASTLE.wall();
            // let ident_str_copy = BrickString::new(ident_str, &wall).as_str();
            let ident_str_copy = Box::leak::<'static>(ident_str.to_owned().into_boxed_str());

            self.ident_data.insert(ident_str_copy, ident);
            self.ident_data_rev.insert(ident, ident_str_copy);
            ident
        }
    }

    pub fn create_path_ident(&self, path_ident_str: &str) -> PathIdentifier {
        if let Some(key) = self.path_ident_data.get(path_ident_str) {
            *key
        } else {
            let path_ident = PathIdentifier::new();

            // let wall = STATIC_CASTLE.wall();
            // let path_ident_str_copy = BrickString::new(path_ident_str, &wall).as_str();
            let path_ident_str_copy = Box::leak(path_ident_str.to_owned().into_boxed_str());

            self.path_ident_data.insert(path_ident_str_copy, path_ident);
            self.path_ident_data_rev
                .insert(path_ident, path_ident_str_copy);
            path_ident
        }
    }

    pub fn ident_name(&self, ident: Identifier) -> &'static str {
        self.ident_data_rev.get(&ident).unwrap().value()
    }

    pub fn path_ident_name(&self, path_ident: PathIdentifier) -> PathIdentifierName {
        PathIdentifierName(self.path_ident_data_rev.get(&path_ident).unwrap().value())
=======
    pub fn create_ident(&self, ident_str: AstString) -> Identifier {
        if let Some(key) = self.identifiers.get(&ident_str) {
            *key
        } else {
            let ident = Identifier::new();
            let copy = ident_str.clone();

            self.identifiers.insert(ident_str, ident);
            self.reverse_lookup.insert(ident, copy);
            ident
        }
    }

    pub fn ident_name(&self, ident: Identifier) -> String {
        self.reverse_lookup.get(&ident).unwrap().value().to_string()
>>>>>>> 197dfd47
    }
}<|MERGE_RESOLUTION|>--- conflicted
+++ resolved
@@ -1,8 +1,10 @@
 use crate::keyword::Keyword;
 use dashmap::DashMap;
 
+use hash_alloc::{collections::string::BrickString, Castle, Wall};
 use hash_utils::counter;
 use lazy_static::lazy_static;
+use parking_lot::Mutex;
 use strum::VariantNames;
 
 counter! {
@@ -14,56 +16,46 @@
 
 #[derive(Debug)]
 pub struct IdentifierMap {
-<<<<<<< HEAD
-    ident_data: DashMap<&'static str, Identifier>,
-    path_ident_data: DashMap<&'static str, PathIdentifier>,
-    path_ident_data_rev: DashMap<PathIdentifier, &'static str>,
-    ident_data_rev: DashMap<Identifier, &'static str>,
-=======
-    identifiers: DashMap<AstString, Identifier>,
-    reverse_lookup: DashMap<Identifier, AstString>,
->>>>>>> 197dfd47
+    identifiers: DashMap<&'static str, Identifier>,
+    reverse_lookup: DashMap<Identifier, &'static str>,
 }
 
 lazy_static! {
-    pub static ref IDENTIFIER_MAP: IdentifierMap = IdentifierMap::default();
+    static ref IDENTIFIER_STORAGE_CASTLE: Castle = Castle::new();
+    static ref IDENTIFIER_STORAGE_WALL: Mutex<Wall<'static>> =
+        Mutex::new(IDENTIFIER_STORAGE_CASTLE.wall());
+}
+
+lazy_static! {
+    pub static ref IDENTIFIER_MAP: IdentifierMap = IdentifierMap::new();
 }
 
 // Ensure that keywords have exact identifier values...
 // static_assertions::const_assert_eq!(*IDENTIFIER_MAP.ident_data.get("let").unwrap(), Identifier::from(Keyword::Let as u32));
 
-<<<<<<< HEAD
-pub struct PathIdentifierName(&'static str);
-
-impl PathIdentifierName {
-    pub fn full(&self) -> &str {
-        self.0
-    }
-
-    pub fn components(&self) -> impl Iterator<Item = &str> {
-        self.full().split("::")
+impl Default for IdentifierMap {
+    fn default() -> Self {
+        Self::new()
     }
 }
 
-=======
->>>>>>> 197dfd47
 impl IdentifierMap {
-    pub fn default() -> Self {
+    pub fn new() -> Self {
         let map = IdentifierMap {
             identifiers: DashMap::new(),
             reverse_lookup: DashMap::new(),
         };
 
-        // let wall = STATIC_CASTLE.wall();
+        let wall = IDENTIFIER_STORAGE_WALL.lock();
 
         // Initialise the identifier map with all the keywords that are reserved in the language
         // so that it will be easier to perform comparisons on when a keyword is present, rather than
         // always looking them up. This means that the names of each keyword is guaranteed to have a
         // identifier value in the ranges of 0...15
-        for keyword in Keyword::VARIANTS {
+        for &keyword in Keyword::VARIANTS {
             // let value = BrickString::new(keyword, &wall);
             // map.create_ident(value);
-            map.create_ident(Box::leak::<'static>((*keyword).to_owned().into_boxed_str()));
+            map.create_ident_in(keyword, &wall);
         }
 
         // assert_eq!(map.ident_name(Identifier::from(0)), "let".to_string());
@@ -72,62 +64,37 @@
         map
     }
 
-<<<<<<< HEAD
-    pub fn create_ident(&self, ident_str: &str) -> Identifier {
-        if let Some(key) = self.ident_data.get(ident_str) {
+    pub fn create_ident_existing(&self, ident_str: &'static str) -> Identifier {
+        if let Some(key) = self.identifiers.get(ident_str) {
             *key
         } else {
             let ident = Identifier::new();
 
-            // let wall = STATIC_CASTLE.wall();
-            // let ident_str_copy = BrickString::new(ident_str, &wall).as_str();
-            let ident_str_copy = Box::leak::<'static>(ident_str.to_owned().into_boxed_str());
-
-            self.ident_data.insert(ident_str_copy, ident);
-            self.ident_data_rev.insert(ident, ident_str_copy);
+            self.identifiers.insert(ident_str, ident);
+            self.reverse_lookup.insert(ident, ident_str);
             ident
         }
     }
 
-    pub fn create_path_ident(&self, path_ident_str: &str) -> PathIdentifier {
-        if let Some(key) = self.path_ident_data.get(path_ident_str) {
-            *key
-        } else {
-            let path_ident = PathIdentifier::new();
-
-            // let wall = STATIC_CASTLE.wall();
-            // let path_ident_str_copy = BrickString::new(path_ident_str, &wall).as_str();
-            let path_ident_str_copy = Box::leak(path_ident_str.to_owned().into_boxed_str());
-
-            self.path_ident_data.insert(path_ident_str_copy, path_ident);
-            self.path_ident_data_rev
-                .insert(path_ident, path_ident_str_copy);
-            path_ident
-        }
-    }
-
-    pub fn ident_name(&self, ident: Identifier) -> &'static str {
-        self.ident_data_rev.get(&ident).unwrap().value()
-    }
-
-    pub fn path_ident_name(&self, path_ident: PathIdentifier) -> PathIdentifierName {
-        PathIdentifierName(self.path_ident_data_rev.get(&path_ident).unwrap().value())
-=======
-    pub fn create_ident(&self, ident_str: AstString) -> Identifier {
-        if let Some(key) = self.identifiers.get(&ident_str) {
+    fn create_ident_in(&self, ident_str: &str, wall: &Wall<'static>) -> Identifier {
+        if let Some(key) = self.identifiers.get(ident_str) {
             *key
         } else {
             let ident = Identifier::new();
-            let copy = ident_str.clone();
+            let ident_str_alloc = BrickString::new(ident_str, wall).into_str();
 
-            self.identifiers.insert(ident_str, ident);
-            self.reverse_lookup.insert(ident, copy);
+            self.identifiers.insert(ident_str_alloc, ident);
+            self.reverse_lookup.insert(ident, ident_str_alloc);
             ident
         }
     }
 
-    pub fn ident_name(&self, ident: Identifier) -> String {
-        self.reverse_lookup.get(&ident).unwrap().value().to_string()
->>>>>>> 197dfd47
+    pub fn create_ident(&self, ident_str: &str) -> Identifier {
+        let wall = IDENTIFIER_STORAGE_WALL.lock();
+        self.create_ident_in(ident_str, &wall)
+    }
+
+    pub fn ident_name(&self, ident: Identifier) -> &'static str {
+        self.reverse_lookup.get(&ident).unwrap().value()
     }
 }