--- conflicted
+++ resolved
@@ -5,6 +5,7 @@
 use std::{fmt::Alignment, iter};
 
 use crate::ast::*;
+use crate::ident::IDENTIFIER_MAP;
 
 const VERT_PIPE: &str = "│ ";
 const PADDING: &str = "  ";
@@ -29,11 +30,6 @@
     }
 }
 
-<<<<<<< HEAD
-impl<T: NodeDisplay> NodeDisplay for AstNode<T> {
-    fn node_display(&self, indent: usize) -> Vec<String> {
-        self.body().node_display(indent)
-=======
 fn pad_lines(lines: Vec<String>, padding: usize) -> Vec<String> {
     if padding == 0 {
         lines
@@ -42,7 +38,6 @@
             .iter()
             .map(|line| pad_str(line, ' ', padding, Alignment::Left))
             .collect()
->>>>>>> 174d5385
     }
 }
 
@@ -115,7 +110,7 @@
 
 impl<T: NodeDisplay> NodeDisplay for AstNode<T> {
     fn node_display(&self) -> Vec<String> {
-        self.body.node_display()
+        self.body().node_display()
     }
 }
 
@@ -361,14 +356,13 @@
 
 impl NodeDisplay for AccessName {
     fn node_display(&self) -> Vec<String> {
-        let names: Vec<&str> = self.names.iter().map(|n| n.body.string.as_ref()).collect();
-        vec![format!("\"{}\"", names.join("::"))]
+        vec![format!("\"{}\"", IDENTIFIER_MAP.path_ident_name(self.path).full())]
     }
 }
 
 impl NodeDisplay for Name {
     fn node_display(&self) -> Vec<String> {
-        vec![format!("\"{}\"", self.string)]
+        vec![format!("\"{}\"", IDENTIFIER_MAP.ident_name(self.ident))]
     }
 }
 
@@ -590,34 +584,18 @@
 }
 
 impl NodeDisplay for Expression {
-<<<<<<< HEAD
-    fn node_display(&self, indent: usize) -> Vec<String> {
+    fn node_display(&self) -> Vec<String> {
+        let mut lines = vec![];
+
         match self.kind() {
-            ExpressionKind::FunctionCall(_) => todo!(),
-            ExpressionKind::Intrinsic(_) => todo!(),
-            ExpressionKind::LogicalOp(_) => todo!(),
-            ExpressionKind::Variable(_) => todo!(),
-            ExpressionKind::PropertyAccess(_) => todo!(),
-            ExpressionKind::Index(_) => todo!(),
-            ExpressionKind::Ref(_) => todo!(),
-            ExpressionKind::Deref(_) => todo!(),
-            ExpressionKind::LiteralExpr(literal) => literal.node_display(indent),
-            ExpressionKind::Typed(_) => todo!(),
-            ExpressionKind::Block(_) => todo!(),
-            ExpressionKind::Import(import) => import.node_display(indent),
-=======
-    fn node_display(&self) -> Vec<String> {
-        let mut lines = vec![];
-
-        match &self {
-            Expression::FunctionCall(func) => {
+            ExpressionKind::FunctionCall(func) => {
                 lines.push("function_call".to_string());
 
                 let mut components = vec![iter::once("subject".to_string())
                     .chain(child_branch(&func.subject.node_display()))
                     .collect()];
 
-                let arguments = &func.args.body.entries;
+                let arguments = &func.args.entries;
 
                 // now deal with the function args if there are any
                 if !arguments.is_empty() {
@@ -640,11 +618,11 @@
                 lines.extend(draw_branches_for_children(&components));
                 lines
             }
-            Expression::Intrinsic(intrinsic) => {
-                lines.push(format!("intrinsic \"{}\"", intrinsic.name.as_ref()));
+            ExpressionKind::Intrinsic(intrinsic) => {
+                lines.push(format!("intrinsic \"{}\"", IDENTIFIER_MAP.ident_name(intrinsic.name)));
                 lines
             }
-            Expression::Variable(var) => {
+            ExpressionKind::Variable(var) => {
                 // check if the length of type_args to this ident, if not
                 // we don't produce any children nodes for it
                 let name = var.name.node_display().join("");
@@ -665,7 +643,7 @@
 
                 lines
             }
-            Expression::PropertyAccess(expr) => {
+            ExpressionKind::PropertyAccess(expr) => {
                 lines.push("property_access".to_string());
 
                 // deal with the subject
@@ -675,16 +653,16 @@
                     .collect();
 
                 // now deal with the field
-                let field_lines = vec![format!("field \"{}\"", expr.property.body.string)];
+                let field_lines = vec![format!("field \"{}\"", IDENTIFIER_MAP.ident_name(expr.property.body().ident))];
 
                 lines.extend(draw_branches_for_children(&[subject_lines, field_lines]));
                 lines
             }
-            Expression::Ref(expr) | Expression::Deref(expr) => {
+            ExpressionKind::Ref(expr) | ExpressionKind::Deref(expr) => {
                 // Match again to determine whether it is a deref or a ref!
-                match &self {
-                    Expression::Ref(_) => lines.push("ref".to_string()),
-                    Expression::Deref(_) => lines.push("deref".to_string()),
+                match self.kind() {
+                    ExpressionKind::Ref(_) => lines.push("ref".to_string()),
+                    ExpressionKind::Deref(_) => lines.push("deref".to_string()),
                     _ => unreachable!(),
                 };
 
@@ -693,8 +671,8 @@
 
                 lines
             }
-            Expression::LiteralExpr(literal) => literal.node_display(),
-            Expression::Typed(expr) => {
+            ExpressionKind::LiteralExpr(literal) => literal.node_display(),
+            ExpressionKind::Typed(expr) => {
                 lines.push("typed_expr".to_string());
 
                 let TypedExpr { expr, ty } = expr;
@@ -711,9 +689,8 @@
                 lines.extend(pad_lines(next_lines, 1));
                 lines
             }
-            Expression::Block(block) => block.node_display(),
-            Expression::Import(import) => import.node_display(),
->>>>>>> 174d5385
+            ExpressionKind::Block(block) => block.node_display(),
+            ExpressionKind::Import(import) => import.node_display(),
         }
     }
 }
