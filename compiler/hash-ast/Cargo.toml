--- conflicted
+++ resolved
@@ -13,10 +13,6 @@
 thiserror = "1.0"
 closure = "0.3.0"
 hash-utils = { path = "../hash-utils" }
-<<<<<<< HEAD
-dashmap = "4.0"
-derive_more = "0.99"
-=======
 hash-utils-testing-macros = { path = "../hash-utils/testing-macros" }
 dashmap = "4.0"
->>>>>>> d5e1a7f0
+derive_more = "0.99"