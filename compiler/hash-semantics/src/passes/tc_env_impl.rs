--- conflicted
+++ resolved
@@ -7,12 +7,8 @@
     context::{Context, HasContext},
     stores::tir_stores,
 };
-<<<<<<< HEAD
 use hash_typecheck::env::{HasTcDiagnostics, TcEnv};
-=======
-use hash_typecheck::{HasTcDiagnostics, TcEnv};
 use hash_utils::timing::{CellStageMetrics, HasMetrics};
->>>>>>> f9c8e9cc
 
 use crate::{
     diagnostics::definitions::{SemanticError, SemanticWarning},
