//! Utilities for keeping track of definitions during the discovery pass.
<<<<<<< HEAD
use std::fmt::Display;

use derive_more::From;
=======
>>>>>>> 3204a8a9
use hash_ast::ast::{self, AstNode, AstNodeId, AstNodeRef};
use hash_reporting::macros::panic_on_span;
use hash_storage::store::{
    statics::{SequenceStoreValue, StoreId},
    DefaultPartialStore, PartialStore, SequenceStoreKey, StoreKey,
};
use hash_tir::{
    context::Decl,
    data::{CtorDef, CtorDefData, CtorDefId, DataDefCtors, DataDefId},
    environment::{env::AccessToEnv, stores::tir_stores},
    fns::FnDefId,
    locations::LocationTarget,
    mods::{ModDef, ModDefId, ModKind, ModMember, ModMemberId, ModMemberValue},
    node::{Node, NodeOrigin},
    scopes::StackId,
    symbols::{sym, SymbolId},
    tys::TyId,
    utils::AccessToUtils,
};
use hash_utils::{
    derive_more::From,
    smallvec::{smallvec, SmallVec},
    state::LightState,
};

use super::DiscoveryPass;

/// The ID of some definition.
///
/// This is used to refer to a definition in a generic way, without knowing
/// what kind of definition it is.
#[derive(Debug, Copy, Clone, Eq, PartialEq, Hash, From)]
pub enum DefId {
    Mod(ModDefId),
    Data(DataDefId),
    Fn(FnDefId),
    Stack(StackId),
}

impl From<DefId> for LocationTarget {
    fn from(def_id: DefId) -> Self {
        match def_id {
            DefId::Mod(mod_id) => LocationTarget::ModDef(mod_id),
            DefId::Data(data_id) => LocationTarget::DataDef(data_id),
            DefId::Fn(fn_id) => LocationTarget::FnDef(fn_id),
            DefId::Stack(stack_id) => LocationTarget::Stack(stack_id),
        }
    }
}

impl Display for DefId {
    fn fmt(&self, f: &mut std::fmt::Formatter<'_>) -> std::fmt::Result {
        match self {
            DefId::Mod(mod_id) => write!(f, "{}", mod_id),
            DefId::Data(data_id) => write!(f, "{}", data_id),
            DefId::Fn(fn_id) => write!(f, "{}", fn_id),
            DefId::Stack(stack_id) => write!(f, "{}", stack_id),
        }
    }
}

/// An item that is discovered: either a definition or a function type.
#[derive(Debug, Copy, Clone, PartialEq, Eq, From)]
pub(super) enum ItemId {
    Def(DefId),
    Ty(TyId),
}

/// Either a stack member or a mod member.
///
/// This is used for traversing blocks that might also
/// contain local definitions.
#[derive(Debug, Copy, Clone, From)]
enum StackMemberOrModMember {
    StackMember(Decl),
    ModMember(ModMember),
}

/// Contains information about seen definitions, members of definitions, as well
/// as the "current" definition we are in. Also holds a name hint so that
/// declarations like `X := mod {}` can be given the name `X`.
#[derive(Debug, Default)]
pub(super) struct DefDiscoveryState {
    /// The current definition we are in.
    currently_in: LightState<Option<ItemId>>,
    /// The mod member we have seen, indexed by the mod ID.
    mod_members: DefaultPartialStore<ModDefId, Vec<(AstNodeId, ModMember)>>,
    /// The data ctor we have seen, indexed by the data definition ID.
    data_ctors: DefaultPartialStore<DataDefId, Vec<(AstNodeId, CtorDefData)>>,
    /// The stack members we have seen, indexed by the stack ID.
    stack_members: DefaultPartialStore<StackId, Vec<(AstNodeId, StackMemberOrModMember)>>,
}

impl DefDiscoveryState {
    pub fn new() -> Self {
        Self::default()
    }
}

impl<'tc> DiscoveryPass<'tc> {
    /// Run the given closure with the given item as "current", resetting
    /// it at the end. It does not handle definition members.
    ///
    /// This will add the definition to the originating node in `ast_info`. The
    /// originating node is the node that represents the definition, e.g.
    /// the `mod` node for `X := mod {...}`.
    pub(super) fn enter_item<T, U>(
        &self,
        originating_node: AstNodeRef<U>,
        def_id: impl Into<ItemId>,
        f: impl FnOnce() -> T,
    ) -> T {
        let def_id = def_id.into();

        // Add the definition to the originating node.
        self.add_def_to_ast_info(def_id, originating_node);

        self.def_state().currently_in.enter(Some(def_id), f)
    }

    /// Run the given closure with the given definition as "current", resetting
    /// it at the end.
    ///
    /// This will add found sub-definitions/members to the entered definition
    /// after exiting, if applicable. It will also add the definition to the
    /// originating node in `ast_info`. The originating node is the node that
    /// represents the definition, e.g. the `mod` node for `X := mod {...}`.
    pub(super) fn enter_def<T, U>(
        &self,
        originating_node: AstNodeRef<U>,
        def_id: impl Into<DefId>,
        f: impl FnOnce() -> T,
    ) -> T {
        let def_id = def_id.into();
        let ast_info = tir_stores().ast_info();
        let node_id = originating_node.id();

        // Add location information to the definition.
        self.add_node_location_to_def(def_id, originating_node);

        // Add the definition to the member context.
        match def_id {
            DefId::Mod(id) => {
                self.def_state().mod_members.insert(id, vec![]);
                ast_info.mod_defs().insert(node_id, id);
            }
            DefId::Data(id) => {
                self.def_state().data_ctors.insert(id, vec![]);
                ast_info.data_defs().insert(node_id, id);
            }
            DefId::Stack(id) => {
                self.def_state().stack_members.insert(id, vec![]);
            }
            DefId::Fn(id) => {
                ast_info.fn_defs().insert(node_id, id);
            }
        }

        let result = self.enter_item(originating_node, ItemId::Def(def_id), f);

        // Add the found members to the definition.
        self.add_found_members_to_def(def_id);

        result
    }

    /// Get the "current" definition, or `None` if there is none.
    pub(super) fn get_current_item(&self) -> Option<ItemId> {
        self.def_state().currently_in.get()
    }

    /// Add the given definition to the AST info of the given node.
    pub(super) fn add_def_to_ast_info<U>(&self, item_id: ItemId, node: AstNodeRef<U>) {
        let ast_info = tir_stores().ast_info();
        match item_id {
            ItemId::Def(def_id) => match def_id {
                DefId::Mod(id) => ast_info.mod_defs().insert(node.id(), id),
                DefId::Data(id) => ast_info.data_defs().insert(node.id(), id),
                DefId::Fn(id) => ast_info.fn_defs().insert(node.id(), id),
                DefId::Stack(id) => ast_info.stacks().insert(node.id(), id),
            },
            ItemId::Ty(id) => ast_info.tys().insert(node.id(), id),
        };
    }

    /// Add the found members of the given definitions to the definitions
    /// themselves, as well as to the `ast_info` stores.
    ///
    /// We store a tuple `(AstNodeId, MemberData)` for each member we find in
    /// the scope discovery. Therefore, we first create a `Member` from the
    /// `MemberData` and then using its `MemberId` and `AstNodeId` we add it to
    /// `AstInfo` store, appropriately depending on the definition kind,
    pub(super) fn add_found_members_to_def(&self, def_id: impl Into<DefId>) {
        let ast_info = tir_stores().ast_info();
        match def_id.into() {
            DefId::Mod(mod_def_id) => {
                self.def_state().mod_members.modify_fast(mod_def_id, |members| {
                    if let Some(members) = members {
                        let members = std::mem::take(members);

                        // Set module members.
                        let mod_members = Node::create_at(
                            Node::<ModMember>::seq_data(members.iter().map(|(_, data)| {
                                Node::at(
                                    ModMember { name: data.name, value: data.value },
                                    NodeOrigin::Generated,
                                )
                            })),
                            NodeOrigin::Generated,
                        );
                        mod_def_id.borrow_mut().members = mod_members;

                        // Set node for each member.
                        for ((node_id, _), mod_member_index) in
                            members.iter().zip(mod_members.to_index_range())
                        {
                            ast_info.mod_members().insert(
                                *node_id,
                                ModMemberId(*mod_members.value(), mod_member_index),
                            );
                        }
                    }
                })
            }
            DefId::Data(data_def_id) => {
                self.def_state().data_ctors.modify_fast(data_def_id, |members| {
                    if let Some(members) = members {
                        let members = std::mem::take(members);

                        // Set data constructors.
                        let ctors = CtorDef::seq_from_data(
                            data_def_id,
                            members.iter().map(|(_, data)| data).copied(),
                        );
                        data_def_id.borrow_mut().ctors = DataDefCtors::Defined(ctors);

                        // Set node for each data constructor.
                        for ((node_id, _), data_ctor_index) in
                            members.iter().zip(ctors.to_index_range())
                        {
                            ast_info
                                .ctor_defs()
                                .insert(*node_id, CtorDefId(*ctors.value(), data_ctor_index));
                        }
                    }
                })
            }
            DefId::Fn(_) => {
                // Nothing to do here, functions don't have members.
            }
            DefId::Stack(stack_id) => {
                self.def_state().stack_members.modify_fast(stack_id, |members| {
                    if let Some(members) = members {
                        let members = std::mem::take(members);

                        let (mut stack_members, mut mod_members) = (vec![], vec![]);
                        for (id, data) in members {
                            match data {
                                StackMemberOrModMember::StackMember(stack_member_data) => {
                                    stack_members.push((id, stack_member_data));
                                }
                                StackMemberOrModMember::ModMember(mod_member_data) => {
                                    mod_members.push((id, mod_member_data));
                                }
                            }
                        }

                        // Set stack members.
                        stack_id.borrow_mut().members =
                            stack_members.iter().map(|(_, data)| *data).collect();

                        // Set node for each stack member.
                        for (node_id, decl) in stack_members.iter() {
                            ast_info.stack_members().insert(*node_id, *decl);
                        }

                        // If we got local mod members, create a new mod def and
                        // add it to the stack definition.
                        if !mod_members.is_empty() {
                            let local_mod_def_id = Node::create_at(
                                ModDef {
                                    kind: ModKind::ModBlock,
                                    name: sym(format!("stack_mod_{}", stack_id.to_index())),
                                    members: Node::create_at(
                                        Node::<ModMember>::empty_seq(),
                                        NodeOrigin::Generated,
                                    ),
                                },
                                NodeOrigin::Generated,
                            );
                            stack_id.borrow_mut().local_mod_def = Some(local_mod_def_id);
                            self.def_state().mod_members.insert(local_mod_def_id, mod_members);

                            // Add to AST info and locations, forwarded from the stack.
                            ast_info.mod_defs().insert(
                                ast_info.stacks().get_node_by_data(stack_id).unwrap(),
                                local_mod_def_id,
                            );
                            tir_stores().location().add_location_to_target(
                                local_mod_def_id,
                                tir_stores().location().get_location(stack_id).unwrap(),
                            );

                            // Add the members to the local mod def.
                            self.add_found_members_to_def(local_mod_def_id)
                        }
                    }
                })
            }
        }
    }

    /// Whether the given stack declaration node can be turned into a member of
    /// a module.
    pub(super) fn stack_declaration_is_mod_member(
        &self,
        node: AstNodeRef<ast::Declaration>,
    ) -> bool {
        let def_node_id = match node.value.as_ref().map(|node| node.body()) {
            // If the declaration is a block, we need to get the
            // right node to look up the members
            Some(ast::Expr::Block(block)) => block.data.id(),
            Some(_) => node.value.as_ref().unwrap().id(),
            _ => return false, // Mod members need values
        };

        let ast_info = tir_stores().ast_info();

        // Function definitions are not considered module members in stack
        // scope, they are considered closures instead.
        // @@Improvement: We could consider them module members if they do not
        // capture any variables.

        // Data definition or nested module in a module
        ast_info.data_defs().get_data_by_node(def_node_id).is_some()
            || ast_info.mod_defs().get_data_by_node(def_node_id).is_some()
    }

    /// Get the module member data for the given definition node id, if it
    /// exists
    pub fn get_mod_member_data_from_def_node_id(
        &self,
        name: SymbolId,
        def_node_id: AstNodeId,
    ) -> Option<ModMember> {
        let ast_info = tir_stores().ast_info();
        if let Some(fn_def_id) = ast_info.fn_defs().get_data_by_node(def_node_id) {
            // Function definition in a module
            Some(ModMember { name, value: ModMemberValue::Fn(fn_def_id) })
        } else if let Some(data_def_id) = ast_info.data_defs().get_data_by_node(def_node_id) {
            // Data definition in a module
            Some(ModMember { name, value: ModMemberValue::Data(data_def_id) })
        } else {
            // Nested module definition
            ast_info.mod_defs().get_data_by_node(def_node_id).map(|nested_mod_def_id| ModMember {
                name,
                value: ModMemberValue::Mod(nested_mod_def_id),
            })

            // If the above `get_data_by_node` returns `None`, do
            // nothing because there might have been a recoverable
            // error in a declaration which could have led to no
            // `AstInfo` being recorded, for example for
            // `TraitsNotSupported` error.
        }
    }

    /// Create `ModMember` from a declaration node.
    pub(super) fn make_mod_member_data_from_declaration_node(
        &self,
        name: SymbolId,
        node: AstNodeRef<ast::Declaration>,
    ) -> Option<ModMember> {
        // The `def_node_id` is the `AstNodeId` of the actual definition value that
        // this declaration is pointing to. For example, in `Y := mod {...}`, the `mod`
        // node's ID (which is a block) would be `def_node_id`.
        let def_node_id = match node.value.as_ref().map(|node| node.body()) {
            // If the declaration is a block, we need to get the
            // right node to look up the members
            Some(ast::Expr::Block(block)) => block.data.id(),
            Some(_) => node.value.as_ref().unwrap().id(),
            _ => {
                panic_on_span!(node.span(), self.source_map(), "Found declaration without value")
            }
        };

        match node.value.as_ref() {
            Some(value) => match value.body() {
                // Import
                ast::Expr::Import(import_expr) => {
                    let source_id =
                        self.source_map().get_id_by_path(&import_expr.data.resolved_path).unwrap();
                    let imported_mod_def_id =
                        self.mod_utils().create_or_get_module_mod_def(source_id.into());
                    Some(ModMember { name, value: ModMemberValue::Mod(imported_mod_def_id) })
                }
                // Directive, recurse
                ast::Expr::Macro(inner) => {
                    self.get_mod_member_data_from_def_node_id(name, inner.subject.id())
                }
                // Get the `ModMember` from the `def_node_id` of the declaration.
                _ => self.get_mod_member_data_from_def_node_id(name, def_node_id),
            },
            None => None,
        }
    }

    /// Add a declaration node `a := b` to the given `mod_def_id` (which is
    /// "current").
    ///
    /// This will add the appropriate `MemberData` to the `mod_members` local
    /// score. In other words, a tuple `(AstNodeId, ModMember)`. The
    /// `ModMember` is found by looking at the `ast_info` of the value of
    /// the declaration, which denotes if the value is a resolved
    /// module/function/data definition etc. If the value is not resolved, then
    /// it is not a valid module member.
    pub(super) fn add_declaration_node_to_mod_def(
        &self,
        name: SymbolId,
        node: AstNodeRef<ast::Declaration>,
        mod_def_id: ModDefId,
    ) {
        if let Some(mod_member_data) = self.make_mod_member_data_from_declaration_node(name, node) {
            self.def_state().mod_members.modify_fast(mod_def_id, |members| {
                let members = match members {
                    Some(members) => members,
                    None => {
                        panic!("Got empty members for mod def {mod_def_id:?}");
                    }
                };
                members.push((node.id(), mod_member_data));
            });
        }
    }

    /// Add a mod member to the given `stack_id` as a local definition.
    pub(super) fn add_mod_member_to_stack(
        &self,
        stack_id: StackId,
        mod_member_node_id: AstNodeId,
        mod_member: ModMember,
    ) {
        self.def_state().stack_members.modify_fast(stack_id, |members| {
            let members = match members {
                Some(members) => members,
                None => {
                    panic!("Got empty locals for stack {stack_id:?}");
                }
            };
            members.push((mod_member_node_id, mod_member.into()));
        });
    }

    /// Create and add `StackMemberData` values to the given `buf`, from the
    /// given pattern `node`.
    ///
    /// This recursively adds all the bindings of the pattern as stack members.
    /// It leaves types as holes and values as `None`, because they will be
    /// resolved at a later stage.
    pub(super) fn add_stack_members_in_pat_to_buf(
        &self,
        node: AstNodeRef<ast::Pat>,
        buf: &mut SmallVec<[(AstNodeId, Decl); 3]>,
    ) {
        let register_spread_pat =
            |spread: &AstNode<ast::SpreadPat>, buf: &mut SmallVec<[(AstNodeId, Decl); 3]>| {
                if let Some(name) = &spread.name {
                    buf.push((
                        name.id(),
                        Decl {
                            name: sym(name.ident),
                            // is_mutable: false,
                            ty: None,
                            value: None,
                        },
                    ))
                }
            };

        match node.body() {
            ast::Pat::Binding(binding) => {
                buf.push((
                    node.id(),
                    Decl {
                        name: sym(binding.name.ident),
                        // is_mutable: binding.mutability.as_ref().map(|m| *m.body())
                        //     == Some(ast::Mutability::Mutable),
                        ty: None,
                        value: None,
                    },
                ));
            }
            ast::Pat::Module(_) => {
                // This should have been handled pre-tc semantics
                panic_on_span!(
                    node.span(),
                    self.source_map(),
                    "Found module pattern in stack definition"
                )
            }
            ast::Pat::Tuple(ast::TuplePat { fields, spread }) => {
                if let Some(spread_node) = &spread {
                    register_spread_pat(spread_node, buf);
                }
                for field in fields.ast_ref_iter() {
                    self.add_stack_members_in_pat_to_buf(field.pat.ast_ref(), buf);
                }
            }
            ast::Pat::Constructor(ast::ConstructorPat { fields, spread, .. }) => {
                if let Some(spread_node) = &spread {
                    register_spread_pat(spread_node, buf);
                }
                for field in fields.ast_ref_iter() {
                    self.add_stack_members_in_pat_to_buf(field.pat.ast_ref(), buf);
                }
            }
            ast::Pat::Macro(ast::PatMacroInvocation { subject, .. }) => {
                self.add_stack_members_in_pat_to_buf(subject.ast_ref(), buf)
            }
            ast::Pat::Array(ast::ArrayPat { fields, spread }) => {
                if let Some(spread_node) = &spread {
                    register_spread_pat(spread_node, buf);
                }

                for field in fields.ast_ref_iter() {
                    self.add_stack_members_in_pat_to_buf(field, buf);
                }
            }
            ast::Pat::Or(or_pat) => match or_pat.variants.get(0) {
                // @@Invariant: Here we assume that each branch of the or pattern has the same
                // members This should have already been checked at pre-tc semantics.
                Some(pat) => self.add_stack_members_in_pat_to_buf(pat.ast_ref(), buf),
                None => panic_on_span!(node.span(), self.source_map(), "Found empty or pattern"),
            },
            ast::Pat::If(if_pat) => self.add_stack_members_in_pat_to_buf(if_pat.pat.ast_ref(), buf),
            ast::Pat::Wild(_) => buf.push((
                node.id(),
                Decl {
                    name: SymbolId::fresh(),
                    // is_mutable: false,
                    ty: None,
                    value: None,
                },
            )),
            ast::Pat::Access(_) | ast::Pat::Lit(_) | ast::Pat::Range(_) => {}
        }
    }

    /// Add a pattern node to the given `stack_id` (which is
    /// "current").
    ///
    /// This adds the pattern binds as a set of stack members. It adds a set of
    /// tuples `(AstNodeId, StackMemberData)`, one for each binding, where
    /// the `AstNodeId` is the `AstNodeId` of the binding pattern node.
    pub(super) fn add_pat_node_binds_to_stack(
        &self,
        node: AstNodeRef<ast::Pat>,
        stack_id: StackId,
        declaration_name: Option<SymbolId>,
        _rhs: Option<&ast::AstNode<ast::Expr>>,
    ) {
        self.def_state().stack_members.modify_fast(stack_id, |members| {
            let members = match members {
                Some(members) => members,
                None => {
                    panic!("Got empty members for stack {stack_id:?}");
                }
            };

            // Add each stack member to the stack_members vector
            let mut found_members = smallvec![];
            match (declaration_name, node.body()) {
                (Some(declaration_name), ast::Pat::Binding(binding_pat))
                    if declaration_name.borrow().name == Some(binding_pat.name.ident) =>
                {
                    found_members
                        .push((node.id(), Decl { name: declaration_name, ty: None, value: None }))
                }
                _ => self.add_stack_members_in_pat_to_buf(node, &mut found_members),
            }
            for (node_id, stack_member) in found_members {
                members.push((node_id, stack_member.into()));
            }
        });
    }

    /// Add the location of the given node to the given `DefId`, as appropriate
    /// depending on the variant.
    pub(super) fn add_node_location_to_def<U>(
        &self,
        def_id: DefId,
        originating_node: AstNodeRef<U>,
    ) {
        tir_stores().location().add_location_to_target(def_id, originating_node.span());
    }
}<|MERGE_RESOLUTION|>--- conflicted
+++ resolved
@@ -1,10 +1,6 @@
 //! Utilities for keeping track of definitions during the discovery pass.
-<<<<<<< HEAD
 use std::fmt::Display;
 
-use derive_more::From;
-=======
->>>>>>> 3204a8a9
 use hash_ast::ast::{self, AstNode, AstNodeId, AstNodeRef};
 use hash_reporting::macros::panic_on_span;
 use hash_storage::store::{
