--- conflicted
+++ resolved
@@ -3,7 +3,7 @@
 
 use hash_ast::ast::{self, AstNode, AstNodeId, AstNodeRef, OwnsAstNode};
 use hash_reporting::macros::panic_on_span;
-use hash_source::{identifier::Identifier, ModuleId};
+use hash_source::{identifier::Identifier, ModuleId, SourceMapUtils};
 use hash_storage::store::{
     statics::{SequenceStoreValue, StoreId},
     DefaultPartialStore, PartialStore, SequenceStoreKey, StoreKey,
@@ -11,11 +11,7 @@
 use hash_tir::{
     context::Decl,
     data::{CtorDef, CtorDefData, CtorDefId, DataDefCtors, DataDefId},
-<<<<<<< HEAD
-    environment::stores::tir_stores,
-=======
     environment::env::AccessToEnv,
->>>>>>> 766c922c
     fns::FnDefId,
     mods::{ModDef, ModDefId, ModKind, ModMember, ModMemberId, ModMemberValue},
     node::{HasAstNodeId, Node, NodeId, NodeOrigin, NodesId},
@@ -195,32 +191,21 @@
             None => {
                 // Create a new module definition.
                 let source_id = module_id.into();
-                let module_name: Identifier = self.source_map().source_name(source_id).into();
+                let module_name: Identifier =
+                    SourceMapUtils::map(source_id, |source| source.name().into());
+
                 // @@MissingOrigin
-                let mod_def_id = Node::create_at(
+                Node::create_at(
                     ModDef {
                         name: SymbolId::from_name(module_name, NodeOrigin::Generated),
-                        kind: ModKind::Source(
-                            source_id,
-                            // @@Hack: leak the path to still allow ModKind to implement Copy.
-                            // We need the path inside ModKind so that we can print it without
-                            // requiring access to source map. Ideally SourceMap should be static
-                            // so that this is not needed.
-                            Box::leak(
-                                self.source_map()
-                                    .source_path(source_id)
-                                    .to_path_buf()
-                                    .into_boxed_path(),
-                            ),
-                        ),
+                        kind: ModKind::Source(source_id),
                         members: Node::create_at(
                             Node::<ModMember>::empty_seq(),
                             NodeOrigin::Generated,
                         ),
                     },
                     NodeOrigin::Generated,
-                );
-                mod_def_id
+                )
             }
         }
     }
@@ -442,15 +427,8 @@
             Some(value) => match value.body() {
                 // Import
                 ast::Expr::Import(import_expr) => {
-<<<<<<< HEAD
                     let source_id = import_expr.data.source;
-                    let imported_mod_def_id =
-                        self.mod_utils().create_or_get_module_mod_def(source_id.into());
-=======
-                    let source_id =
-                        self.source_map().get_id_by_path(&import_expr.data.resolved_path).unwrap();
                     let imported_mod_def_id = self.create_or_get_module_mod_def(source_id.into());
->>>>>>> 766c922c
                     Some(ModMember { name, value: ModMemberValue::Mod(imported_mod_def_id) })
                 }
                 // Directive, recurse
