--- conflicted
+++ resolved
@@ -1,12 +1,9 @@
 //! Utilities for creating parameters and arguments during discovery.
 use hash_ast::ast::{self};
-<<<<<<< HEAD
-use hash_storage::store::statics::StoreId;
-=======
-use hash_storage::store::statics::SequenceStoreValue;
->>>>>>> 3204a8a9
+use hash_storage::store::statics::{SequenceStoreValue, StoreId};
 use hash_tir::{
     environment::stores::tir_stores,
+    node::{Node, NodeOrigin},
     params::{Param, ParamId, ParamIndex, ParamsId},
 };
 
@@ -50,7 +47,7 @@
         if let Some(params) = node {
             self.create_hole_params_from(&params.params, |param| &param.name)
         } else {
-            Param::empty_seq()
+            Node::create_at(Node::<Param>::empty_seq(), NodeOrigin::Generated)
         }
     }
 
@@ -63,7 +60,7 @@
         if let Some(ty_params) = params {
             self.create_hole_params_from(&ty_params.params, |param| &param.name)
         } else {
-            Param::empty_seq()
+            Node::create_at(Node::<Param>::empty_seq(), NodeOrigin::Generated)
         }
     }
 }