//! Utilities for creating parameters and arguments during discovery.
use hash_ast::ast::{self, AstNodeId};
use hash_storage::store::statics::SequenceStoreValue;
use hash_tir::tir::{Node, NodeOrigin, NodesId, Param, ParamId, ParamIndex, ParamsId, Term};

use super::DiscoveryPass;
use crate::env::SemanticEnv;

impl<'env, E: SemanticEnv> DiscoveryPass<'env, E> {
    /// Create a parameter list from the given AST generic parameter list, where
    /// the type of each parameter is a unresolved.
    pub(super) fn create_unresolved_params_from<T>(
        &self,
        params: &ast::AstNodes<T>,
        name: impl Fn(&T) -> &Option<ast::AstNode<ast::Name>>,
    ) -> ParamsId {
        let params_id = Node::create_at(
            Node::seq(params.iter().enumerate().map(|(i, param)| {
                Node::at(
                    match name(param) {
                        Some(name) => Param {
                            name: ParamIndex::Name(name.ident)
                                .into_symbol(NodeOrigin::Given(name.id())),
<<<<<<< HEAD
                            ty: Term::unresolved(NodeOrigin::Given(name.id())),
=======
                            ty: Term::fresh_hole(NodeOrigin::Given(name.id())),
>>>>>>> 829ef6a6
                            default: None,
                        },
                        None => Param {
                            name: ParamIndex::Position(i as u32)
                                .into_symbol(NodeOrigin::Given(param.id())),
<<<<<<< HEAD
                            ty: Term::unresolved(NodeOrigin::Given(param.id())),
=======
                            ty: Term::fresh_hole(NodeOrigin::Given(param.id())),
>>>>>>> 829ef6a6
                            default: None,
                        },
                    },
                    NodeOrigin::Given(param.id()),
                )
            })),
            NodeOrigin::Given(params.id()),
        );

        for (i, param) in params.iter().enumerate() {
            self.ast_info.params().insert(param.id(), ParamId::new(params_id.elements(), i));
        }

        params_id
    }

    /// Create a parameter list from the given AST parameter list, where the
    /// type of each parameter is a unresolved.
    pub(super) fn create_unresolved_params_from_params(
        &self,
        node: Option<&ast::AstNode<ast::Params>>,
        alternative_origin: AstNodeId,
    ) -> ParamsId {
        if let Some(params) = node {
            self.create_unresolved_params_from(&params.params, |param| &param.name)
        } else {
            Node::create_at(Node::<Param>::empty_seq(), NodeOrigin::Given(alternative_origin))
        }
    }

    /// Create a parameter list from the given AST parameter list, where the
    /// type of each parameter is a unresolved.
    pub(super) fn create_unresolved_params_from_ty_params(
        &self,
        params: Option<&ast::AstNode<ast::TyParams>>,
        alternative_origin: AstNodeId,
    ) -> ParamsId {
        if let Some(ty_params) = params {
            self.create_unresolved_params_from(&ty_params.params, |param| &param.name)
        } else {
            Node::create_at(Node::<Param>::empty_seq(), NodeOrigin::Given(alternative_origin))
        }
    }
}<|MERGE_RESOLUTION|>--- conflicted
+++ resolved
@@ -21,21 +21,13 @@
                         Some(name) => Param {
                             name: ParamIndex::Name(name.ident)
                                 .into_symbol(NodeOrigin::Given(name.id())),
-<<<<<<< HEAD
-                            ty: Term::unresolved(NodeOrigin::Given(name.id())),
-=======
                             ty: Term::fresh_hole(NodeOrigin::Given(name.id())),
->>>>>>> 829ef6a6
                             default: None,
                         },
                         None => Param {
                             name: ParamIndex::Position(i as u32)
                                 .into_symbol(NodeOrigin::Given(param.id())),
-<<<<<<< HEAD
-                            ty: Term::unresolved(NodeOrigin::Given(param.id())),
-=======
                             ty: Term::fresh_hole(NodeOrigin::Given(param.id())),
->>>>>>> 829ef6a6
                             default: None,
                         },
                     },
