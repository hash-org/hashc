//! AST visitor for the discovery pass.

use std::iter::repeat;

use hash_ast::{
    ast::{self, AstNodeRef},
    ast_visitor_default_impl,
    visitor::walk,
};
use hash_reporting::macros::panic_on_span;
use hash_storage::store::{statics::SequenceStoreValue, SequenceStoreKey};
use hash_tir::{
    stack::Stack,
    tir::{
        DataDef, FnDef, FnTy, ModDef, ModKind, ModMember, Node, NodeOrigin, Param, ParamsId,
        SymbolId, Term, TupleTy, Ty, VariantData,
    },
};

use super::{
    defs::{DefId, ItemId},
    DiscoveryPass,
};
use crate::{
    diagnostics::definitions::SemanticError, env::SemanticEnv, passes::analysis_pass::AnalysisPass,
};

impl<E: SemanticEnv> ast::AstVisitor for DiscoveryPass<'_, E> {
    type Error = SemanticError;

    ast_visitor_default_impl!(
        hiding: Declaration,
        Module,
        ModDef,
        StructDef,
        EnumDef,
        FnDef,
        FnTy,
        ImplicitFnTy,
        ImplicitFnDef,
        TupleTy,
        BodyBlock,
        Expr,
        MatchCase,
        Import
    );

    type DeclarationRet = ();
    fn visit_declaration(
        &self,
        node: ast::AstNodeRef<ast::Declaration>,
    ) -> Result<Self::DeclarationRet, Self::Error> {
        let walk_with_name_hint = || -> Result<_, Self::Error> {
            let name = match node.pat.body() {
                ast::Pat::Binding(binding) => Some(SymbolId::from_name(
                    binding.name.ident,
                    NodeOrigin::Given(binding.name.id()),
                )),
                // If the pattern is not a binding, we don't know the name of the declaration
                _ => None,
            };
            // Walk the node
            self.name_hint.enter(name, || walk::walk_declaration(self, node))?;
            Ok(name)
        };

        // Add the declaration to the current definition as appropriate
        match self.get_current_item() {
            Some(ItemId::Def(def_id)) => match def_id {
                DefId::Mod(mod_def_id) => {
                    let name = walk_with_name_hint()?;
                    match name {
                        Some(name) => self.add_declaration_node_to_mod_def(name, node, mod_def_id),
                        None => {
                            return Err(SemanticError::ModulePatternsNotSupported {
                                location: node.span(),
                            })
                        }
                    }
                }
                DefId::Data(_) => {
                    panic_on_span!(
                        node.span(),
                        "found declaration in data definition scope, which should have been handled earlier"
                    )
                }
                DefId::Stack(stack_id) => {
                    let name = walk_with_name_hint()?;

                    // If we can add the declaration as a mod member, do so.
                    if self.stack_declaration_is_mod_member(node) {
                        let mod_member = self
                            .make_mod_member_data_from_declaration_node(name.unwrap(), node)
                            .unwrap();
                        self.add_mod_member_to_stack(stack_id, node.id(), mod_member)
                    } else {
                        self.add_pat_node_binds_to_stack(
                            node.pat.ast_ref(),
                            stack_id,
                            name,
                            Some(&node.value),
                        );
                    }
                }
                DefId::Fn(_) => {
                    panic_on_span!(
                        node.span(),
                        "found declaration in function scope, which should instead be in a stack scope"
                    )
                }
            },
            Some(ItemId::Ty(_)) => {
                panic_on_span!(
                        node.span(),
                        "found declaration in function type scope, which should instead be in a stack scope"
                    )
            }
            None => {
                panic_on_span!(node.span(), "found declaration before any scopes")
            }
        };

        Ok(())
    }

    type MatchCaseRet = ();
    fn visit_match_case(
        &self,
        node: AstNodeRef<ast::MatchCase>,
    ) -> Result<Self::MatchCaseRet, Self::Error> {
        // A match case creates its own stack scope.
        let stack_id = Stack::empty(NodeOrigin::Given(node.id()));
        self.enter_def(node, stack_id, || {
            self.add_pat_node_binds_to_stack(node.pat.ast_ref(), stack_id, None, Some(&node.expr));
            walk::walk_match_case(self, node)
        })?;
        Ok(())
    }

    type ModuleRet = ();
    fn visit_module(
        &self,
        node: ast::AstNodeRef<ast::Module>,
    ) -> Result<Self::ModuleRet, Self::Error> {
        let mod_def_id = self.create_or_get_module_mod_def(node.span().id.into());

        // Traverse the module
        self.enter_def(node, mod_def_id, || walk::walk_module(self, node))?;

        Ok(())
    }

    type ModDefRet = ();
    fn visit_mod_def(
        &self,
        node: ast::AstNodeRef<ast::ModDef>,
    ) -> Result<Self::ModDefRet, Self::Error> {
        // Get the mod block name from the name hint.
        let mod_block_name = self.take_name_hint_or_create_internal_name(node.id());

        // @@Todo: error if the mod block has generics

        // Create a mod block definition, with empty members for now.
        let mod_def_id = Node::create_at(
            ModDef {
                name: mod_block_name,
                kind: ModKind::ModBlock,
                members: Node::create_at(
                    Node::<ModMember>::empty_seq(),
                    NodeOrigin::Given(node.entries.id()),
                ),
            },
            NodeOrigin::Given(node.id()),
        );

        // Traverse the mod block
        self.enter_def(node, mod_def_id, || walk::walk_mod_def(self, node))?;

        Ok(())
    }

    type StructDefRet = ();
    fn visit_struct_def(
        &self,
        node: ast::AstNodeRef<ast::StructDef>,
    ) -> Result<Self::StructDefRet, Self::Error> {
        let struct_name = self.take_name_hint_or_create_internal_name(node.id());

        // Create a data definition for the struct
        let struct_def_id = DataDef::struct_def(
            struct_name,
            self.create_unresolved_params_from_ty_params(node.ty_params.as_ref(), node.id()),
<<<<<<< HEAD
            self.create_unresolved_params_from_params(Some(&node.fields), node.id()),
=======
            self.create_unresolved_params_from(&node.fields.params, |field| &field.name),
>>>>>>> 829ef6a6
            NodeOrigin::Given(node.id()),
        );

        // Traverse the struct; note that the fields have already been created, they
        // will not be created below like with mods.
        self.enter_item(node, ItemId::Def(struct_def_id.into()), || {
            walk::walk_struct_def(self, node)
        })?;

        Ok(())
    }

    type EnumDefRet = ();
    fn visit_enum_def(
        &self,
        node: ast::AstNodeRef<ast::EnumDef>,
    ) -> Result<Self::EnumDefRet, Self::Error> {
        let enum_name = self.take_name_hint_or_create_internal_name(node.id());
        let discr_ty = self.compute_discriminant_ty(node)?;

        let mut prev_discr = None;
        let mut discrs = vec![];

        let entries = node
            .entries
            .iter()
            .map(|variant| {
                let discriminant = self.compute_discriminant_for_variant(
                    variant,
                    discr_ty,
                    &mut prev_discr,
                    &mut discrs,
                )?;

                Ok(Node::at(
                    VariantData {
                        name: SymbolId::from_name(
                            variant.name.ident,
                            NodeOrigin::Given(variant.name.id()),
                        ),
                        params: self.create_unresolved_params_from_params(
                            variant.fields.as_ref(),
                            variant.id(),
                        ),
                        result_args: None,
                        discriminant: Some(discriminant),
                    },
                    NodeOrigin::Given(variant.id()),
                ))
            })
            .collect::<Result<Vec<_>, SemanticError>>()?;

        // Create a data definition for the enum
        let enum_def_id = DataDef::indexed_enum_def(
            enum_name,
            discr_ty.data,
            self.create_unresolved_params_from_ty_params(node.ty_params.as_ref(), node.id()),
            |_| Node::at(entries, NodeOrigin::Given(node.entries.id())),
            NodeOrigin::Given(node.id()),
        );

        // Traverse the enum; the variants have already been created.
        self.enter_item(node, ItemId::Def(enum_def_id.into()), || walk::walk_enum_def(self, node))?;

        // We want to check that the enum discriminant don't violate any
        // constraints, so we do that here.
        self.check_enum_discriminants(&discrs, discr_ty)?;

        Ok(())
    }

    type FnDefRet = ();
    fn visit_fn_def(&self, node: AstNodeRef<ast::FnDef>) -> Result<Self::FnDefRet, Self::Error> {
        // Get the function name from the name hint.
        let fn_def_name = self.take_name_hint_or_create_internal_name(node.id());

        // Create a function definition
        let fn_def_id = Node::create_at(
            FnDef {
                name: fn_def_name,
<<<<<<< HEAD
                body: Term::unresolved(NodeOrigin::Given(node.fn_body.id())),
=======
                body: Term::fresh_hole(NodeOrigin::Given(node.fn_body.id())),
>>>>>>> 829ef6a6
                ty: FnTy {
                    implicit: false,
                    is_unsafe: false,
                    params: self
                        .create_unresolved_params_from_params(Some(&node.params), node.params.id()),
                    pure: false,
                    return_ty: node
                        .return_ty
                        .as_ref()
<<<<<<< HEAD
                        .map(|ty| Ty::unresolved(NodeOrigin::Given(ty.id())))
                        .unwrap_or_else(|| {
                            Ty::unresolved(NodeOrigin::InferredFrom(node.fn_body.id()))
=======
                        .map(|ty| Ty::fresh_hole(NodeOrigin::Given(ty.id())))
                        .unwrap_or_else(|| {
                            Ty::fresh_hole(NodeOrigin::InferredFrom(node.fn_body.id()))
>>>>>>> 829ef6a6
                        }),
                },
            },
            NodeOrigin::Given(node.id()),
        );

        // Traverse the function body
        self.enter_def(node, fn_def_id, || walk::walk_fn_def(self, node))?;

        Ok(())
    }

    type ImplicitFnDefRet = ();
    fn visit_implicit_fn_def(
        &self,
        node: AstNodeRef<ast::ImplicitFnDef>,
    ) -> Result<Self::ImplicitFnDefRet, Self::Error> {
        // Type functions are interpreted as functions that are implicit.

        // Get the function name from the name hint.
        let fn_def_name = self.take_name_hint_or_create_internal_name(node.id());

        // Create a function definition
        let fn_def_id = Node::create_at(
            FnDef {
                name: fn_def_name,
<<<<<<< HEAD
                body: Term::unresolved(NodeOrigin::Given(node.fn_body.id())),
=======
                body: Term::fresh_hole(NodeOrigin::Given(node.fn_body.id())),
>>>>>>> 829ef6a6
                ty: FnTy {
                    implicit: true,
                    is_unsafe: false,
                    params: self.create_unresolved_params_from_ty_params(
                        Some(&node.params),
                        node.params.id(),
                    ),
                    pure: true,
                    return_ty: node
                        .return_ty
                        .as_ref()
<<<<<<< HEAD
                        .map(|ty| Ty::unresolved(NodeOrigin::Given(ty.id())))
                        .unwrap_or_else(|| {
                            Ty::unresolved(NodeOrigin::InferredFrom(node.fn_body.id()))
=======
                        .map(|ty| Ty::fresh_hole(NodeOrigin::Given(ty.id())))
                        .unwrap_or_else(|| {
                            Ty::fresh_hole(NodeOrigin::InferredFrom(node.fn_body.id()))
>>>>>>> 829ef6a6
                        }),
                },
            },
            NodeOrigin::Given(node.id()),
        );

        // Traverse the function body
        self.enter_def(node, fn_def_id, || walk::walk_implicit_fn_def(self, node))?;

        Ok(())
    }

    type BodyBlockRet = ();
    fn visit_body_block(
        &self,
        node: AstNodeRef<ast::BodyBlock>,
    ) -> Result<Self::BodyBlockRet, Self::Error> {
        let origin = NodeOrigin::Given(node.id());
        match self.get_current_item() {
            Some(ItemId::Def(def_id)) => match def_id {
                // If we are in a mod or data block, this isn't a stack scope so we don't do anything.
                DefId::Mod(_) | DefId::Data(_) => {
                    walk::walk_body_block(self, node)?;
                    Ok(())
                }
                // If we are in a stack scope, this is a nested block, so we add a new stack
                DefId::Stack(_) |
                // If we are in a function, then this is the function's body, so we add a new stack
                DefId::Fn(_) => {
                    let stack_id = Stack::empty(origin);
                    self.enter_def(node, stack_id, || walk::walk_body_block(self, node))?;
                    Ok(())
                }
            },
            Some(ItemId::Ty(_)) => {
                // If we are in a function type, then this is the function's type return, so we
                // add a new stack
                let stack_id = Stack::empty(origin);
                self.enter_def(node, stack_id, || walk::walk_body_block(self, node))?;
                Ok(())
            }
            None => {
                // This is a root scope for interactive, so we add a new stack
                let stack_id = Stack::empty(origin);
                self.enter_def(node, stack_id, || walk::walk_body_block(self, node))?;
                Ok(())
            }
        }
    }

    type ImplicitFnTyRet = ();
    fn visit_implicit_fn_ty(
        &self,
        node: AstNodeRef<ast::ImplicitFnTy>,
    ) -> Result<Self::ImplicitFnTyRet, Self::Error> {
        // This will be filled in during resolution
        let fn_ty_id = Ty::from(
            FnTy {
                implicit: true,
                is_unsafe: false,
                params: self
                    .create_unresolved_params_from_ty_params(Some(&node.params), node.params.id()),
                pure: true,
<<<<<<< HEAD
                return_ty: Ty::unresolved(NodeOrigin::Given(node.return_ty.id())),
=======
                return_ty: Ty::fresh_hole(NodeOrigin::Given(node.return_ty.id())),
>>>>>>> 829ef6a6
            },
            NodeOrigin::Given(node.id()),
        );

        // Traverse the type function body
        self.enter_item(node, fn_ty_id, || walk::walk_implicit_fn_ty(self, node))?;

        Ok(())
    }

    type FnTyRet = ();
    fn visit_fn_ty(&self, node: AstNodeRef<ast::FnTy>) -> Result<Self::FnTyRet, Self::Error> {
        // This will be filled in during resolution
        let fn_ty_id = Ty::from(
            FnTy {
                implicit: false,
                is_unsafe: false,
                params: self
                    .create_unresolved_params_from_params(Some(&node.params), node.params.id()),
                pure: false,
<<<<<<< HEAD
                return_ty: Ty::unresolved(NodeOrigin::Given(node.return_ty.id())),
=======
                return_ty: Ty::fresh_hole(NodeOrigin::Given(node.return_ty.id())),
>>>>>>> 829ef6a6
            },
            NodeOrigin::Given(node.id()),
        );

        // Traverse the function body
        self.enter_item(node, fn_ty_id, || walk::walk_fn_ty(self, node))?;

        Ok(())
    }

    type TupleTyRet = ();
    fn visit_tuple_ty(
        &self,
        node: AstNodeRef<ast::TupleTy>,
    ) -> Result<Self::TupleTyRet, Self::Error> {
        // This will be filled in during resolution
        let tuple_ty_id = Ty::from(
            TupleTy {
                data: self
                    .create_unresolved_params_from_params(Some(&node.entries), node.entries.id()),
            },
            NodeOrigin::Given(node.id()),
        );

        // Traverse the tuple body
        self.enter_item(node, tuple_ty_id, || walk::walk_tuple_ty(self, node))?;

        Ok(())
    }

    type ExprRet = ();
    fn visit_expr(&self, node: AstNodeRef<ast::Expr>) -> Result<Self::ExprRet, Self::Error> {
        match node.body {
            ast::Expr::StructDef(_)
            | ast::Expr::EnumDef(_)
            | ast::Expr::ImplicitFnDef(_)
            | ast::Expr::ModDef(_)
            | ast::Expr::FnDef(_)
            | ast::Expr::Macro(_) => {} // These accept a name hint
            _ => {
                // Everything else should not have a name hint
                self.name_hint.take();
            }
        }
        walk::walk_expr(self, node)?;
        Ok(())
    }

    type ImportRet = ();
    fn visit_import(&self, node: AstNodeRef<ast::Import>) -> Result<Self::ImportRet, Self::Error> {
        DiscoveryPass::new(self.env, self.ast_info).pass_source(node.source)?;
        Ok(())
    }
}<|MERGE_RESOLUTION|>--- conflicted
+++ resolved
@@ -190,11 +190,7 @@
         let struct_def_id = DataDef::struct_def(
             struct_name,
             self.create_unresolved_params_from_ty_params(node.ty_params.as_ref(), node.id()),
-<<<<<<< HEAD
-            self.create_unresolved_params_from_params(Some(&node.fields), node.id()),
-=======
             self.create_unresolved_params_from(&node.fields.params, |field| &field.name),
->>>>>>> 829ef6a6
             NodeOrigin::Given(node.id()),
         );
 
@@ -275,11 +271,7 @@
         let fn_def_id = Node::create_at(
             FnDef {
                 name: fn_def_name,
-<<<<<<< HEAD
-                body: Term::unresolved(NodeOrigin::Given(node.fn_body.id())),
-=======
                 body: Term::fresh_hole(NodeOrigin::Given(node.fn_body.id())),
->>>>>>> 829ef6a6
                 ty: FnTy {
                     implicit: false,
                     is_unsafe: false,
@@ -289,15 +281,9 @@
                     return_ty: node
                         .return_ty
                         .as_ref()
-<<<<<<< HEAD
-                        .map(|ty| Ty::unresolved(NodeOrigin::Given(ty.id())))
-                        .unwrap_or_else(|| {
-                            Ty::unresolved(NodeOrigin::InferredFrom(node.fn_body.id()))
-=======
                         .map(|ty| Ty::fresh_hole(NodeOrigin::Given(ty.id())))
                         .unwrap_or_else(|| {
                             Ty::fresh_hole(NodeOrigin::InferredFrom(node.fn_body.id()))
->>>>>>> 829ef6a6
                         }),
                 },
             },
@@ -324,11 +310,7 @@
         let fn_def_id = Node::create_at(
             FnDef {
                 name: fn_def_name,
-<<<<<<< HEAD
-                body: Term::unresolved(NodeOrigin::Given(node.fn_body.id())),
-=======
                 body: Term::fresh_hole(NodeOrigin::Given(node.fn_body.id())),
->>>>>>> 829ef6a6
                 ty: FnTy {
                     implicit: true,
                     is_unsafe: false,
@@ -340,15 +322,9 @@
                     return_ty: node
                         .return_ty
                         .as_ref()
-<<<<<<< HEAD
-                        .map(|ty| Ty::unresolved(NodeOrigin::Given(ty.id())))
-                        .unwrap_or_else(|| {
-                            Ty::unresolved(NodeOrigin::InferredFrom(node.fn_body.id()))
-=======
                         .map(|ty| Ty::fresh_hole(NodeOrigin::Given(ty.id())))
                         .unwrap_or_else(|| {
                             Ty::fresh_hole(NodeOrigin::InferredFrom(node.fn_body.id()))
->>>>>>> 829ef6a6
                         }),
                 },
             },
@@ -412,11 +388,7 @@
                 params: self
                     .create_unresolved_params_from_ty_params(Some(&node.params), node.params.id()),
                 pure: true,
-<<<<<<< HEAD
-                return_ty: Ty::unresolved(NodeOrigin::Given(node.return_ty.id())),
-=======
                 return_ty: Ty::fresh_hole(NodeOrigin::Given(node.return_ty.id())),
->>>>>>> 829ef6a6
             },
             NodeOrigin::Given(node.id()),
         );
@@ -437,11 +409,7 @@
                 params: self
                     .create_unresolved_params_from_params(Some(&node.params), node.params.id()),
                 pure: false,
-<<<<<<< HEAD
-                return_ty: Ty::unresolved(NodeOrigin::Given(node.return_ty.id())),
-=======
                 return_ty: Ty::fresh_hole(NodeOrigin::Given(node.return_ty.id())),
->>>>>>> 829ef6a6
             },
             NodeOrigin::Given(node.id()),
         );
