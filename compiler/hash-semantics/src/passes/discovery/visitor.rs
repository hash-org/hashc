//! AST visitor for the discovery pass.

use hash_ast::{
    ast::{self, AstNodeRef},
    ast_visitor_default_impl,
    visitor::walk,
};
use hash_reporting::{diagnostic::Diagnostics, macros::panic_on_span};
use hash_storage::store::statics::SequenceStoreValue;
use hash_tir::{
    data::DataDef,
    environment::env::AccessToEnv,
    fns::{FnBody, FnDef, FnTy},
    mods::{ModDef, ModKind, ModMember},
    node::{Node, NodeOrigin},
    scopes::Stack,
    symbols::sym,
    terms::Term,
    tuples::TupleTy,
    tys::Ty,
    utils::AccessToUtils,
};
use hash_utils::itertools::Itertools;

use super::{
    defs::{DefId, ItemId},
    DiscoveryPass,
};
use crate::{
    diagnostics::error::SemanticError, environment::sem_env::AccessToSemEnv,
    passes::ast_utils::AstPass,
};

impl<'tc> ast::AstVisitor for DiscoveryPass<'tc> {
    type Error = SemanticError;
    ast_visitor_default_impl!(
        hiding: Declaration,
        Module,
        ModDef,
        TraitDef,
        StructDef,
        EnumDef,
        FnDef,
        FnTy,
        TyFnTy,
        TyFnDef,
        TupleTy,
        BodyBlock,
        Expr,
        MatchCase,
        Import
    );

    type DeclarationRet = ();
    fn visit_declaration(
        &self,
        node: ast::AstNodeRef<ast::Declaration>,
    ) -> Result<Self::DeclarationRet, Self::Error> {
        let walk_with_name_hint = || -> Result<_, Self::Error> {
            let name = match node.pat.body() {
                ast::Pat::Binding(binding) => Some(sym(binding.name.ident)),
                // If the pattern is not a binding, we don't know the name of the declaration
                _ => None,
            };
            // Walk the node
            self.name_hint.enter(name, || walk::walk_declaration(self, node))?;
            Ok(name)
        };

        // Add the declaration to the current definition as appropriate
        match self.get_current_item() {
            Some(ItemId::Def(def_id)) => match def_id {
                DefId::Mod(mod_def_id) => {
                    let name = walk_with_name_hint()?;
                    match name {
                        Some(name) => self.add_declaration_node_to_mod_def(name, node, mod_def_id),
                        None => {
                            return Err(SemanticError::ModulePatternsNotSupported {
                                location: node.span(),
                            })
                        }
                    }
                }
                DefId::Data(_) => {
                    panic_on_span!(
                        node.span(),
                        self.source_map(),
                        "found declaration in data definition scope, which should have been handled earlier"
                    )
                }
                DefId::Stack(stack_id) => {
                    let name = walk_with_name_hint()?;

                    // If we can add the declaration as a mod member, do so.
                    if self.stack_declaration_is_mod_member(node) {
                        let mod_member = self
                            .make_mod_member_data_from_declaration_node(name.unwrap(), node)
                            .unwrap();
                        self.add_mod_member_to_stack(stack_id, node.id(), mod_member)
                    } else {
                        self.add_pat_node_binds_to_stack(
                            node.pat.ast_ref(),
                            stack_id,
                            name,
                            node.value.as_ref(),
                        );
                    }
                }
                DefId::Fn(_) => {
                    panic_on_span!(
                        node.span(),
                        self.source_map(),
                        "found declaration in function scope, which should instead be in a stack scope"
                    )
                }
            },
            Some(ItemId::Ty(_)) => {
                panic_on_span!(
                        node.span(),
                        self.source_map(),
                        "found declaration in function type scope, which should instead be in a stack scope"
                    )
            }
            None => {
                panic_on_span!(
                    node.span(),
                    self.source_map(),
                    "found declaration before any scopes"
                )
            }
        };

        Ok(())
    }

    type MatchCaseRet = ();
    fn visit_match_case(
        &self,
        node: AstNodeRef<ast::MatchCase>,
    ) -> Result<Self::MatchCaseRet, Self::Error> {
        // A match case creates its own stack scope.
        let stack_id = Stack::empty();
        self.enter_def(node, stack_id, || {
            self.add_pat_node_binds_to_stack(node.pat.ast_ref(), stack_id, None, Some(&node.expr));
            walk::walk_match_case(self, node)
        })?;
        Ok(())
    }

    type ModuleRet = ();
    fn visit_module(
        &self,
        node: ast::AstNodeRef<ast::Module>,
    ) -> Result<Self::ModuleRet, Self::Error> {
        let source_id = self.current_source_info().source_id();
        let mod_def_id = self.mod_utils().create_or_get_module_mod_def(source_id.into());

        // Traverse the module
        self.enter_def(node, mod_def_id, || walk::walk_module(self, node))?;

        Ok(())
    }

    type ModDefRet = ();
    fn visit_mod_def(
        &self,
        node: ast::AstNodeRef<ast::ModDef>,
    ) -> Result<Self::ModDefRet, Self::Error> {
        // Get the mod block name from the name hint.
        let mod_block_name = self.take_name_hint_or_create_internal_name();

        // @@Todo: error if the mod block has generics

        // Create a mod block definition, with empty members for now.
        let mod_def_id = Node::create_at(
            ModDef {
                name: mod_block_name,
                kind: ModKind::ModBlock,
                members: Node::create_at(Node::<ModMember>::empty_seq(), NodeOrigin::Generated),
            },
            NodeOrigin::Generated,
        );

        // Traverse the mod block
        self.enter_def(node, mod_def_id, || walk::walk_mod_def(self, node))?;

        Ok(())
    }

    type StructDefRet = ();
    fn visit_struct_def(
        &self,
        node: ast::AstNodeRef<ast::StructDef>,
    ) -> Result<Self::StructDefRet, Self::Error> {
        let struct_name = self.take_name_hint_or_create_internal_name();

        // Create a data definition for the struct
        let struct_def_id = DataDef::struct_def(
            struct_name,
            self.create_hole_params_from_ty_params(node.ty_params.as_ref()),
            self.create_hole_params_from_params(Some(&node.fields)),
        );

        // Traverse the struct; note that the fields have already been created, they
        // will not be created below like with mods.
        self.enter_item(node, ItemId::Def(struct_def_id.into()), || {
            walk::walk_struct_def(self, node)
        })?;

        Ok(())
    }

    type EnumDefRet = ();
    fn visit_enum_def(
        &self,
        node: ast::AstNodeRef<ast::EnumDef>,
    ) -> Result<Self::EnumDefRet, Self::Error> {
        let enum_name = self.take_name_hint_or_create_internal_name();

        // Create a data definition for the enum

        let enum_def_id = DataDef::indexed_enum_def(
            enum_name,
            self.create_hole_params_from_ty_params(node.ty_params.as_ref()),
            |_| {
                node.entries
                    .iter()
                    .map(|variant| {
                        (
                            sym(variant.name.ident),
                            self.create_hole_params_from_params(variant.fields.as_ref()),
                            None,
                        )
                    })
                    .collect_vec()
            },
        );

        // Traverse the enum; the variants have already been created.
        self.enter_item(node, ItemId::Def(enum_def_id.into()), || walk::walk_enum_def(self, node))?;

        Ok(())
    }

    type FnDefRet = ();
    fn visit_fn_def(&self, node: AstNodeRef<ast::FnDef>) -> Result<Self::FnDefRet, Self::Error> {
        // Get the function name from the name hint.
        let fn_def_name = self.take_name_hint_or_create_internal_name();

        // Create a function definition
<<<<<<< HEAD
        let fn_def_id = Node::create_at(
            FnDef {
                name: fn_def_name,
                body: FnBody::Defined(Term::hole()),
                ty: FnTy {
                    implicit: false,
                    is_unsafe: false,
                    params: self.create_hole_params(&node.params),
                    pure: false,
                    return_ty: Ty::hole(),
                },
=======
        let fn_def_id = FnDef::create_with(|id| FnDef {
            id,
            name: fn_def_name,
            body: FnBody::Defined(Term::hole()),
            ty: FnTy {
                implicit: false,
                is_unsafe: false,
                params: self.create_hole_params_from_params(Some(&node.params)),
                pure: false,
                return_ty: Ty::hole(),
>>>>>>> 3204a8a9
            },
            NodeOrigin::Generated,
        );

        // Traverse the function body
        self.enter_def(node, fn_def_id, || walk::walk_fn_def(self, node))?;

        Ok(())
    }

    type TyFnDefRet = ();
    fn visit_ty_fn_def(
        &self,
        node: AstNodeRef<ast::TyFnDef>,
    ) -> Result<Self::TyFnDefRet, Self::Error> {
        // Type functions are interpreted as functions that are implicit.

        // Get the function name from the name hint.
        let fn_def_name = self.take_name_hint_or_create_internal_name();

        // Create a function definition
<<<<<<< HEAD
        let fn_def_id = Node::create_at(
            FnDef {
                name: fn_def_name,
                body: FnBody::Defined(Term::hole()),
                ty: FnTy {
                    implicit: true,
                    is_unsafe: false,
                    params: self.create_hole_params(&node.params),
                    pure: true,
                    return_ty: Ty::hole(),
                },
=======
        let fn_def_id = FnDef::create_with(|id| FnDef {
            id,
            name: fn_def_name,
            body: FnBody::Defined(Term::hole()),
            ty: FnTy {
                implicit: true,
                is_unsafe: false,
                params: self.create_hole_params_from_ty_params(Some(&node.params)),
                pure: true,
                return_ty: Ty::hole(),
>>>>>>> 3204a8a9
            },
            NodeOrigin::Generated,
        );

        // Traverse the function body
        self.enter_def(node, fn_def_id, || walk::walk_ty_fn_def(self, node))?;

        Ok(())
    }

    type BodyBlockRet = ();
    fn visit_body_block(
        &self,
        node: AstNodeRef<ast::BodyBlock>,
    ) -> Result<Self::BodyBlockRet, Self::Error> {
        match self.get_current_item() {
            Some(ItemId::Def(def_id)) => match def_id {
                // If we are in a mod or data block, this isn't a stack scope so we don't do anything.
                DefId::Mod(_) | DefId::Data(_) => {
                    walk::walk_body_block(self, node)?;
                    Ok(())
                }
                // If we are in a stack scope, this is a nested block, so we add a new stack
                DefId::Stack(_) |
                // If we are in a function, then this is the function's body, so we add a new stack
                DefId::Fn(_) => {
                    let stack_id = Stack::empty();
                    self.enter_def(node, stack_id, || walk::walk_body_block(self, node))?;
                    Ok(())
                }
            },
            Some(ItemId::Ty(_)) => {
                // If we are in a function type, then this is the function's type return, so we
                // add a new stack
                let stack_id = Stack::empty();
                self.enter_def(node, stack_id, || walk::walk_body_block(self, node))?;
                Ok(())
            }
            None => {
                // This is a root scope for interactive, so we add a new stack
                let stack_id = Stack::empty();
                self.enter_def(node, stack_id, || walk::walk_body_block(self, node))?;
                Ok(())
            }
        }
    }

    type TyFnTyRet = ();
    fn visit_ty_fn_ty(
        &self,
        node: AstNodeRef<ast::TyFnTy>,
    ) -> Result<Self::TyFnTyRet, Self::Error> {
        // This will be filled in during resolution
        let fn_ty_id = Ty::from(FnTy {
            implicit: true,
            is_unsafe: false,
            params: self.create_hole_params_from_ty_params(Some(&node.params)),
            pure: true,
            return_ty: Ty::hole(),
        });

        // Traverse the type function body
        self.enter_item(node, fn_ty_id, || walk::walk_ty_fn_ty(self, node))?;

        Ok(())
    }

    type FnTyRet = ();
    fn visit_fn_ty(&self, node: AstNodeRef<ast::FnTy>) -> Result<Self::FnTyRet, Self::Error> {
        // This will be filled in during resolution
        let fn_ty_id = Ty::from(FnTy {
            implicit: false,
            is_unsafe: false,
            params: self.create_hole_params_from_params(Some(&node.params)),
            pure: false,
            return_ty: Ty::hole(),
        });

        // Traverse the function body
        self.enter_item(node, fn_ty_id, || walk::walk_fn_ty(self, node))?;

        Ok(())
    }

    type TupleTyRet = ();
    fn visit_tuple_ty(
        &self,
        node: AstNodeRef<ast::TupleTy>,
    ) -> Result<Self::TupleTyRet, Self::Error> {
        // This will be filled in during resolution
        let tuple_ty_id =
            Ty::from(TupleTy { data: self.create_hole_params_from_params(Some(&node.entries)) });

        // Traverse the tuple body
        self.enter_item(node, tuple_ty_id, || walk::walk_tuple_ty(self, node))?;

        Ok(())
    }

    type TraitDefRet = ();
    fn visit_trait_def(
        &self,
        node: ast::AstNodeRef<ast::TraitDef>,
    ) -> Result<Self::TraitDefRet, Self::Error> {
        // Traits are not yet supported
        self.diagnostics()
            .add_error(SemanticError::TraitsNotSupported { trait_location: node.span() });
        Ok(())
    }

    type ExprRet = ();
    fn visit_expr(&self, node: AstNodeRef<ast::Expr>) -> Result<Self::ExprRet, Self::Error> {
        match node.body {
            ast::Expr::StructDef(_)
            | ast::Expr::EnumDef(_)
            | ast::Expr::TyFnDef(_)
            | ast::Expr::TraitDef(_)
            | ast::Expr::ImplDef(_)
            | ast::Expr::ModDef(_)
            | ast::Expr::FnDef(_)
            | ast::Expr::TraitImpl(_)
            | ast::Expr::Macro(_) => {} // These accept a name hint
            _ => {
                // Everything else should not have a name hint
                self.name_hint.take();
            }
        }
        walk::walk_expr(self, node)?;
        Ok(())
    }

    type ImportRet = ();
    fn visit_import(&self, node: AstNodeRef<ast::Import>) -> Result<Self::ImportRet, Self::Error> {
        let source_id = self.source_map().get_id_by_path(&node.resolved_path).unwrap();
        self.current_source_info()
            .with_source_id(source_id, || DiscoveryPass::new(self.sem_env()).pass_source())?;
        Ok(())
    }
}<|MERGE_RESOLUTION|>--- conflicted
+++ resolved
@@ -248,7 +248,6 @@
         let fn_def_name = self.take_name_hint_or_create_internal_name();
 
         // Create a function definition
-<<<<<<< HEAD
         let fn_def_id = Node::create_at(
             FnDef {
                 name: fn_def_name,
@@ -256,22 +255,10 @@
                 ty: FnTy {
                     implicit: false,
                     is_unsafe: false,
-                    params: self.create_hole_params(&node.params),
+                    params: self.create_hole_params_from_params(Some(&node.params)),
                     pure: false,
                     return_ty: Ty::hole(),
                 },
-=======
-        let fn_def_id = FnDef::create_with(|id| FnDef {
-            id,
-            name: fn_def_name,
-            body: FnBody::Defined(Term::hole()),
-            ty: FnTy {
-                implicit: false,
-                is_unsafe: false,
-                params: self.create_hole_params_from_params(Some(&node.params)),
-                pure: false,
-                return_ty: Ty::hole(),
->>>>>>> 3204a8a9
             },
             NodeOrigin::Generated,
         );
@@ -293,7 +280,6 @@
         let fn_def_name = self.take_name_hint_or_create_internal_name();
 
         // Create a function definition
-<<<<<<< HEAD
         let fn_def_id = Node::create_at(
             FnDef {
                 name: fn_def_name,
@@ -301,22 +287,10 @@
                 ty: FnTy {
                     implicit: true,
                     is_unsafe: false,
-                    params: self.create_hole_params(&node.params),
+                    params: self.create_hole_params_from_ty_params(Some(&node.params)),
                     pure: true,
                     return_ty: Ty::hole(),
                 },
-=======
-        let fn_def_id = FnDef::create_with(|id| FnDef {
-            id,
-            name: fn_def_name,
-            body: FnBody::Defined(Term::hole()),
-            ty: FnTy {
-                implicit: true,
-                is_unsafe: false,
-                params: self.create_hole_params_from_ty_params(Some(&node.params)),
-                pure: true,
-                return_ty: Ty::hole(),
->>>>>>> 3204a8a9
             },
             NodeOrigin::Generated,
         );
