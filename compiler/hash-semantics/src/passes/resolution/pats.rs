--- conflicted
+++ resolved
@@ -14,15 +14,9 @@
 use hash_tir::{
     intrinsics::utils::bool_term,
     tir::{
-<<<<<<< HEAD
-        pats::BindingPat, Arg, ArgsId, ArrayTerm, CharLit, CtorTerm, IfPat, Lit, LitPat, Node,
-        NodeId, NodeOrigin, OrPat, ParamIndex, Pat, PatArgsId, PatId, RangePat, Spread, StrLit,
-        SymbolId, Term, TupleTerm,
-=======
-        pats::BindingPat, ArrayPat, CtorPat, IfPat, Lit, LitPat, Node, NodeId, NodeOrigin, OrPat,
-        ParamIndex, Pat, PatArg, PatArgsId, PatId, PatListId, PatOrCapture, RangePat, Spread,
-        SymbolId, TuplePat,
->>>>>>> 77cfe7ea
+        pats::BindingPat, Arg, ArgsId, ArrayTerm, CtorTerm, IfPat, Lit, LitPat, Node, NodeId,
+        NodeOrigin, OrPat, ParamIndex, Pat, PatArgsId, PatId, RangePat, Spread, SymbolId, Term,
+        TupleTerm,
     },
 };
 
@@ -261,38 +255,21 @@
         let origin = NodeOrigin::Given(lit_pat.id());
         match lit_pat.body() {
             ast::Lit::Str(str_lit) => Node::create_at(
-<<<<<<< HEAD
-                Term::Lit(Node::create_at(Lit::Str(StrLit { underlying: *str_lit }), origin)),
+                Term::Lit(Node::create_at(
+                    Lit::Const(Const::str(str_lit.data, self.data_layout())),
+                    origin,
+                )),
                 origin,
             ),
             ast::Lit::Char(char_lit) => Node::create_at(
-                Term::Lit(Node::create_at(Lit::Char(CharLit { underlying: *char_lit }), origin)),
+                Term::Lit(Node::create_at(Lit::Const(char_lit.data.into()), origin)),
                 origin,
             ),
-            ast::Lit::Int(int_lit) => Node::create_at(
-                Term::Lit(Node::create_at(Lit::Int((*int_lit).into()), origin)),
-                origin,
-            ),
+            ast::Lit::Int(int_lit) => {
+                Node::create_at(Term::Lit(Node::create_at(Lit::Int(*int_lit), origin)), origin)
+            }
             ast::Lit::Byte(byte_lit) => Node::create_at(
-                Term::Lit(Node::create_at(Lit::Int((*byte_lit).into()), origin)),
-=======
-                Pat::Lit(LitPat(Node::create_at(
-                    Lit::Const(Const::str(str_lit.data, self.data_layout())),
-                    origin,
-                ))),
-                origin,
-            ),
-            ast::Lit::Char(char_lit) => Node::create_at(
-                Pat::Lit(LitPat(Node::create_at(Lit::Const(char_lit.data.into()), origin))),
-                origin,
-            ),
-            ast::Lit::Int(int_lit) => Node::create_at(
-                Pat::Lit(LitPat(Node::create_at(Lit::Int(*int_lit), origin))),
-                origin,
-            ),
-            ast::Lit::Byte(byte_lit) => Node::create_at(
-                Pat::Lit(LitPat(Node::create_at(Lit::Const(byte_lit.data.into()), origin))),
->>>>>>> 77cfe7ea
+                Term::Lit(Node::create_at(Lit::Const(byte_lit.data.into()), origin)),
                 origin,
             ),
             ast::Lit::Bool(bool_lit) => bool_term(bool_lit.data, NodeOrigin::Given(lit_pat.id())),
