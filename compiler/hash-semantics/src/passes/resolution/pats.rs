--- conflicted
+++ resolved
@@ -15,11 +15,6 @@
     arrays::ArrayPat,
     control::{IfPat, OrPat},
     data::CtorPat,
-<<<<<<< HEAD
-    environment::stores::tir_stores,
-=======
-    environment::env::AccessToEnv,
->>>>>>> 766c922c
     lits::{CharLit, Lit, LitPat, StrLit},
     node::{Node, NodeId, NodeOrigin},
     params::ParamIndex,
