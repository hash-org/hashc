--- conflicted
+++ resolved
@@ -445,34 +445,7 @@
         &self,
         node: AstNodeRef<ast::ExprMacroInvocation>,
     ) -> SemanticResult<TermId> {
-<<<<<<< HEAD
-        let directives =
-            AppliedDirectives { directives: node.directives.iter().map(|d| d.ident).collect() };
-
-        // If this is an already-resolved function definition, register the directives
-        // on the function before we pass to the inner expression:
-        if let Some(fn_def_id) =
-            tir_stores().ast_info().fn_defs().get_data_by_node(node.subject.id())
-        {
-            // Register directives on the term:
-            tir_stores().directives().insert(fn_def_id.into(), directives.clone());
-        }
-
-        // Pass to the inner expression
-        let inner = self.make_term_from_ast_expr(node.subject.ast_ref())?;
-
-        // Register directives on the term:
-        tir_stores().directives().insert(inner.into(), directives.clone());
-
-        // If this is a type, also register the directives on the type
-        if let Term::Ty(ty_id) = *inner.value() {
-            tir_stores().directives().insert(ty_id.into(), directives);
-        }
-
-        Ok(inner)
-=======
         self.make_term_from_ast_expr(node.subject.ast_ref())
->>>>>>> 3204a8a9
     }
 
     /// Make a term from an [`ast::Declaration`] in non-constant scope.
