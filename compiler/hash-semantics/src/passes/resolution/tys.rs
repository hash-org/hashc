//! Resolution for types.
//!
//! This uses the [super::paths] module to convert AST type nodes that
//! correspond to paths into TC-types. It does not handle all types; non-path
//! types are handled later.

use std::iter::once;

use hash_ast::ast::{self, AstNodeId, AstNodeRef};
use hash_reporting::macros::panic_on_span;
use hash_source::identifier::IDENTS;
use hash_storage::store::statics::SequenceStoreValue;
use hash_tir::{
    args::{Arg, ArgsId},
    data::DataTy,
<<<<<<< HEAD
    environment::stores::tir_stores,
=======
    environment::env::AccessToEnv,
>>>>>>> 766c922c
    fns::FnCallTerm,
    node::{Node, NodeOrigin},
    params::ParamIndex,
    primitives::primitives,
    refs::{RefKind, RefTy},
    terms::Term,
    tys::{Ty, TyId, TypeOfTerm},
};

use super::{
    params::AstArgGroup,
    paths::{
        AstPath, AstPathComponent, NonTerminalResolvedPathComponent, ResolvedAstPathComponent,
        TerminalResolvedPathComponent,
    },
    ResolutionPass,
};
use crate::{
    diagnostics::error::{SemanticError, SemanticResult},
    environment::sem_env::AccessToSemEnv,
    ops::common::CommonOps,
};

impl<'tc> ResolutionPass<'tc> {
    /// Make TC arguments from the given set of AST type arguments.
    pub(super) fn make_args_from_ast_ty_args(
        &self,
        args: &ast::AstNodes<ast::TyArg>,
    ) -> SemanticResult<ArgsId> {
        // @@Todo: error recovery
        let created_args = args
            .iter()
            .enumerate()
            .map(|(i, arg)| {
                Ok(Node::at(
                    Arg {
                        target: arg
                            .name
                            .as_ref()
                            .map(|name| ParamIndex::Name(name.ident))
                            .unwrap_or_else(|| ParamIndex::Position(i)),
                        value: self.make_ty_from_ast_ty(arg.ty.ast_ref())?.as_term(),
                    },
                    NodeOrigin::Given(arg.id()),
                ))
            })
            .collect::<SemanticResult<Vec<_>>>()?;
        Ok(Node::create_at(Node::<Arg>::seq(created_args), NodeOrigin::Given(args.id())))
    }

    /// Use the given [`ast::NamedTy`] as a path.
    fn named_ty_as_ast_path<'a>(
        &self,
        node: AstNodeRef<'a, ast::NamedTy>,
    ) -> SemanticResult<AstPath<'a>> {
        Ok(vec![AstPathComponent {
            name: node.name.ident,
            name_node_id: node.name.id(),
            args: Node::at(vec![], NodeOrigin::Given(node.id())),
            node_id: node.id(),
        }])
    }

    /// Use the given [`ast::AccessTy`] as a path.
    fn access_ty_as_ast_path<'a>(
        &self,
        node: AstNodeRef<'a, ast::AccessTy>,
    ) -> SemanticResult<AstPath<'a>> {
        let mut root = self
            .ty_as_ast_path(node.body.subject.ast_ref())?
            .ok_or_else(|| SemanticError::InvalidNamespaceSubject { location: node.span() })?;

        root.push(AstPathComponent {
            name: node.property.ident,
            name_node_id: node.property.id(),
            args: Node::at(vec![], NodeOrigin::Given(node.id())),
            node_id: node.id(),
        });
        Ok(root)
    }

    /// Use the given [`ast::TyFnCall`] as a path.
    fn ty_fn_call_as_ast_path<'a>(
        &self,
        node: AstNodeRef<'a, ast::TyFnCall>,
    ) -> SemanticResult<Option<AstPath<'a>>> {
        match self.expr_as_ast_path(node.body.subject.ast_ref())? {
            Some(mut path) => match path.last_mut() {
                Some(component) => {
                    component.args.push(AstArgGroup::ImplicitArgs(&node.body.args));
                    Ok(Some(path))
                }
                None => panic!("Expected at least one path component"),
            },
            None => Ok(None),
        }
    }

    /// Make a type from the given [`ResolvedAstPathComponent`].
    fn make_ty_from_resolved_ast_path(
        &self,
        path: &ResolvedAstPathComponent,
        original_node_id: AstNodeId,
    ) -> SemanticResult<TyId> {
        let origin = NodeOrigin::Given(original_node_id);
        match path {
            ResolvedAstPathComponent::NonTerminal(non_terminal) => match non_terminal {
                NonTerminalResolvedPathComponent::Data(data_def_id, data_def_args) => {
                    // Data type
                    Ok(Ty::from(
                        Ty::Data(DataTy { data_def: *data_def_id, args: *data_def_args }),
                        origin,
                    ))
                }
                NonTerminalResolvedPathComponent::Mod(_) => {
                    // Modules are not allowed in type positions
                    Err(SemanticError::CannotUseModuleInTypePosition {
                        location: original_node_id.span(),
                    })
                }
            },
            ResolvedAstPathComponent::Terminal(terminal) => match terminal {
                TerminalResolvedPathComponent::FnDef(fn_def_id) => {
                    Ok(Term::from(Term::FnRef(*fn_def_id), origin).as_ty())
                }
                TerminalResolvedPathComponent::CtorPat(_) => {
                    panic_on_span!(original_node_id.span(), "found CtorPat in type ast path")
                }
                TerminalResolvedPathComponent::CtorTerm(ctor_term) => {
                    Ok(Term::from(Term::Ctor(**ctor_term), origin).as_ty())
                }
                TerminalResolvedPathComponent::FnCall(fn_call_term) => {
                    Ok(Term::from(Term::FnCall(**fn_call_term), origin).as_ty())
                }
                TerminalResolvedPathComponent::Var(bound_var) => {
                    Ok(Ty::from(Ty::Var(*bound_var), origin))
                }
            },
        }
    }

    /// Use the given [`ast::Ty`] as a path, if possible.
    ///
    /// Returns `None` if the expression is not a path. This is meant to
    /// be called from other `with_*_as_ast_path` functions.
    pub(super) fn ty_as_ast_path<'a>(
        &self,
        node: AstNodeRef<'a, ast::Ty>,
    ) -> SemanticResult<Option<AstPath<'a>>> {
        match node.body {
            ast::Ty::Access(access_ty) => {
                let access_ty_ref = node.with_body(access_ty);
                Ok(Some(self.access_ty_as_ast_path(access_ty_ref)?))
            }
            ast::Ty::Named(named_ty) => {
                let named_ref = node.with_body(named_ty);
                Ok(Some(self.named_ty_as_ast_path(named_ref)?))
            }
            ast::Ty::TyFnCall(ty_fn_call) => {
                let ty_fn_call_ref = node.with_body(ty_fn_call);
                self.ty_fn_call_as_ast_path(ty_fn_call_ref)
            }
            _ => Ok(None),
        }
    }

    /// Make a type from the given [`ast::AccessTy`].
    fn make_ty_from_ast_access_ty(&self, node: AstNodeRef<ast::AccessTy>) -> SemanticResult<TyId> {
        let path = self.access_ty_as_ast_path(node)?;
        let resolved_path = self.resolve_ast_path(&path)?;
        self.make_ty_from_resolved_ast_path(&resolved_path, node.id())
    }

    /// Make a type from the given [`ast::NamedTy`].
    fn make_ty_from_ast_named_ty(&self, node: AstNodeRef<ast::NamedTy>) -> SemanticResult<TyId> {
        if node.name.is(IDENTS.Type) {
            Ok(Ty::flexible_universe(NodeOrigin::Given(node.id())))
        } else if node.name.is(IDENTS.underscore) {
            Ok(Ty::hole(NodeOrigin::Given(node.id())))
        } else {
            let path = self.named_ty_as_ast_path(node)?;
            let resolved_path = self.resolve_ast_path(&path)?;
            self.make_ty_from_resolved_ast_path(&resolved_path, node.id())
        }
    }

    /// Make a type from the given [`ast::TyFnCall`].
    fn make_ty_from_ast_ty_fn_call(&self, node: AstNodeRef<ast::TyFnCall>) -> SemanticResult<TyId> {
        // This is either a path or a computed function call
        match self.ty_fn_call_as_ast_path(node)? {
            Some(path) => {
                let resolved_path = self.resolve_ast_path(&path)?;
                self.make_ty_from_resolved_ast_path(&resolved_path, node.id())
            }
            None => {
                let subject =
                    self.try_or_add_error(self.make_term_from_ast_expr(node.subject.ast_ref()));
                let args = self.try_or_add_error(self.make_args_from_ast_ty_args(&node.args));

                match (subject, args) {
                    (Some(subject), Some(args)) => Ok(Term::from(
                        Term::FnCall(FnCallTerm { subject, args, implicit: true }),
                        NodeOrigin::Given(node.id()),
                    )
                    .as_ty()),
                    _ => Err(SemanticError::Signal),
                }
            }
        }
    }

    /// Make a type from the given [`ast::TupleTy`].
    fn make_ty_from_ast_tuple_ty(&self, node: AstNodeRef<ast::TupleTy>) -> SemanticResult<TyId> {
        let params = &node.entries.params;
        if params.len() == 1 && params[0].name.is_none() {
            // We treat this as a single type
            self.make_ty_from_ast_ty(params[0].ty.as_ref().unwrap().ast_ref())
        } else {
            self.scoping().enter_tuple_ty(node, |mut tuple_ty| {
                tuple_ty.data = self.resolve_params_from_ast_params(&node.entries, false)?;
                Ok(Ty::from(tuple_ty, NodeOrigin::Given(node.id())))
            })
        }
    }

    /// Make a type from the given [`ast::ArrayTy`].
    fn make_ty_from_ast_array_ty(&self, node: AstNodeRef<ast::ArrayTy>) -> SemanticResult<TyId> {
        let inner_ty = self.make_ty_from_ast_ty(node.inner.ast_ref())?;
        match node.len.as_ref() {
            Some(len) => {
                let length_term = self.make_term_from_ast_expr(len.ast_ref())?;
                Ok(Ty::from(
                    Ty::Data(DataTy {
                        data_def: primitives().array(),
                        args: Arg::seq_positional(
                            [inner_ty.as_term(), length_term],
                            NodeOrigin::Given(node.id()),
                        ),
                    }),
                    NodeOrigin::Given(node.id()),
                ))
            }
            None => Ok(Ty::from(
                Ty::Data(DataTy {
                    data_def: primitives().list(),
                    args: Arg::seq_positional(
                        once(inner_ty.as_term()),
                        NodeOrigin::Given(node.id()),
                    ),
                }),
                NodeOrigin::Given(node.id()),
            )),
        }
    }

    /// Make a type from the given [`ast::RefTy`].
    fn make_ty_from_ref_ty(&self, node: AstNodeRef<ast::RefTy>) -> SemanticResult<TyId> {
        let inner_ty = self.make_ty_from_ast_ty(node.inner.ast_ref())?;
        Ok(Ty::from(
            Ty::Ref(RefTy {
                ty: inner_ty,
                kind: match node.kind.as_ref() {
                    Some(kind) => match kind.body() {
                        ast::RefKind::Raw => RefKind::Raw,
                        ast::RefKind::Normal => RefKind::Local,
                    },
                    None => RefKind::Local,
                },
                mutable: match node.mutability.as_ref() {
                    Some(mutability) => match mutability.body() {
                        ast::Mutability::Mutable => true,
                        ast::Mutability::Immutable => false,
                    },
                    None => false,
                },
            }),
            NodeOrigin::Given(node.id()),
        ))
    }

    /// Make a type from the given [`ast::Ty`].
    pub(super) fn make_ty_from_ast_ty_fn_ty(
        &self,
        node: AstNodeRef<ast::TyFnTy>,
    ) -> SemanticResult<TyId> {
        self.scoping().enter_ty_fn_ty(node, |mut ty_fn| {
            // First, make the params
            let params =
                self.try_or_add_error(self.resolve_params_from_ast_ty_params(&node.params));

            // Add the params if they exist
            if let Some(params) = params {
                ty_fn.params = params;
            }

            // Make the return type if it exists
            let return_ty =
                self.try_or_add_error(self.make_ty_from_ast_ty(node.return_ty.ast_ref()));
            if let Some(return_ty) = return_ty {
                ty_fn.return_ty = return_ty;
            }

            match (params, return_ty) {
                (Some(_params), Some(_return_ty)) => {
                    Ok(Ty::from(ty_fn, NodeOrigin::Given(node.id())))
                }
                _ => Err(SemanticError::Signal),
            }
        })
    }

    /// Make a type from the given [`ast::FnTy`].
    pub(super) fn make_ty_from_ast_fn_ty(
        &self,
        node: AstNodeRef<ast::FnTy>,
    ) -> SemanticResult<TyId> {
        self.scoping().enter_fn_ty(node, |mut fn_ty| {
            // First, make the params
            let params =
                self.try_or_add_error(self.resolve_params_from_ast_params(&node.params, false));

            // Add the params if they exist
            if let Some(params) = params {
                fn_ty.params = params;
            }

            // Make the return type if it exists
            let return_ty =
                self.try_or_add_error(self.make_ty_from_ast_ty(node.return_ty.ast_ref()));
            if let Some(return_ty) = return_ty {
                fn_ty.return_ty = return_ty;
            }

            match (params, return_ty) {
                (Some(_params), Some(_return_ty)) => {
                    Ok(Ty::from(fn_ty, NodeOrigin::Given(node.id())))
                }
                _ => Err(SemanticError::Signal),
            }
        })
    }

    /// Make a type from the given [`ast::MergeTy`] and assign it to the node in
    /// the AST info store.
    ///
    /// We use merge types to represent propositional equality.
    pub(super) fn make_ty_from_merge_ty(
        &self,
        node: AstNodeRef<ast::MergeTy>,
    ) -> SemanticResult<TyId> {
        let lhs = self.make_ty_from_ast_ty(node.lhs.ast_ref())?;
        let rhs = self.make_ty_from_ast_ty(node.rhs.ast_ref())?;
        let typeof_lhs =
            Term::from(TypeOfTerm { term: lhs.as_term() }, NodeOrigin::Given(node.id()));
        let args = Arg::seq_positional(
            vec![typeof_lhs, lhs.as_term(), rhs.as_term()],
            NodeOrigin::Given(node.id()),
        );
        Ok(Ty::from(DataTy { data_def: primitives().equal(), args }, NodeOrigin::Given(node.id())))
    }

    /// Make a type from the given [`ast::Ty`] and assign it to the node in
    /// the AST info store.
    ///
    /// This only handles types which are paths, and otherwise creates a
    /// hole to be resolved later.
    pub(super) fn make_ty_from_ast_ty(&self, node: AstNodeRef<ast::Ty>) -> SemanticResult<TyId> {
        let ty_id = match node.body {
            ast::Ty::Access(access_ty) => {
                self.make_ty_from_ast_access_ty(node.with_body(access_ty))?
            }
            ast::Ty::Named(named_ty) => self.make_ty_from_ast_named_ty(node.with_body(named_ty))?,
            ast::Ty::TyFnCall(ty_fn_call) => {
                self.make_ty_from_ast_ty_fn_call(node.with_body(ty_fn_call))?
            }
            ast::Ty::Tuple(tuple_ty) => self.make_ty_from_ast_tuple_ty(node.with_body(tuple_ty))?,
            ast::Ty::Array(list_ty) => self.make_ty_from_ast_array_ty(node.with_body(list_ty))?,
            ast::Ty::Ref(ref_ty) => self.make_ty_from_ref_ty(node.with_body(ref_ty))?,
            ast::Ty::Fn(fn_ty) => self.make_ty_from_ast_fn_ty(node.with_body(fn_ty))?,
            ast::Ty::TyFn(ty_fn_ty) => self.make_ty_from_ast_ty_fn_ty(node.with_body(ty_fn_ty))?,
            ast::Ty::Merge(merge_ty) => self.make_ty_from_merge_ty(node.with_body(merge_ty))?,
            ast::Ty::Macro(invocation) => self.make_ty_from_ast_ty(invocation.subject.ast_ref())?,
            ast::Ty::Expr(expr) => {
                let expr = self.make_term_from_ast_expr(expr.expr.ast_ref())?;
                Ty::from(expr, NodeOrigin::Given(node.id()))
            }
            ast::Ty::Union(_) => {
                panic_on_span!(node.span(), "Found union type after discovery")
            }
        };

        self.ast_info().tys().insert(node.id(), ty_id);
        Ok(ty_id)
    }
}<|MERGE_RESOLUTION|>--- conflicted
+++ resolved
@@ -13,11 +13,6 @@
 use hash_tir::{
     args::{Arg, ArgsId},
     data::DataTy,
-<<<<<<< HEAD
-    environment::stores::tir_stores,
-=======
-    environment::env::AccessToEnv,
->>>>>>> 766c922c
     fns::FnCallTerm,
     node::{Node, NodeOrigin},
     params::ParamIndex,
