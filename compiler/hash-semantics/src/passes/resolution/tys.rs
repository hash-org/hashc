--- conflicted
+++ resolved
@@ -13,12 +13,7 @@
 use hash_tir::{
     args::{Arg, ArgsId},
     data::DataTy,
-<<<<<<< HEAD
-    environment::env::AccessToEnv,
     fns::CallTerm,
-=======
-    fns::FnCallTerm,
->>>>>>> 1329ecd1
     node::{Node, NodeOrigin},
     params::ParamIndex,
     primitives::primitives,
