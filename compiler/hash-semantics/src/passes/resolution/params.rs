--- conflicted
+++ resolved
@@ -10,12 +10,8 @@
     args::{ArgsId, PatArgsId},
     environment::stores::tir_stores,
     fns::FnCallTerm,
-<<<<<<< HEAD
     node::{Node, NodeOrigin},
-    params::{Param, ParamId, ParamOrigin, ParamsId, SomeParamsOrArgsId},
-=======
     params::{Param, ParamId, ParamsId, SomeParamsOrArgsId},
->>>>>>> 3204a8a9
     pats::Spread,
     terms::{Term, TermId},
     tys::Ty,
