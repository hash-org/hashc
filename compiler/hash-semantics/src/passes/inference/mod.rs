//! The third pass of the typechecker, which infers all remaining terms and
//! types in the program.
//!
//! Typing errors are reported during this pass.

use hash_ast::ast;
use hash_source::SourceId;
<<<<<<< HEAD
use hash_tir::{context::Context, visitor::Atom};
=======
use hash_tir::{
    context::Context,
    tir::{NodeId, Term},
    visitor::Atom,
};
>>>>>>> 829ef6a6
use hash_typecheck::{
    diagnostics::{TcError, TcResult},
    env::TcEnv,
    tc::FnInferMode,
    traits::OperationsOnNode,
};
use hash_utils::derive_more::{Constructor, Deref};

use super::{analysis_pass::AnalysisPass, ast_info::AstInfo, tc_env_impl::TcEnvImpl};
use crate::{diagnostics::definitions::SemanticResult, env::SemanticEnv, progress::AnalysisStage};

/// The third pass of the typechecker, which infers all remaining terms and
/// types.
#[derive(Constructor, Deref)]
pub struct InferencePass<'env, E: SemanticEnv> {
    #[deref]
    env: &'env E,
    ast_info: &'env AstInfo,
}

impl<E: SemanticEnv> InferencePass<'_, E> {
    /// Infer the given subject by the provided closure, or error if it contains
    /// holes.
    fn infer_fully<T: Copy>(
        &self,
        source: SourceId,
        orig_subject: T,
        infer_subject: impl Fn(T) -> TcResult<T>,
        subject_has_holes: impl Fn(T) -> Option<Atom>,
    ) -> TcResult<T> {
        let subject = self.try_or_add_error(try { infer_subject(orig_subject)? });

        // If we have an error, in diagnostics mode, exit.
        if self.has_errors() {
            return Err(TcError::Signal);
        }

        // If we have holes, error
        if let Some(subject) = subject
            && let Some(hole) = subject_has_holes(subject)
            && self.get_current_progress(source) == AnalysisStage::BodyInference
        {
            self.add_error(TcError::NeedMoreTypeAnnotationsToInfer { atom: hole }.into());
        }

        Ok(subject.unwrap_or(orig_subject))
    }
}

impl<E: SemanticEnv> AnalysisPass for InferencePass<'_, E> {
    type Env = E;
    fn env(&self) -> &Self::Env {
        self.env
    }

    type PassOutput = ();
    fn pass_interactive(
        &self,
        source: SourceId,
        node: ast::AstNodeRef<ast::BodyBlock>,
    ) -> crate::diagnostics::definitions::SemanticResult<()> {
        let env = TcEnvImpl::new(self.env, source);
        let context = Context::new();
        let tc = env.checker(&context);
        tc.fn_infer_mode.set(FnInferMode::Body);

        // Infer the expression
        let term = self.ast_info.terms().get_data_by_node(node.id()).unwrap();
        let (term, _) = self.infer_fully(
            source,
            (term, tc.fresh_meta_for(term)),
            |(term_id, ty_id)| {
                tc.check_node(term_id, ty_id)?;
                Ok((term_id, ty_id))
            },
            |(term_id, ty_id)| {
                tc.substituter().has_holes(term_id).or(tc.substituter().has_holes(ty_id))
            },
        )?;
        self.ast_info.terms().insert(node.id(), term);
        Ok(())
    }

    fn pass_module(
        &self,
        source: SourceId,
        node: ast::AstNodeRef<ast::Module>,
    ) -> crate::diagnostics::definitions::SemanticResult<()> {
        let env = TcEnvImpl::new(self.env, source);
        let context = Context::new();
        let tc = env.checker(&context);
        tc.fn_infer_mode.set(match self.get_current_progress(source) {
            AnalysisStage::HeaderInference => FnInferMode::Header,
            AnalysisStage::BodyInference => FnInferMode::Body,
            _ => unreachable!(),
        });

        let mod_def_id = self.ast_info.mod_defs().get_data_by_node(node.id()).unwrap();

        println!("Module: {}", mod_def_id);

        // Infer the whole module
        let _ = self.infer_fully(
            source,
            mod_def_id,
            |mod_def_id| {
                tc.check_node(mod_def_id, ())?;
                Ok(mod_def_id)
            },
            |mod_def_id| tc.substituter().has_holes(mod_def_id),
        )?;
        // Mod def is already registered in the ast info
        Ok(())
    }

    fn pre_pass(&self, source: SourceId) -> SemanticResult<Option<()>> {
        if self.get_current_progress(source) == AnalysisStage::Resolution {
            self.set_current_progress(source, AnalysisStage::HeaderInference);
            Ok(None)
        } else if self.get_current_progress(source) == AnalysisStage::HeaderInference {
            self.set_current_progress(source, AnalysisStage::BodyInference);
            Ok(None)
        } else {
            Ok(Some(()))
        }
    }
}<|MERGE_RESOLUTION|>--- conflicted
+++ resolved
@@ -5,15 +5,7 @@
 
 use hash_ast::ast;
 use hash_source::SourceId;
-<<<<<<< HEAD
 use hash_tir::{context::Context, visitor::Atom};
-=======
-use hash_tir::{
-    context::Context,
-    tir::{NodeId, Term},
-    visitor::Atom,
-};
->>>>>>> 829ef6a6
 use hash_typecheck::{
     diagnostics::{TcError, TcResult},
     env::TcEnv,
