--- conflicted
+++ resolved
@@ -297,11 +297,8 @@
             "pub" => TokenKind::Keyword(Keyword::Pub),
             "mut" => TokenKind::Keyword(Keyword::Mut),
             "mod" => TokenKind::Keyword(Keyword::Mod),
-<<<<<<< HEAD
             "impl" => TokenKind::Keyword(Keyword::Impl),
-=======
             "type" => TokenKind::Keyword(Keyword::Type),
->>>>>>> 75ecab18
             "_" => TokenKind::Ident(CORE_IDENTIFIERS.underscore),
             _ => {
                 // create the identifier here from the created map
