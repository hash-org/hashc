--- conflicted
+++ resolved
@@ -345,14 +345,11 @@
                     })
                     .collect_vec();
 
-<<<<<<< HEAD
-                AdtVariant { name: ctor.name.ident_or_underscore(), fields }
-=======
                 let ty = def.discriminant_ty.unwrap_or(IntTy::Int(SIntTy::ISize));
 
                 // At discovery, if any of the variants have a discriminant, then all of them items
-                // after it will also have a discriminant, thus making the it consistent across the 
-                // entire enum. Otherwise, we can default to using the index of the variant as the 
+                // after it will also have a discriminant, thus making the it consistent across the
+                // entire enum. Otherwise, we can default to using the index of the variant as the
                 // discriminant.
                 //
                 // @@Hack @@TIRConsts
@@ -364,11 +361,10 @@
                 };
 
                 AdtVariant {
-                    name: ctor.name.ident(),
+                    name: ctor.name.ident_or_underscore(),
                     fields,
                     discriminant,
                 }
->>>>>>> 2710e7ab
             })
             .collect::<AdtVariants>();
 
