//! Contains utility functions that perform resolutions on
//! [PatId]s, [TermId]s, [ast::AstNodeId]s. This will read the
//! provided mappings between nodes to locations, patterns, and
//! types.

use hash_ast::ast::AstNodeId;
use hash_ir::{
    ir::{
        AggregateKind, AssertKind, BasicBlock, Const, Local, LocalDecl, Operand, Place, RValue,
        TerminatorKind,
    },
    lang_items::LangItem,
    ty::{Mutability, ReprTyId, COMMON_REPR_TYS},
    IrCtx,
};
use hash_storage::store::statics::{SequenceStoreValue, StoreId};
use hash_tir::tir::{
    Arg, DataTy, FnDefId, HasAstNodeId, ModMember, ModMemberValue, Node, NodeId, PatId, SymbolId,
    TermId,
};

use super::BodyBuilder;

impl<'tcx> BodyBuilder<'tcx> {
    /// Get a reference to a [IrCtx].
    pub(crate) fn ctx(&self) -> &IrCtx {
        self.ctx.lcx
    }

    /// Get the interned span of a given [PatId].
    pub(crate) fn span_of_pat(&self, id: PatId) -> AstNodeId {
        id.node_id_or_default()
    }

    /// Get the interned span of a [FnDefId].
    pub(crate) fn span_of_def(&self, id: FnDefId) -> AstNodeId {
        id.node_id_or_default()
    }

    /// Get the interned span of a given [TermId].
    pub(crate) fn span_of_term(&self, id: TermId) -> AstNodeId {
        id.node_id_or_default()
    }

    /// Lookup a [Local] by a specified [Symbol].
    pub(crate) fn lookup_local(&self, symbol: SymbolId) -> Option<Local> {
        self.declaration_map.get(&symbol).copied()
    }

    /// Lookup the definition of an item within the prelude defined
    /// LibC module definition. This is useful for looking up items
    /// and function definitions such as `malloc` and `free`.
    ///
    /// @@Future: ideally, we can remove this and just use `#lang_item`
    /// declaration to find the appropriate items.
    pub(crate) fn lookup_libc_fn(&mut self, name: &str) -> Option<ReprTyId> {
        let libc_mod = match self.ctx.prelude.borrow().get_mod_member_by_ident("libc").map(|x| *x) {
            Some(ModMember { value: ModMemberValue::Mod(libc_mod), .. }) => libc_mod,
            _ => return None,
        };

        // Now lookup the item in the libc module
        let fn_def = libc_mod.borrow().get_mod_fn_member_by_ident(name)?;
<<<<<<< HEAD

=======
>>>>>>> 0ff2c550
        Some(self.ty_id_from_tir_fn_def(fn_def))
    }

    /// Lookup the definition of an item within the prelude. This is used
    /// to lookup items such as `SizedPointer`.
    ///
    /// N.B. This assumes that the items have no type arguments.
    pub(crate) fn lookup_prelude_item(&mut self, name: &str) -> Option<ReprTyId> {
        // Now lookup the item in the libc module
        let member = self.ctx.prelude.borrow().get_mod_member_by_ident(name)?;

        match member.value {
            ModMemberValue::Data(data_def) => {
                let args = Node::create_at(Node::<Arg>::empty_seq(), data_def.origin());
                let ty_id = self.ty_id_from_tir_data(DataTy { data_def, args });
                Some(ty_id)
            }
            ModMemberValue::Mod(_) => unreachable!("tried to lookup a module as an item"),
            ModMemberValue::Fn(fn_def) => Some(self.ty_id_from_tir_fn_def(fn_def)),
            ModMemberValue::Intrinsic(intrinsic) => {
                Some(self.ty_id_from_tir_intrinsic(intrinsic, member.node_id_or_default()))
            }
        }
    }

    pub(crate) fn get_lang_item(&self, name: LangItem) -> ReprTyId {
        self.ctx.lcx.lang_items().get_ty(name).expect("lang item not found or not defined")
    }

    /// Create a new [RValue] that represents a pointer with metadata, this uses
    /// the prelude defined `SizedPointer` type.
    pub(crate) fn create_ptr_with_metadata(
        &mut self,
        ty: ReprTyId,
        ptr: Operand,
        metadata: usize,
    ) -> RValue {
        let adt = ty.borrow().as_adt();
        let metadata = Operand::Const(Const::usize(metadata as u64, &self.ctx));
        RValue::Aggregate(AggregateKind::Struct(adt), vec![ptr, metadata])
    }

    /// Function to create a new [Place] that is used to ignore
    /// the results of expressions, i.e. blocks.
    pub(crate) fn make_tmp_unit(&mut self) -> Place {
        match &self.tmp_place {
            Some(tmp) => *tmp,
            None => {
                let local = LocalDecl::new_auxiliary(COMMON_REPR_TYS.unit, Mutability::Immutable);
                let local_id = self.locals.push(local);

                let place = Place::from_local(local_id);
                self.tmp_place = Some(place);
                place
            }
        }
    }

    /// Create an assertion on a particular block
    pub(crate) fn assert(
        &mut self,
        block: BasicBlock,
        condition: Operand,
        expected: bool,
        kind: AssertKind,
        origin: AstNodeId,
    ) -> BasicBlock {
        let success_block = self.control_flow_graph.start_new_block();

        self.control_flow_graph.terminate(
            block,
            origin,
            TerminatorKind::Assert {
                condition,
                expected,
                kind: Box::new(kind),
                target: success_block,
            },
        );

        success_block
    }
}<|MERGE_RESOLUTION|>--- conflicted
+++ resolved
@@ -61,10 +61,6 @@
 
         // Now lookup the item in the libc module
         let fn_def = libc_mod.borrow().get_mod_fn_member_by_ident(name)?;
-<<<<<<< HEAD
-
-=======
->>>>>>> 0ff2c550
         Some(self.ty_id_from_tir_fn_def(fn_def))
     }
 
