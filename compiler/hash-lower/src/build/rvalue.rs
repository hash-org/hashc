//! Module that contains logic for handling and creating [RValue]s from
//! [Term]s.

use hash_ast::ast::AstNodeId;
use hash_ir::{
    cast::CastKind,
    ir::{AssertKind, BasicBlock, BinOp, Const, ConstKind, Operand, RValue, Scalar, UnaryOp},
    ty::{IrTy, IrTyId, Mutability, COMMON_IR_TYS},
};
use hash_source::constant::IntTy;
use hash_storage::store::statics::StoreId;
use hash_target::HasTarget;
use hash_tir::{
    node::HasAstNodeId,
    terms::{Term, TermId, Ty},
};

use super::{
    category::Category, ty::FnCallTermKind, unpack, BlockAnd, BlockAndExtend, BodyBuilder,
};
use crate::{build::category::RValueKind, optimise::constant_propagations::ConstFolder};

impl<'tcx> BodyBuilder<'tcx> {
    /// Construct an [RValue] from the given [ast::Expr].
    pub(crate) fn as_rvalue(&mut self, mut block: BasicBlock, term: TermId) -> BlockAnd<RValue> {
        let span = self.span_of_term(term);

        let mut as_operand = |t, this: &mut Self| {
            // Verify that this is an actual RValue...
            debug_assert!(!matches!(
                Category::of(t),
                Category::RValue(RValueKind::As) | Category::Constant
            ));

            let operand = unpack!(block = this.as_operand(block, term, Mutability::Mutable));
            block.and(RValue::Use(operand))
        };

        match *term.value() {
            Term::Lit(lit) => {
                let value = self.lit_as_const(lit).into();
                block.and(value)
            }
            ref fn_call_term @ Term::Call(fn_call) => {
                match self.classify_fn_call_term(&fn_call) {
                    FnCallTermKind::BinaryOp(op, lhs, rhs) => {
                        let lhs = unpack!(block = self.as_operand(block, lhs, Mutability::Mutable));
                        let rhs = unpack!(block = self.as_operand(block, rhs, Mutability::Mutable));

                        let ty = self.ty_id_from_tir_term(term);
                        self.build_binary_op(block, ty, span, op, lhs, rhs)
                    }
                    FnCallTermKind::UnaryOp(op, subject) => {
                        let arg =
                            unpack!(block = self.as_operand(block, subject, Mutability::Mutable));

                        let ty = self.ty_id_from_tir_term(term);

                        // If the operator is a negation, and the operand is signed, we can have a
                        // case of overflow. This occurs when the operand is the minimum value for
                        // the type, and a negation occurs. This causes the value to overflow. We
                        // check for this case here, and emit an assertion check for this (assuming
                        // checked operations are enabled).
                        if self.ctx.settings.lowering_settings().checked_operations
                            && matches!(op, UnaryOp::Neg)
                            && ty.borrow().is_signed()
                        {
                            let min_value = self.min_value_of_ty(ty);
                            let is_min = self.temp_place(COMMON_IR_TYS.bool);

                            self.control_flow_graph.push_assign(
                                block,
                                is_min,
                                RValue::BinaryOp(BinOp::Eq, Box::new((arg, min_value))),
                                span,
                            );

                            block = self.assert(
                                block,
                                is_min.into(),
                                false,
                                AssertKind::NegativeOverflow { operand: arg },
                                span,
                            );
                        }

                        block.and(RValue::UnaryOp(op, arg))
                    }
                    // A casting operation between the given term into a type.
                    FnCallTermKind::Cast(term, ty) => {
                        // @@Future: there should be some way to convert an enum
                        // value that is naked
                        // i.e. equivalent of a c-enum:
                        // ```
                        // Direction := enum {
                        //     Up,
                        //     Down,
                        //     Left,
                        //     Right,
                        // }
                        // ```
                        // Should be convertible into the discriminant value of
                        // the enum so that it
                        // can be used for external FFI calls.
                        let source_ty = self.ty_id_from_tir_term(term);
                        let source =
                            unpack!(block = self.as_operand(block, term, Mutability::Mutable));

                        let cast_kind = CastKind::classify(source_ty, ty);
                        block.and(RValue::Cast(cast_kind, source, ty))
                    }
                    _ => as_operand(fn_call_term, self),
                }
            }

            ref term @ (Term::Array(_)
            | Term::Tuple(_)
            | Term::Ctor(_)
            | Term::Fn(_)
            | Term::Intrinsic(_)
            | Term::Block(_)
            | Term::Var(_)
            | Term::Loop(_)
            | Term::LoopControl(_)
            | Term::Match(_)
            | Term::Return(_)
            | Term::Assign(_)
            | Term::Unsafe(_)
            | Term::Access(_)
            | Term::Index(_)
            | Term::Cast(_)
            | Term::TypeOf(_)
            | Ty::DataTy(_)
            | Ty::FnTy(_)
            | Ty::TupleTy(_)
            | Ty::RefTy(_)
            | Ty::Universe
            | Term::Ref(_)
            | Term::Deref(_)
            | Term::Hole(_)) => as_operand(term, self),
        }
    }

    /// Compute the minimum value of an [IrTy] assuming that it is a
    /// signed integer type.
    fn min_value_of_ty(&self, ty_id: IrTyId) -> Operand {
        let value = ty_id.map(|ty| match ty {
            IrTy::Int(signed_ty) => {
                // Create and intern the constant
                let ptr_size = self.target().ptr_size();
                let int_ty: IntTy = (*signed_ty).into();
                Const::from_scalar_like(int_ty.numeric_min(ptr_size), ty_id, &self.ctx)
            }
            _ => unreachable!(),
        });

        Operand::Const(value)
    }

    /// Convert the given expression into an [RValue] operand which means that
    /// this is either a constant or a local variable. In the case of a
    /// constant, this means that the value is [`RValue::Use(..)`], and in the
    /// case of a local variable, this means that the value is
    /// [RValue::Use].
    pub(crate) fn as_operand(
        &mut self,
        mut block: BasicBlock,
        operand: TermId,
        mutability: Mutability,
    ) -> BlockAnd<Operand> {
        let term = operand.value();

        // If the item is a reference to a function or intrinsic, i.e. the subject of a
        // call, create a function type for the operand.
        let ty_id = if let Term::Fn(def_id) = *term {
            Some(self.ty_id_from_tir_fn_def(def_id))
        } else if let Term::Intrinsic(intrinsic) = *term {
            Some(self.ty_id_from_tir_intrinsic(intrinsic, operand.node_id_or_default()))
        } else {
            None
        };

<<<<<<< HEAD
        // If this is indeed a function type, we emit a ZST to represent the operand
        // of the function.
        if let Some(ty_id) = ty_id && ty_id.map(|ty| matches!(ty, IrTy::FnDef { .. })) {
            return block.and(Operand::Const(Const::Zero(ty_id).into()));
=======
            // If this is a function type, we emit a ZST to represent the operand
            // of the function.
            if ty_id.map(|ty| matches!(ty, IrTy::FnDef { .. })) {
                return block.and(Operand::Const(Const::zst(ty_id)));
            }
>>>>>>> b17713d5
        }

        match Category::of(&term) {
            // Just directly recurse and create the constant.
            Category::Constant => block.and(self.lower_const_term(operand).into()),
            Category::Place | Category::RValue(_) => {
                let place = unpack!(block = self.as_place(block, operand, mutability));
                block.and(place.into())
            }
        }
    }

    /// Create a binary operation from two operands and a provided [BinOp]. This
    /// function is needed to handle some additional cases where we might
    /// eagerly evaluate the operands and just produce a new constant. For
    /// example, if we have `1 + 2`, we can just produce a constant `3`
    /// instead of creating a binary operation. Additionally, we also
    /// introduce "checks" for various kinds of operators to ensure that
    /// undefined behaviour causes a runtime crash (depending on if the
    /// compiler session specified to do this).
    pub(crate) fn build_binary_op(
        &mut self,
        mut block: BasicBlock,
        ty: IrTyId,
        origin: AstNodeId,
        op: BinOp,
        lhs: Operand,
        rhs: Operand,
    ) -> BlockAnd<RValue> {
        // try to constant fold the two operands
        if let Operand::Const(ref lhs_value) = lhs &&
           let Operand::Const(ref rhs_value) = rhs {
            let folder = ConstFolder::new(self.ctx.layout_computer());

            if let Some(folded) = folder.try_fold_bin_op(op, lhs_value, rhs_value) {
                return block.and(folded.into());
            }
        }

        let operands = Box::new((lhs, rhs));

        // If we need have been instructed to insert overflow checks, and the
        // operator is checkable, then use `CheckedBinaryOp` instead of `BinaryOp`.
        if self.ctx.settings.lowering_settings().checked_operations {
            let is_integral = ty.borrow().is_integral();

            if op.is_checkable() && is_integral {
                // Create a new tuple that contains the result of the operation
                let ty = IrTy::tuple(&[ty, COMMON_IR_TYS.bool]);

                let temp = self.temp_place(ty);
                let rvalue = RValue::CheckedBinaryOp(op, operands);

                let result = temp.field(0);
                let overflow = temp.field(1);

                // Push an assignment to the tuple on the operation
                self.control_flow_graph.push_assign(block, temp, rvalue, origin);

                block = self.assert(
                    block,
                    Operand::Place(overflow),
                    false,
                    AssertKind::Overflow { op, lhs, rhs },
                    origin,
                );

                return block.and(result.into());
            } else if is_integral && (op == BinOp::Div || op == BinOp::Mod) {
                // Check for division or a remainder by zero, and if so emit
                // an assertion to verify this condition.
                let int_ty: IntTy = ty.value().into();

                let assert_kind = if op == BinOp::Div {
                    AssertKind::DivisionByZero { operand: lhs }
                } else {
                    AssertKind::RemainderByZero { operand: lhs }
                };

                // Check for division/modulo of zero...
                let is_zero = self.temp_place(COMMON_IR_TYS.bool);

                let const_val = Const::from_scalar_like(0, ty, &self.ctx);
                let zero_val = Operand::Const(const_val);

                self.control_flow_graph.push_assign(
                    block,
                    is_zero,
                    RValue::BinaryOp(BinOp::Eq, Box::new((rhs, zero_val))),
                    origin,
                );

                block = self.assert(block, Operand::Place(is_zero), false, assert_kind, origin);

                // In the case of signed integers, if the RHS value is `-1`, and the LHS
                // is the MIN value, this will result in a division overflow, we need to
                // check for this and emit code.
                if int_ty.is_signed() {
                    let sint_ty = int_ty.to_signed();
                    let scalar = Scalar::from_int(-1, sint_ty.size(self.target().ptr_size()));
                    let const_val: Operand = Const::new(ty, ConstKind::Scalar(scalar)).into();
                    let minimum_value = self.min_value_of_ty(ty);

                    let is_negative_one = self.temp_place(COMMON_IR_TYS.bool);
                    let is_minimum_value = self.temp_place(COMMON_IR_TYS.bool);

                    // Push the values that have been created into the temporaries
                    self.control_flow_graph.push_assign(
                        block,
                        is_negative_one,
                        RValue::BinaryOp(BinOp::Eq, Box::new((rhs, const_val))),
                        origin,
                    );

                    self.control_flow_graph.push_assign(
                        block,
                        is_minimum_value,
                        RValue::BinaryOp(BinOp::Eq, Box::new((lhs, minimum_value))),
                        origin,
                    );

                    // To simplify the generated control flow, we perform a bit_and operation
                    // which checks the condition `(rhs == -1) & (lhs == MIN)`, and then we
                    // emit an assert. Alternatively, this could short_circuit on the first
                    // check, but it would make control flow more complex.
                    let is_overflow = self.temp_place(COMMON_IR_TYS.bool);
                    self.control_flow_graph.push_assign(
                        block,
                        is_overflow,
                        RValue::BinaryOp(
                            BinOp::BitAnd,
                            Box::new((is_negative_one.into(), is_minimum_value.into())),
                        ),
                        origin,
                    );

                    // Now finally, emit the assert
                    block = self.assert(
                        block,
                        Operand::Place(is_overflow),
                        false,
                        AssertKind::Overflow { op, lhs, rhs },
                        origin,
                    );
                }
            }
        }

        block.and(RValue::BinaryOp(op, operands))
    }
}<|MERGE_RESOLUTION|>--- conflicted
+++ resolved
@@ -180,18 +180,10 @@
             None
         };
 
-<<<<<<< HEAD
         // If this is indeed a function type, we emit a ZST to represent the operand
         // of the function.
         if let Some(ty_id) = ty_id && ty_id.map(|ty| matches!(ty, IrTy::FnDef { .. })) {
-            return block.and(Operand::Const(Const::Zero(ty_id).into()));
-=======
-            // If this is a function type, we emit a ZST to represent the operand
-            // of the function.
-            if ty_id.map(|ty| matches!(ty, IrTy::FnDef { .. })) {
-                return block.and(Operand::Const(Const::zst(ty_id)));
-            }
->>>>>>> b17713d5
+            return block.and(Operand::Const(Const::zst(ty_id)));
         }
 
         match Category::of(&term) {
