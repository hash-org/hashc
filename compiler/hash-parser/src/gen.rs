//! Hash compiler AST generation sources. This file contains the sources to the logic
//! that transforms tokens into an AST.
//!
//! All rights reserved 2021 (c) The Hash Language authors

use std::cell::Cell;

use hash_alloc::Wall;
use hash_alloc::{collections::row::Row, row};

use hash_ast::{
    ast::*,
    ident::{Identifier, IDENTIFIER_MAP},
    keyword::Keyword,
    literal::STRING_LITERAL_MAP,
    location::{Location, SourceLocation},
    module::ModuleIdx,
    operator::{CompoundFn, OperatorFn},
    resolve::ModuleResolver,
};

use crate::{
    error::{AstGenError, AstGenErrorKind, TyArgumentKind},
    operator::Operator,
    token::TokenAtom,
};
use crate::{
    operator::OperatorKind,
    token::{Delimiter, Token, TokenAtomVector, TokenKind},
};

pub type AstGenResult<'a, T> = Result<T, AstGenError<'a>>;

pub struct AstGen<'c, 'stream, 'resolver, R> {
    /// Current token stream offset.
    offset: Cell<usize>,

    /// The span of the current generator, the root generator does not have a parent span,
    /// whereas as child generators might need to use the span to report errors if their
    /// token streams are empty (and they're expecting them to be non empty.) For example,
    /// if the expression `k[]` was being parsed, the index component `[]` is expected to be
    /// non-empty, so the error reporting can grab the span of the `[]` and report it as an
    /// expected expression.
    parent_span: Option<Location>,

    /// The token stream
    stream: &'stream [Token<'c>],

    /// State set by expression parsers for parents to let them know if the parsed expression
    /// was made up of multiple expressions with precedence operators.
    is_compound_expr: Cell<bool>,

    /// State to prevent from struct literals being parsed in the current expression, because
    /// the parent has specifically checked ahead to ensure it isn't a struct literal.
    disallow_struct_literals: Cell<bool>,

    /// Instance of a [ModuleResolver] to notify the parser of encountered imports.
    resolver: &'resolver R,

    wall: Wall<'c>,
}

/// Implementation of the [AstGen] with accompanying functions to parse specific
/// language components.
impl<'c, 'stream, 'resolver, R> AstGen<'c, 'stream, 'resolver, R>
where
    R: ModuleResolver,
{
    /// Create new AST generator from a token stream.
    pub fn new(stream: &'stream [Token<'c>], resolver: &'resolver R, wall: Wall<'c>) -> Self {
        Self {
            stream,
            parent_span: None,
            is_compound_expr: Cell::new(false),
            disallow_struct_literals: Cell::new(false),
            offset: Cell::new(0),
            resolver,
            wall,
        }
    }

    /// Create new AST generator from a provided token stream with inherited module resolver
    /// and a provided parent span.
    #[must_use]
    pub fn from_stream(&self, stream: &'stream [Token<'c>], parent_span: Location) -> Self {
        Self {
            stream,
            offset: Cell::new(0),
            is_compound_expr: Cell::new(false),
            disallow_struct_literals: Cell::new(false),
            parent_span: Some(parent_span),
            resolver: self.resolver,
            wall: self.wall.owning_castle().wall(),
        }
    }

    /// Function to create a [SourceLocation] from a [Location] by using the provided resolver
    fn source_location(&self, location: &Location) -> SourceLocation {
        match self.resolver.module_index() {
            Some(module_index) => SourceLocation {
                location: *location,
                module_index,
            },
            None => SourceLocation {
                location: *location,
                module_index: ModuleIdx(0),
            },
        }
    }

    /// Get the current offset of where the stream is at.
    #[inline(always)]
    pub(crate) fn offset(&self) -> usize {
        self.offset.get()
    }

    /// Function to peek at the nth token ahead of the current offset.
    pub(crate) fn peek_nth(&self, at: usize) -> Option<&Token<'c>> {
        self.stream.get(self.offset.get() + at)
    }

    /// Attempt to peek one step token ahead.
    pub(crate) fn peek(&self) -> Option<&Token<'c>> {
        self.peek_nth(0)
    }

    /// Peek two tokens ahead.
    pub(crate) fn peek_second(&self) -> Option<&Token<'c>> {
        self.peek_nth(1)
    }

    /// Function to check if the token stream has been exhausted based on the current
    /// offset in the generator.
    pub(crate) fn has_token(&self) -> bool {
        let length = self.stream.len();

        match length {
            0 => false,
            _ => self.offset.get() < self.stream.len(),
        }
    }

    /// Function that skips the next token without explicitly looking up the
    /// token in the stream and avoiding the additional computation.
    #[inline(always)]
    pub(crate) fn skip_token(&self) {
        self.offset.update(|x| x + 1);
    }

    /// Function that increases the offset of the next token
    pub(crate) fn next_token(&self) -> Option<&Token<'c>> {
        let value = self.stream.get(self.offset.get());

        if value.is_some() {
            // @@UnsafeLibUsage
            self.offset.update::<_>(|x| x + 1);
        }

        value
    }

    /// Get the current token in the stream.
    pub(crate) fn current_token(&self) -> &Token<'c> {
        self.stream.get(self.offset.get() - 1).unwrap()
    }

    /// Get the current location from the current token, if there is no token at the current
    /// offset, then the location of the last token is used.
    #[inline(always)]
    pub(crate) fn current_location(&self) -> Location {
        // check that the length of current generator is at least one...
        if self.stream.is_empty() {
            return self.parent_span.unwrap_or_default();
        }

        match self.stream.get(self.offset()) {
            Some(token) => token.span,
            None => (*self.stream.last().unwrap()).span,
        }
    }

    /// Get the next location of the token, if there is no token after, we use the
    /// next character offset to determine the location.
    pub(crate) fn next_location(&self) -> Location {
        match self.peek() {
            Some(token) => token.span,
            None => {
                let Token { span, kind: _ } = self.current_token();
                Location::span(span.end(), span.end() + 1)
            }
        }
    }

    /// Create a new [AstNode] from the information provided by the [AstGen]
    pub fn node<T>(&self, inner: T) -> AstNode<'c, T> {
        AstNode::new(inner, self.current_location(), &self.wall)
    }

    /// Create a new [AstNode] from the information provided by the [AstGen]
    pub fn node_with_location<T>(&self, inner: T, location: Location) -> AstNode<'c, T> {
        AstNode::new(inner, location, &self.wall)
    }

    /// Create an error at the current location.
    pub fn error<T>(
        &self,
        kind: AstGenErrorKind,
        expected: Option<TokenAtomVector<'c>>,
        received: Option<TokenAtom>,
    ) -> AstGenResult<'c, T> {
        Err(AstGenError::new(
            kind,
            self.source_location(&self.current_location()),
            expected,
            received,
        ))
    }

    /// Create an error at the current location.
    pub fn error_with_location<T>(
        &self,
        kind: AstGenErrorKind,
        expected: Option<TokenAtomVector<'c>>,
        received: Option<TokenAtom>,
        location: &Location,
    ) -> AstGenResult<'c, T> {
        Err(AstGenError::new(
            kind,
            self.source_location(location),
            expected,
            received,
        ))
    }

    pub(crate) fn expected_eof<T>(&self) -> AstGenResult<'c, T> {
        // move onto the next token
        self.offset.set(self.offset.get() + 1);

        self.error(
            AstGenErrorKind::EOF,
            Some(TokenAtomVector::singleton(
                &self.wall,
                self.current_token().to_atom(),
            )),
            None,
        )
    }

    /// Create a generalised "Reached end of file..." error.
    pub(crate) fn unexpected_eof<T>(&self) -> AstGenResult<'c, T> {
        self.error(AstGenErrorKind::EOF, None, None)
    }

    /// Make an [Expression] with kind [ExpressionKind::Variable] from a specified identifier
    /// string.
    pub(crate) fn make_ident(
        &self,
        name: &str,
        location: &Location,
    ) -> AstNode<'c, Expression<'c>> {
        self.node_from_location(
            Expression::new(ExpressionKind::Variable(VariableExpr {
                name: self.make_access_name_from_str(name, *location),
                type_args: row![&self.wall],
            })),
            location,
        )
    }

    fn make_enum_pattern_from_str<T: Into<String>>(
        &self,
        symbol: T,
        location: Location,
    ) -> AstNode<'c, Pattern<'c>> {
        self.node(Pattern::Enum(EnumPattern {
            name: self.make_access_name_from_str(symbol, location),
            args: row![&self.wall],
        }))
    }

    /// Utility function for creating a variable from a given name.
    fn make_variable(&self, name: AstNode<'c, AccessName<'c>>) -> AstNode<'c, Expression<'c>> {
        self.node(Expression::new(ExpressionKind::Variable(VariableExpr {
            name,
            type_args: row![&self.wall],
        })))
    }

    /// Utility for creating a boolean in enum representation
    fn make_boolean(&self, variant: bool) -> AstNode<'c, AccessName<'c>> {
        let name_ref = match variant {
            false => "false",
            true => "true",
        };

        self.node(AccessName {
            path: row![&self.wall; IDENTIFIER_MAP.create_ident(name_ref)],
        })
    }

    /// Create an [AccessName] from a passed string.
    pub(crate) fn make_access_name_from_str<T: Into<String>>(
        &self,
        name: T,
        location: Location,
    ) -> AstNode<'c, AccessName<'c>> {
        let name = IDENTIFIER_MAP.create_ident(&name.into());

        self.node_with_location(
            AccessName {
                path: row![&self.wall; name],
            },
            location,
        )
    }

    /// Create a [AccessName] node from an [Identifier].
    pub(crate) fn make_access_name_from_identifier(
        &self,
        name: Identifier,
        location: Location,
    ) -> AstNode<'c, AccessName<'c>> {
        self.node_with_location(
            AccessName {
                path: row![&self.wall; name],
            },
            location,
        )
    }

    /// Make an [Expression] with kind [ExpressionKind::Variable] from a provided [Identifier] with a provided span.
    pub(crate) fn make_variable_from_identifier(
        &self,
        id: Identifier,
        location: Location,
    ) -> AstNode<'c, Expression<'c>> {
        AstNode::new(
            Expression::new(ExpressionKind::Variable(VariableExpr {
                name: self.node_from_joined_location(
                    AccessName {
                        path: row![&self.wall; id],
                    },
                    &location,
                ),
                type_args: row![&self.wall],
            })),
            location,
            &self.wall,
        )
    }

    pub(crate) fn node_from_location<T>(&self, body: T, location: &Location) -> AstNode<'c, T> {
        AstNode::new(body, *location, &self.wall)
    }

    pub(crate) fn node_from_joined_location<T>(&self, body: T, start: &Location) -> AstNode<'c, T> {
        AstNode::new(body, start.join(self.current_location()), &self.wall)
    }

    /// Function to peek ahead and match some parsing function that returns a [Option<T>] wrapped
    /// in a [AstGenResult]. If The result is an error, or the option is [None], the function will
    /// reset the current offset of the token stream to where it was the function was peeked.
    pub fn peek_fn<T>(
        &self,
        parse_fn: impl Fn() -> AstGenResult<'c, Option<T>>,
    ) -> AstGenResult<'c, Option<T>> {
        let start = self.offset();

        match parse_fn() {
            result @ Ok(Some(_)) => result,
            err => {
                self.offset.set(start);
                err
            }
        }
    }

    /// Function to peek ahead and match some parsing function that returns a [Option<T>].
    /// If The result is an error, the function wil reset the current offset of the token stream
    /// to where it was the function was peeked. This is essentially a convertor from a [AstGenResult<T>]
    /// into an [Option<T>] with the side effect of resetting the parser state back to it's original
    /// settings.
    pub fn peek_resultant_fn<T, E>(&self, parse_fn: impl Fn() -> Result<T, E>) -> Option<T> {
        let start = self.offset();

        match parse_fn() {
            Ok(result) => Some(result),
            Err(_) => {
                self.offset.set(start);
                None
            }
        }
    }

    /// Parse a [Module] which is simply made of a list of statements
    pub fn parse_module(&self) -> AstGenResult<'c, Module<'c>> {
        let mut contents = row![&self.wall];

        while self.has_token() {
            contents.push(self.parse_statement()?, &self.wall);
        }

        Ok(Module { contents })
    }

    /// Parse a statement.
    pub fn parse_statement(&self) -> AstGenResult<'c, AstNode<'c, Statement<'c>>> {
        let start = self.current_location();

        match self.peek() {
            Some(Token { kind, span: _ }) if kind.begins_statement() => {
                self.skip_token();

                let atom = kind.to_atom();

                let statement = match atom {
                    TokenAtom::Keyword(Keyword::Let) => Statement::Let(self.parse_let_statement()?),
                    TokenAtom::Keyword(Keyword::Trait) => {
                        Statement::TraitDef(self.parse_trait_defn()?)
                    }
                    TokenAtom::Keyword(Keyword::Enum) => {
                        Statement::EnumDef(self.parse_enum_defn()?)
                    }
                    TokenAtom::Keyword(Keyword::Struct) => {
                        Statement::StructDef(self.parse_struct_defn()?)
                    }
                    TokenAtom::Keyword(Keyword::Continue) => Statement::Continue(ContinueStatement),
                    TokenAtom::Keyword(Keyword::Break) => Statement::Break(BreakStatement),
                    TokenAtom::Keyword(Keyword::Return) => {
                        // @@Hack: check if the next token is a semi-colon, if so the return statement
                        // has no returned expression...
                        match self.peek() {
                            Some(token) if token.has_atom(TokenAtom::Semi) => {
                                Statement::Return(ReturnStatement(None))
                            }
                            Some(_) => Statement::Return(ReturnStatement(Some(
                                self.parse_expression_with_precedence(0)?,
                            ))),
                            None => Statement::Return(ReturnStatement(None)),
                        }
                    }
                    _ => unreachable!(),
                };

                let current_location = self.current_location();

                // USE PREV token location
                match self.next_token() {
                    Some(token) if token.has_atom(TokenAtom::Semi) => {
                        Ok(self.node_from_joined_location(statement, &start))
                    }
                    Some(token) => self.error_with_location(
                        AstGenErrorKind::Expected,
                        Some(TokenAtomVector::begin_expression(&self.wall)),
                        Some(token.to_atom()),
                        &current_location,
                    ),
                    None => self.error(AstGenErrorKind::EOF, None, Some(atom))?,
                }
            }
            Some(_) => {
                let expr = self.parse_expression_with_precedence(0)?;

                if let Some(op) = self.peek_resultant_fn(|| self.parse_re_assignment_op()) {
                    let transformed_op: OperatorFn = op.into();

                    // Parse the rhs and the semi
                    let rhs = self.parse_expression_with_precedence(0)?;
                    self.parse_token_atom(TokenAtom::Semi)?;

                    // Now we need to transform the re-assignment operator into a function call

                    return Ok(self.node_from_joined_location(
                        Statement::Expr(ExprStatement(self.transform_binary_expression(
                            expr,
                            rhs,
                            transformed_op,
                        ))),
                        &start,
                    ));
                }

                // Ensure that the next token is a Semi
                match self.peek() {
                    Some(token) if token.has_atom(TokenAtom::Semi) => {
                        self.skip_token();
                        Ok(self.node_from_location(Statement::Expr(ExprStatement(expr)), &start))
                    }
                    Some(token) if token.has_atom(TokenAtom::Eq) => {
                        self.skip_token();

                        // Parse the rhs and the semi
                        let rhs = self.parse_expression_with_precedence(0)?;
                        self.parse_token_atom(TokenAtom::Semi)?;

                        Ok(self.node_from_joined_location(
                            Statement::Assign(AssignStatement { lhs: expr, rhs }),
                            &start,
                        ))
                    }

                    // Special case where there is a expression at the end of the stream and therefore it
                    // is signifying that it is returning the expression value here
                    None => {
                        Ok(self.node_from_location(Statement::Expr(ExprStatement(expr)), &start))
                    }

                    token => match (token, expr.into_body().move_out().into_kind()) {
                        (_, ExpressionKind::Block(BlockExpr(block))) => Ok(self
                            .node_from_location(Statement::Block(BlockStatement(block)), &start)),
                        (Some(token), _) => self.error(
                            AstGenErrorKind::Expected,
                            Some(TokenAtomVector::begin_expression(&self.wall)),
                            Some(token.to_atom()),
                        ),
                        (None, _) => unreachable!(),
                    },
                }
            }
            _ => self.error(AstGenErrorKind::ExpectedStatement, None, None)?, // @@Cleanup: is this even right?
        }
    }

    /// This function is used to exclusively parse a interactive block which follows
    /// similar rules to a an actual block. Interactive statements are like ghost blocks
    /// without the actual braces to begin with. It follows that there are an arbitrary
    /// number of statements, followed by an optional final expression which doesn't
    /// need to be completed by a comma...
    pub fn parse_expression_from_interactive(
        &self,
    ) -> AstGenResult<'c, AstNode<'c, BodyBlock<'c>>> {
        // get the starting position
        let start = self.current_location();

        let block = self.parse_block_from_gen(self, start, None)?;

        // We just need to unwrap the BodyBlock from Block since parse_block_from_gen is generic...
        match block.into_body().move_out() {
            Block::Body(body) => Ok(self.node_from_joined_location(body, &start)),
            _ => unreachable!(),
        }
    }

    /// Utility function to transform to some expression into a referenced expression
    /// given some condition. This function is useful when transpiling some types of
    /// operators which might have a side-effect to overwrite the lhs.
    fn transform_expr_into_ref(
        &self,
        expr: AstNode<'c, Expression<'c>>,
        transform: bool,
    ) -> AstNode<'c, Expression<'c>> {
        match transform {
            true => self.node(Expression::new(ExpressionKind::Ref(RefExpr {
                inner_expr: expr,
                kind: RefKind::Normal,
            }))),
            false => expr,
        }
    }

    /// Create an [Expression] from two provided expressions and an [OperatorFn].
    fn transform_binary_expression(
        &self,
        lhs: AstNode<'c, Expression<'c>>,
        rhs: AstNode<'c, Expression<'c>>,
        op: OperatorFn,
    ) -> AstNode<'c, Expression<'c>> {
        match op {
            OperatorFn::Named { name, assigning } => {
                let rhs_location = rhs.location();

                self.node(Expression::new(ExpressionKind::FunctionCall(
                    FunctionCallExpr {
                        subject: self.node(Expression::new(ExpressionKind::Variable(
                            VariableExpr {
                                name: self.make_access_name_from_str(name, self.current_location()),
                                type_args: row![&self.wall],
                            },
                        ))),
                        args: self.node_from_joined_location(
                            FunctionCallArgs {
                                entries: row![&self.wall;
                                    self.transform_expr_into_ref(lhs, assigning),
                                    rhs,
                                ],
                            },
                            &rhs_location,
                        ),
                    },
                )))
            }
            OperatorFn::LazyNamed { name, assigning } => {
                // some functions have to exhibit a short-circuiting behaviour, namely
                // the logical 'and' and 'or' operators. To do this, we expect the 'and'
                // 'or' trait (and their assignment counterparts) to expect the rhs part
                // as a lambda. So, we essentially create a lambda that calls the rhs, or
                // in other words, something like this happens:
                //
                // >>> lhs && rhs
                // vvv (transpiles to...)
                // >>> and(lhs, () => rhs)
                //

                self.node(Expression::new(ExpressionKind::FunctionCall(
                    FunctionCallExpr {
                        subject: self.node(Expression::new(ExpressionKind::Variable(
                            VariableExpr {
                                name: self.make_access_name_from_str(name, self.current_location()),
                                type_args: row![&self.wall],
                            },
                        ))),
                        args: self.node(FunctionCallArgs {
                            entries: row![&self.wall;
                                self.transform_expr_into_ref(lhs, assigning),
                                self.node(Expression::new(ExpressionKind::LiteralExpr(LiteralExpr(self.node(
                                    Literal::Function(FunctionDef {
                                        args: row![&self.wall],
                                        return_ty: None,
                                        fn_body: rhs,
                                    }),
                                )))))
                            ],
                        }),
                    },
                )))
            }
            OperatorFn::Compound { name, assigning } => {
                // for compound functions that include ordering, we essentially transpile
                // into a match block that checks the result of the 'ord' fn call to the
                // 'Ord' enum variants. This also happens for operators such as '>=' which
                // essentially means that we have to check if the result of 'ord()' is either
                // 'Eq' or 'Gt'.
                self.transform_compound_ord_fn(name, assigning, lhs, rhs)
            }
        }
    }

    fn transform_compound_ord_fn(
        &self,
        fn_ty: CompoundFn,
        assigning: bool,
        lhs: AstNode<'c, Expression<'c>>,
        rhs: AstNode<'c, Expression<'c>>,
    ) -> AstNode<'c, Expression<'c>> {
        let location = lhs.location().join(rhs.location());

        // we need to transform the lhs into a reference if the type of function is 'assigning'
        let lhs = self.transform_expr_into_ref(lhs, assigning);

        let fn_call = self.node(Expression::new(ExpressionKind::FunctionCall(
            FunctionCallExpr {
                subject: self.make_ident("ord", &location),
                args: self.node(FunctionCallArgs {
                    entries: row![&self.wall; lhs, rhs],
                }),
            },
        )));

        // each tuple bool variant represents a branch the match statement
        // should return 'true' on, and all the rest will return false...
        // the order is (Lt, Eq, Gt)
        let mut branches = match fn_ty {
            CompoundFn::Leq => {
                row![&self.wall; self.node(MatchCase {
                    pattern: self.node(Pattern::Or(OrPattern {
                        variants: row![&self.wall;
                        self.make_enum_pattern_from_str("Lt", location),
                        self.make_enum_pattern_from_str("Eq", location),
                        ],
                    })),
                    expr: self.make_variable(self.make_boolean(true)),
                })]
            }
            CompoundFn::Geq => {
                row![&self.wall; self.node(MatchCase {
                    pattern: self.node(Pattern::Or(OrPattern {
                        variants: row![&self.wall;
                        self.make_enum_pattern_from_str("Gt", location),
                        self.make_enum_pattern_from_str("Eq", location),
                        ],
                    })),
                    expr: self.make_variable(self.make_boolean(true)),
                })]
            }
            CompoundFn::Lt => {
                row![&self.wall; self.node(MatchCase {
                    pattern: self.make_enum_pattern_from_str("Lt", location),
                    expr: self.make_variable(self.make_boolean(false)),
                })]
            }
            CompoundFn::Gt => {
                row![&self.wall; self.node(MatchCase {
                    pattern: self.make_enum_pattern_from_str("Gt", location),
                    expr: self.make_variable(self.make_boolean(false)),
                })]
            }
        };

        // add the '_' case to the branches to return false on any other
        // condition
        branches.push(
            self.node(MatchCase {
                pattern: self.node(Pattern::Ignore(IgnorePattern)),
                expr: self.make_variable(self.make_boolean(false)),
            }),
            &self.wall,
        );

        self.node(Expression::new(ExpressionKind::Block(BlockExpr(
            self.node(Block::Match(MatchBlock {
                subject: fn_call,
                cases: branches,
            })),
        ))))
    }

    /// Function to parse an arbitrary number of 'parsing functions' separated by a singular
    /// 'separator' closure. The function has a behaviour of allowing trailing separator. This
    /// will also parse the function until the end of the current generator, and therefore it
    /// is intended to be used with a nested generator.
    pub fn parse_separated_fn<T>(
        &self,
        parse_fn: impl Fn() -> AstGenResult<'c, AstNode<'c, T>>,
        separator_fn: impl Fn() -> AstGenResult<'c, ()>,
    ) -> AstGenResult<'c, AstNodes<'c, T>> {
        let mut args = row![&self.wall;];

        // so parse the arguments to the function here... with potential type annotations
        while self.has_token() {
            match parse_fn() {
                Ok(el) => args.push(el, &self.wall),
                Err(err) => return Err(err),
            }

            if self.has_token() {
                separator_fn()?;
            }
        }

        if self.has_token() {
            self.expected_eof()?;
        }

        Ok(args)
    }

    /// This will parse an operator and check that it is re-assignable, if the operator is not
    /// re-assignable then the result of the function is an [AstGenError] since it expects there
    /// to be this operator.
    pub fn parse_re_assignment_op(&self) -> AstGenResult<'c, Operator> {
        let (operator, consumed_tokens) = Operator::from_token_stream(self);

        match operator {
            Some(Operator {
                kind,
                assignable: true,
            }) => {
                // consume the number of tokens eaten whilst getting the operator...
                self.offset.update(|x| x + consumed_tokens as usize);

                Ok(Operator {
                    kind,
                    assignable: true,
                })
            }
            _ => self.error(AstGenErrorKind::ReAssignmentOp, None, None), // TODO: actually add information here
        }
    }

    /// Parse a trait definition. AST representation of a trait statement.
    /// A trait statement is essentially a function with no body, with a
    /// for-all node and some genetic type arguments. For example,
    ///
    /// trait eq<T> => (T, T) => bool;
    ///     ┌─^^ ^─┐   ^─ ─ ─ ─ ─ ─ ─ ┐
    ///   name   Generic type args    Function type definition
    pub fn parse_trait_defn(&self) -> AstGenResult<'c, TraitDef<'c>> {
        debug_assert!(self
            .current_token()
            .has_atom(TokenAtom::Keyword(Keyword::Trait)));

        let name = self.parse_ident()?;

        self.parse_token_atom(TokenAtom::Eq)?;
        let bound = self.parse_type_bound()?;

        self.parse_arrow()?; // the next token should be a TokenTree delimited with an arrow.

        let trait_type = self.parse_function_or_tuple_type(true)?;

        Ok(TraitDef {
            name,
            bound,
            trait_type,
        })
    }

    /// AST representation of a struct which includes the name of the struct with a
    /// ForAll to specify any bounds or and generic arguments to the struct, with
    /// zero or more struct fields. An example for a struct would be:
    ///
    /// struct Name <T,Q> where eq<T> { ... };
    ///        ^^^^    ^──────^^─┬──^   ^^^
    /// Name of struct        For all  fields
    ///
    pub fn parse_struct_defn(&self) -> AstGenResult<'c, StructDef<'c>> {
        debug_assert!(self
            .current_token()
            .has_atom(TokenAtom::Keyword(Keyword::Struct)));

        let name = self.parse_ident()?;
        self.parse_token_atom(TokenAtom::Eq)?;

        let (bound, entries) = match self.peek() {
            Some(token) if token.has_atom(TokenAtom::Lt) => {
                let bound = Some(self.parse_type_bound()?);
                self.parse_arrow()?;
                let entries = self.parse_struct_def_entries()?;

                (bound, entries)
            }

            Some(token) if token.is_brace_tree() => {
                let entries = self.parse_struct_def_entries()?;

                (None, entries)
            }
            token => self.error(
                AstGenErrorKind::TyArgument(TyArgumentKind::Struct),
                None,
                token.map(|tok| tok.to_atom()),
            )?,
        };

        Ok(StructDef {
            name,
            bound,
            entries,
        })
    }

    /// Parse an enum definition. AST representation for an enum, An enum is constructed by
    /// a the keyword 'enum' followed by an identifier name, a for-all declaration,
    /// followed by some enum fields. An enumeration can be made of zero or more enum fields.
    /// For example, a declaration of an enum would be:
    ///
    /// enum Name<T,Q> where eq<T> => { ... };
    ///      ^^^^  ^──────^^─┬──^       ^^^
    /// Name of enum      For all      fields
    ///
    pub fn parse_enum_defn(&self) -> AstGenResult<'c, EnumDef<'c>> {
        debug_assert!(self
            .current_token()
            .has_atom(TokenAtom::Keyword(Keyword::Enum)));

        let name = self.parse_ident()?;

        self.parse_token_atom(TokenAtom::Eq)?;

        // now parse the optional type bound and the enum definition entries,
        // if a type bound is specified, then the definition of the struct should
        // be followed by an arrow ('=>')...
        let (bound, entries) = match self.peek() {
            Some(token) if token.has_atom(TokenAtom::Lt) => {
                let bound = Some(self.parse_type_bound()?);
                self.parse_arrow()?;

                let entries = self.parse_enum_def_entries()?;

                (bound, entries)
            }

            Some(token) if token.is_brace_tree() => {
                let entries = self.parse_enum_def_entries()?;

                (None, entries)
            }
            token => self.error(
                AstGenErrorKind::TyArgument(TyArgumentKind::Enum),
                None,
                token.map(|tok| tok.to_atom()),
            )?,
        };

        Ok(EnumDef {
            name,
            bound,
            entries,
        })
    }

    pub fn parse_enum_def_entries(&self) -> AstGenResult<'c, AstNodes<'c, EnumDefEntry<'c>>> {
        match self.peek() {
            Some(Token {
                kind: TokenKind::Tree(Delimiter::Brace, tree),
                span,
            }) => {
                self.skip_token();

                let gen = self.from_stream(tree, *span);
                gen.parse_separated_fn(
                    || gen.parse_enum_def_entry(),
                    || gen.parse_token_atom(TokenAtom::Comma),
                )
            }
            Some(token) => self.error(
                AstGenErrorKind::Expected,
                Some(TokenAtomVector::singleton(
                    &self.wall,
                    TokenAtom::Delimiter(Delimiter::Brace, false),
                )),
                Some(token.to_atom()),
            ),
            None => self.unexpected_eof(),
        }
    }

    /// Parse an Enum definition entry.
    pub fn parse_enum_def_entry(&self) -> AstGenResult<'c, AstNode<'c, EnumDefEntry<'c>>> {
        let start = self.current_location();
        let name = self.parse_ident()?;

        let mut args = row![&self.wall;];

        if let Some(Token {
            kind: TokenKind::Tree(Delimiter::Paren, tree),
            span,
        }) = self.peek()
        {
            self.skip_token();
            let gen = self.from_stream(tree, *span);
            while gen.has_token() {
                let ty = gen.parse_type()?;
                args.push(ty, &self.wall);

                if gen.has_token() {
                    gen.parse_token_atom(TokenAtom::Comma)?;
                }
            }
        }

        Ok(self.node_from_joined_location(EnumDefEntry { name, args }, &start))
    }

    /// Parse struct definition field entries.
    pub fn parse_struct_def_entries(&self) -> AstGenResult<'c, AstNodes<'c, StructDefEntry<'c>>> {
        match self.peek() {
            Some(Token {
                kind: TokenKind::Tree(Delimiter::Brace, tree),
                span,
            }) => {
                self.skip_token();

                let gen = self.from_stream(tree, *span);

                gen.parse_separated_fn(
                    || gen.parse_struct_def_entry(),
                    || gen.parse_token_atom(TokenAtom::Comma),
                )
            }
            Some(token) => {
                let atom = token.to_atom();
                let expected = TokenAtomVector::from_row(
                    row![&self.wall; TokenAtom::Delimiter(Delimiter::Brace, true)],
                );

                self.error(AstGenErrorKind::Expected, Some(expected), Some(atom))?
            }
            None => self.unexpected_eof(),
        }
    }

    /// Parse struct definition field.
    pub fn parse_struct_def_entry(&self) -> AstGenResult<'c, AstNode<'c, StructDefEntry<'c>>> {
        let start = self.current_location();
        let name = self.parse_ident()?;

        let ty = match self.peek() {
            Some(token) if token.has_atom(TokenAtom::Colon) => {
                self.skip_token();
                Some(self.parse_type()?)
            }
            _ => None,
        };

        let default = match self.peek() {
            Some(token) if token.has_atom(TokenAtom::Eq) => {
                self.skip_token();

                Some(self.parse_expression_with_precedence(0)?)
            }
            _ => None,
        };

        Ok(self.node_from_joined_location(StructDefEntry { name, ty, default }, &start))
    }

    /// Parse a type bound. Type bounds can occur in traits, function, struct and enum
    /// definitions.
    pub fn parse_type_bound(&self) -> AstGenResult<'c, AstNode<'c, Bound<'c>>> {
        let start = self.current_location();
        let type_args = self.parse_type_args()?;

        let trait_bounds = match self.peek() {
            Some(token) if token.has_atom(TokenAtom::Keyword(Keyword::Where)) => {
                self.skip_token();

                let mut trait_bounds = row![&self.wall;];

                loop {
                    match self.peek() {
                        Some(Token {
                            kind: TokenKind::Atom(TokenAtom::Ident(ident)),
                            span: _,
                        }) => {
                            self.skip_token();

                            let bound_start = self.current_location();
                            let (name, type_args) = self.parse_trait_bound(ident)?;

                            trait_bounds.push(
                                self.node_from_joined_location(
                                    TraitBound { name, type_args },
                                    &bound_start,
                                ),
                                &self.wall,
                            );

                            // ensure that the bound is followed by a comma, if not then break...
                            match self.peek() {
                                Some(token) if token.has_atom(TokenAtom::Comma) => {
                                    self.skip_token();
                                }
                                _ => break,
                            }
                        }
                        None => self.unexpected_eof()?,
                        _ => break,
                    }
                }

                trait_bounds
            }
            _ => row![&self.wall;],
        };

        Ok(self.node_from_joined_location(
            Bound {
                type_args,
                trait_bounds,
            },
            &start,
        ))
    }

    /// transpile the for-loop into a simpler loop as described by the documentation.
    /// Since for loops are used for iterators in hash, we transpile the construct into a primitive loop.
    /// An iterator can be traversed by calling the next function on the iterator.
    /// Since next returns a Option type, we need to check if there is a value or if it returns None.
    /// If a value does exist, we essentially perform an assignment to the pattern provided.
    /// If None, the branch immediately breaks the for loop.
    ///
    /// A rough outline of what the transpilation process for a for loop looks like:
    ///
    /// For example, the for loop can be expressed using loop as:
    ///
    /// >>> for <pat> in <iterator> {
    /// >>>     <block>
    /// >>> }
    ///
    /// converted to:
    /// >>> loop {
    /// >>>     match next(<iterator>) {
    /// >>>         Some(<pat>) => <block>;
    /// >>>         None        => break;
    /// >>>     }
    /// >>> }
    pub fn parse_for_loop(&self) -> AstGenResult<'c, AstNode<'c, Block<'c>>> {
        debug_assert!(self
            .current_token()
            .has_atom(TokenAtom::Keyword(Keyword::For)));

        let start = self.current_location();

        // now we parse the singular pattern that begins at the for-loop
        let pattern = self.parse_pattern()?;
        let pattern_location = pattern.location();

        self.parse_token_atom(TokenAtom::Keyword(Keyword::In))?;

        self.disallow_struct_literals.set(true);
        let iterator = self.parse_expression_with_precedence(0)?;
        let iterator_location = iterator.location();
        self.disallow_struct_literals.set(false);

        let body = self.parse_block()?;
        let body_location = body.location();

        // transpile the for loop
        Ok(self.node_from_joined_location(Block::Loop(LoopBlock(self.node_from_location(
            Block::Match(MatchBlock {
            subject: self.node(Expression::new(ExpressionKind::FunctionCall(
                FunctionCallExpr {
                    subject: self.node(Expression::new(ExpressionKind::Variable(
                        VariableExpr {
                            name: self.make_access_name_from_str("next", iterator.location()),
                            type_args: row![&self.wall],
                        },
                    ))),
                    args: self.node_from_location(FunctionCallArgs {
                        entries: row![&self.wall; iterator],
                    }, &iterator_location),
                },
            ))),
            cases: row![&self.wall; self.node_from_location(MatchCase {
                    pattern: self.node_from_location(
                        Pattern::Enum(
                            EnumPattern {
                                name:
                                    self.make_access_name_from_str(
                                        "Some",
                                        self.current_location()
                                    ),
                                args: row![&self.wall; pattern],
                            },
                        ), &pattern_location
                    ),
                    expr: self.node_from_location(Expression::new(ExpressionKind::Block(BlockExpr(body))), &body_location),
                }, &start),
                self.node(MatchCase {
                    pattern: self.node(
                        Pattern::Enum(
                            EnumPattern {
                                name:
                                    self.make_access_name_from_str(
                                        "None",
                                        self.current_location()
                                    ),
                                args: row![&self.wall],
                            },
                        ),
                    ),
                    expr: self.node(Expression::new(ExpressionKind::Block(BlockExpr(
                        self.node(Block::Body(BodyBlock {
                            statements: row![&self.wall; self.node(Statement::Break(BreakStatement))],
                            expr: None,
                        })),
                    )))),
                }),
            ],
        }), &start))), &start))
    }

    /// In general, a while loop transpilation process occurs by transferring the looping
    /// condition into a match block, which compares a boolean condition. If the boolean condition
    /// evaluates to false, the loop will immediately break. Otherwise the body expression is expected.
    /// A rough outline of what the transpilation process for a while loop looks like:
    ///
    /// >>> while <condition> {
    /// >>>     <block>
    /// >>> }
    /// >>>
    /// >>> // converted to
    /// >>> loop {
    /// >>>     match <condition> {
    /// >>>         true  => <block>;
    /// >>>         false => break;
    /// >>>     }
    /// >>> }
    pub fn parse_while_loop(&self) -> AstGenResult<'c, AstNode<'c, Block<'c>>> {
        debug_assert!(self
            .current_token()
            .has_atom(TokenAtom::Keyword(Keyword::While)));

        let start = self.current_location();

        self.disallow_struct_literals.set(true);
        let condition = self.parse_expression_with_precedence(0)?;
        let condition_location = condition.location();
        self.disallow_struct_literals.set(false);

        let body = self.parse_block()?;
        let body_location = body.location();

        Ok(self.node_from_joined_location(
            Block::Loop(LoopBlock(self.node_with_location(
                Block::Match(MatchBlock {
                    subject: condition,
                    cases: row![&self.wall; self.node(MatchCase {
                            pattern: self.node(Pattern::Enum(EnumPattern {
                                name: self.make_access_name_from_str("true", body_location),
                                args: row![&self.wall],
                            })),
                            expr: self.node(Expression::new(ExpressionKind::Block(BlockExpr(body)))),
                        }),
                        self.node(MatchCase {
                            pattern: self.node(Pattern::Enum(EnumPattern {
                                name: self.make_access_name_from_str("false", body_location),
                                args: row![&self.wall],
                            })),
                            expr: self.node(Expression::new(ExpressionKind::Block(BlockExpr(
                                self.node(Block::Body(BodyBlock {
                                    statements: row![&self.wall; self.node(Statement::Break(BreakStatement))],
                                    expr: None,
                                })),
                            )))),
                        }),
                    ],
                }),
                condition_location,
            ))),
            &start,
        ))
    }

    /// Parse a match case. A match case involves handling the pattern and the
    /// expression branch.
    pub fn parse_match_case(&self) -> AstGenResult<'c, AstNode<'c, MatchCase<'c>>> {
        let start = self.current_location();
        let pattern = self.parse_pattern()?;

        self.parse_arrow()?;
        let expr = self.parse_expression_with_precedence(0)?;

        Ok(self.node_from_joined_location(MatchCase { pattern, expr }, &start))
    }

    /// Parse a match block statement, which is composed of a subject and an arbitrary
    /// number of match cases that are surrounded in braces.
    pub fn parse_match_block(&self) -> AstGenResult<'c, AstNode<'c, Block<'c>>> {
        debug_assert!(self
            .current_token()
            .has_atom(TokenAtom::Keyword(Keyword::Match)));

        let start = self.current_location();

        self.disallow_struct_literals.set(true);
        let subject = self.parse_expression_with_precedence(0)?;
        self.disallow_struct_literals.set(false);

        let mut cases = row![&self.wall];
        // cases are wrapped in a brace tree
        match self.peek() {
            Some(token) if token.is_brace_tree() => {
                let (tree, span) = self.next_token().unwrap().into_tree();
                let gen = self.from_stream(tree, span);

                while gen.has_token() {
                    cases.push(gen.parse_match_case()?, &self.wall);

                    gen.parse_token_atom(TokenAtom::Semi)?;
                }
            }
            Some(token) => {
                let atom = token.to_atom();
                let expected = TokenAtomVector::from_row(
                    row![&self.wall; TokenAtom::Delimiter(Delimiter::Brace, true)],
                );

                self.error(AstGenErrorKind::Expected, Some(expected), Some(atom))?
            }
            _ => self.unexpected_eof()?,
        };

        Ok(self.node_from_joined_location(Block::Match(MatchBlock { subject, cases }), &start))
    }

    /// we transpile if-else blocks into match blocks in order to simplify
    /// the typechecking process and optimisation efforts.
    ///
    /// Firstly, since we always want to check each case, we convert the
    /// if statement into a series of and-patterns, where the right hand-side
    /// pattern is the condition to execute the branch...
    ///
    /// For example:
    /// >>> if a {a_branch} else if b {b_branch} else {c_branch}
    /// will be transpiled into...
    /// >>> match true {
    ///      _ if a => a_branch
    ///      _ if b => b_branch
    ///      _ => c_branch
    ///     }
    ///
    /// Additionally, if no 'else' clause is specified, we fill it with an
    /// empty block since an if-block could be assigned to any variable and therefore
    /// we need to know the outcome of all branches for typechecking.
    pub fn parse_if_statement(&self) -> AstGenResult<'c, AstNode<'c, Block<'c>>> {
        debug_assert!(matches!(
            self.current_token().kind,
            TokenKind::Atom(TokenAtom::Keyword(Keyword::If))
        ));

        let start = self.current_location();

        let mut cases = row![&self.wall];
        let mut has_else_branch = false;

        while self.has_token() {
            // @@Cleanup: @@Hack: essentially because struct literals begin with an ident and then a block
            //    this creates an ambiguity for the parser because it could also just be an ident
            //    and then a block, therefore, we have to peek ahead to see if we can see two following
            //    trees ('{...}') and if so, then we don't disallow parsing a struct literal, if it's
            //    only one token tree, we prevent it from being parsed as a struct literal
            //    by updating the global state...
            self.disallow_struct_literals.set(true);

            let clause = self.parse_expression_with_precedence(0)?;
            let clause_loc = clause.location();

            // We can re-enable struct literals
            self.disallow_struct_literals.set(false);

            let branch = self.parse_block()?;
            let branch_loc = branch.location();

            cases.push(
                self.node_from_location(
                    MatchCase {
                        pattern: self.node_from_location(
                            Pattern::If(IfPattern {
                                pattern: self.node_from_location(
                                    Pattern::Ignore(IgnorePattern),
                                    &clause_loc,
                                ),
                                condition: clause,
                            }),
                            &clause_loc,
                        ),
                        expr: self.node_from_location(
                            Expression::new(ExpressionKind::Block(BlockExpr(branch))),
                            &branch_loc,
                        ),
                    },
                    &clause_loc.join(branch_loc),
                ),
                &self.wall,
            );

            // Now check if there is another branch after the else or if, and loop onwards...
            match self.peek() {
                Some(token) if token.has_atom(TokenAtom::Keyword(Keyword::Else)) => {
                    self.skip_token();

                    match self.peek() {
                        Some(token) if token.has_atom(TokenAtom::Keyword(Keyword::If)) => {
                            // skip trying to convert just an 'else' branch since this is another if-branch
                            self.skip_token();
                            continue;
                        }
                        _ => (),
                    };

                    // this is the final branch of the if statement, and it is added to the end
                    // of the statements...
                    let start = self.current_location();

                    let else_branch = self.parse_block()?;
                    let loc = start.join(else_branch.location());

                    has_else_branch = true;

                    cases.push(
                        self.node_from_location(
                            MatchCase {
                                pattern: self.node(Pattern::Ignore(IgnorePattern)),
                                expr: self.node_from_location(
                                    Expression::new(ExpressionKind::Block(BlockExpr(else_branch))),
                                    &loc,
                                ),
                            },
                            &loc,
                        ),
                        &self.wall,
                    );

                    break;
                }
                _ => break,
            };
        }

        if !has_else_branch {
            cases.push(
                self.node(MatchCase {
                    pattern: self.node(Pattern::Ignore(IgnorePattern)),
                    expr: self.node(Expression::new(ExpressionKind::Block(BlockExpr(
                        self.node(Block::Body(BodyBlock {
                            statements: row![&self.wall],
                            expr: None,
                        })),
                    )))),
                }),
                &self.wall,
            );
        }

        Ok(self.node_from_joined_location(
            Block::Match(MatchBlock {
                subject: self.make_ident("true", &self.current_location()),
                cases,
            }),
            &start,
        ))
    }

    /// Function to parse a fat arrow component '=>' in any given context.
    fn parse_arrow(&self) -> AstGenResult<'c, ()> {
        let current_location = self.current_location();

        // Essentially, we want to re-map the error into a more concise one given
        // the parsing context.
        if self.parse_token_atom(TokenAtom::Eq).is_err() {
            return self.error_with_location(
                AstGenErrorKind::ExpectedArrow,
                None,
                None,
                &current_location,
            )?;
        }

        if self.parse_token_atom(TokenAtom::Gt).is_err() {
            return self.error_with_location(
                AstGenErrorKind::ExpectedArrow,
                None,
                None,
                &current_location,
            )?;
        }

        Ok(())
    }

    /// Parse a let declaration statement.
    ///
    /// Let statement parser which parses three possible variations. The let keyword
    /// is parsed and then either a variable declaration, function declaration, or both.
    /// As such a name is returned before parsing a type, function, or both.
    /// Let keyword statement, a destructuring pattern, potential for-all statement, optional
    /// type definition and a potential definition of the right hand side. For example:
    /// ```text
    /// let some_var...<int>: float = ...;
    ///     ^^^^^^^^   ^^^^^  ^^^^^   ^^^─────┐
    ///    pattern     bound   type    the right hand-side expr
    /// ```
    pub fn parse_let_statement(&self) -> AstGenResult<'c, LetStatement<'c>> {
        debug_assert!(matches!(
            self.current_token().kind,
            TokenKind::Atom(TokenAtom::Keyword(Keyword::Let))
        ));

        let pattern = self.parse_pattern()?;

        let bound = match self.peek() {
            Some(token) if token.has_atom(TokenAtom::Lt) => Some(self.parse_type_bound()?),
            _ => None,
        };

        let ty = match self.peek() {
            Some(token) if token.has_atom(TokenAtom::Colon) => {
                self.skip_token();
                Some(self.parse_type()?)
            }
            _ => None,
        };

        let value = match self.peek() {
            Some(token) if token.has_atom(TokenAtom::Eq) => {
                self.skip_token();
                Some(self.parse_expression_with_precedence(0)?)
            }
            _ => None,
        };

        Ok(LetStatement {
            pattern,
            ty,
            bound,
            value,
        })
    }

    /// Parse a pattern collect which can involve an arbitrary number of patterns which
    /// are comma separated.
    pub fn parse_pattern_collection(
        &self,
        tree: &Row<'c, Token<'c>>,
        span: Location,
    ) -> AstGenResult<'c, AstNodes<'c, Pattern<'c>>> {
        let gen = self.from_stream(tree, span);

        gen.parse_separated_fn(
            || gen.parse_pattern(),
            || gen.parse_token_atom(TokenAtom::Comma),
        )
    }

    /// Parse a destructuring pattern. The destructuring pattern refers to destructuring
    /// either a struct or a namespace to extract fields, exported members. The function
    /// takes in a token atom because both syntaxes use different operators as pattern
    /// assigners.
    pub fn parse_destructuring_pattern(
        &self,
        assigning_op: TokenAtom,
    ) -> AstGenResult<'c, AstNode<'c, DestructuringPattern<'c>>> {
        let start = self.current_location();
        let name = self.parse_ident()?;

        // if the next token is the correct assigning operator, attempt to parse a
        // pattern here, if not then we copy the parsed ident and make a binding
        // pattern.
        let pattern = match self.peek_resultant_fn(|| self.parse_token_atom(assigning_op)) {
            Some(_) => self.parse_pattern()?,
            None => {
                let copy = self.node(Name { ..*name.body() });
                let loc = copy.location();
                self.node_with_location(Pattern::Binding(BindingPattern(copy)), loc)
            }
        };

        Ok(self.node_from_joined_location(DestructuringPattern { name, pattern }, &start))
    }

    /// Parse a collection of destructuring patterns that are comma separated.
    pub fn parse_destructuring_patterns(
        &self,
        tree: &Row<'c, Token<'c>>,
        span: Location,
        struct_syntax: bool,
    ) -> AstGenResult<'c, AstNodes<'c, DestructuringPattern<'c>>> {
        let gen = self.from_stream(tree, span);

        // Since struct and namespace destructuring patterns use different operators
        // to rename/assign patterns to the specific fields, determine which to use here...
        let renaming_operator = if struct_syntax { TokenAtom::Eq } else { TokenAtom::Colon };

        let mut patterns = row![&self.wall;];

        while gen.has_token() {
            match gen.peek_resultant_fn(|| gen.parse_destructuring_pattern(renaming_operator)) {
                Some(pat) => patterns.push(pat, &self.wall),
                None => break,
            }

            if gen.has_token() {
                gen.parse_token_atom(TokenAtom::Comma)?;
            }
        }

        Ok(patterns)
    }

    /// Parse a singular pattern. Singular patterns cannot have any grouped pattern
    /// operators such as a '|', if guards or any form of compound pattern.
    pub fn parse_singular_pattern(&self) -> AstGenResult<'c, AstNode<'c, Pattern<'c>>> {
        let token = self.peek();

        if token.is_none() {
            return self.unexpected_eof()?;
        }

        let start = self.current_location();

        let pattern = match token.unwrap() {
            Token {
                kind: TokenKind::Atom(TokenAtom::Ident(k)),
                span,
            } => {
                // this could be either just a binding pattern, enum, or a struct pattern
                self.skip_token();

                // So here we try to parse an access name, if it is only made of a single binding
                // name, we'll just return this as a binding pattern, otherwise it must follow that
                // it is either a enum or struct pattern, if not we report it as an error since
                // access names cannot be used as binding patterns on their own...
                let name = self.parse_access_name(k)?;

                match self.peek() {
                    Some(token) if token.is_brace_tree() => {
                        let (tree, span) = self.next_token().unwrap().into_tree();

                        Pattern::Struct(StructPattern {
                            name,
                            entries: self.parse_destructuring_patterns(tree, span, true)?,
                        })
                    }
                    Some(token) if token.is_paren_tree() => {
                        // enum_pattern
                        let (tree, span) = self.next_token().unwrap().into_tree();

                        Pattern::Enum(EnumPattern {
                            name,
                            args: self.parse_pattern_collection(tree, span)?,
                        })
                    }
                    Some(token) if name.path.len() > 1 => self.error(
                        AstGenErrorKind::Expected,
                        Some(TokenAtomVector::begin_pattern_collection(&self.wall)),
                        Some(token.to_atom()),
                    )?,
                    _ => {
                        // @@Speed: Always performing a lookup?
                        if IDENTIFIER_MAP.ident_name(*k) == "_" {
                            Pattern::Ignore(IgnorePattern)
                        } else {
                            Pattern::Binding(BindingPattern(
                                self.node_from_location(Name { ident: *k }, span),
                            ))
                        }
                    }
                }
            }
            token if token.kind.is_literal() => {
                self.skip_token();
                Pattern::Literal(self.convert_literal_kind_into_pattern(&token.kind))
            }
            token if token.is_paren_tree() => {
                let (tree, span) = self.next_token().unwrap().into_tree();
                // @@Hack: here it might actually be a nested pattern in parenthesees. So we perform a slight
                // transformation if the number of parsed patterns is only one. So essentially we handle the case
                // where a pattern is wrapped in parentheses and so we just unwrap it.
                let mut elements = self.parse_pattern_collection(tree, span)?;

                if elements.len() == 1 {
                    let element = elements.pop().unwrap();
                    return Ok(element);
                } else {
                    Pattern::Tuple(TuplePattern { elements })
                }
            }
            token if token.is_brace_tree() => {
                let (tree, span) = self.next_token().unwrap().into_tree();

                Pattern::Namespace(NamespacePattern {
                    patterns: self.parse_destructuring_patterns(tree, span, false)?,
                })
            }
            // @@Future: List patterns aren't supported yet.
            // Token {kind: TokenKind::Tree(Delimiter::Bracket, tree), span} => {
            //                 self.skip_token();
            //     // this is a list pattern
            //
            // }
            token => self.error_with_location(
                AstGenErrorKind::Expected,
                Some(TokenAtomVector::begin_pattern(&self.wall)),
                Some(token.to_atom()),
                &token.span,
            )?,
        };

        Ok(self.node_from_joined_location(pattern, &start))
    }

    /// Parse a block.
    pub fn parse_block(&self) -> AstGenResult<'c, AstNode<'c, Block<'c>>> {
        let (gen, start) = match self.peek() {
            Some(Token {
                kind: TokenKind::Tree(Delimiter::Brace, tree),
                span,
            }) => {
                self.skip_token(); // step-along since we matched a block...

                (self.from_stream(tree, self.current_location()), *span)
            }
            Some(token) => self.error(AstGenErrorKind::Block, None, Some(token.to_atom()))?,
            // @@ErrorReporting
            None => {
                self.error_with_location(AstGenErrorKind::Block, None, None, &self.next_location())?
            }
        };

        self.parse_block_from_gen(&gen, start, None)
    }

    /// Function to parse a block body
    pub fn parse_block_from_gen(
        &self,
        gen: &Self,
        start: Location,
        initial_statement: Option<AstNode<'c, Statement<'c>>>,
    ) -> AstGenResult<'c, AstNode<'c, Block<'c>>> {
        // Edge case where the statement is parsed and the 'last_statement_is_expr' is set, here
        // we take the expression and return a block that has the expression left here.

        // Append the initial statement if there is one.
        let mut block = if initial_statement.is_some() {
            BodyBlock {
                statements: row![&self.wall; initial_statement.unwrap()],
                expr: None,
            }
        } else {
            BodyBlock {
                statements: row![&self.wall],
                expr: None,
            }
        };

        // Just return an empty block if we don't get anything
        if !gen.has_token() {
            return Ok(self.node_with_location(Block::Body(block), start));
        }

        // firstly check if the first token signals a beginning of a statement, we can tell
        // this by checking for keywords that must begin a statement...
        while gen.has_token() {
            let token = gen.peek().unwrap();

            if token.kind.begins_statement() {
                block.statements.push(gen.parse_statement()?, &self.wall);
                continue;
            }

            // if we can't tell if this is a statement, we parse an expression, and if there
            // is a following semi-colon, then we make this a statement and continue...
            let expr = gen.parse_expression_with_precedence(0)?;
            let expr_loc = expr.location();

            // check for assigning operators here if the lhs expression is not compound
            match gen.peek_resultant_fn(|| gen.parse_re_assignment_op()) {
                Some(op) => {
                    // transform the operator kind into OperatorFn so we can transform the operator into a function call.
                    let transformed_op: OperatorFn = op.into();

                    // since this is followed by an expression, we try to parse another expression, and then
                    // ensure that after an expression there is a ending semi colon.
                    let rhs = gen.parse_expression_with_precedence(0)?;
                    gen.parse_token_atom(TokenAtom::Semi)?;

                    block.statements.push(
                        gen.node_from_joined_location(
                            Statement::Expr(ExprStatement(self.transform_binary_expression(
                                expr,
                                rhs,
                                transformed_op,
                            ))),
                            &expr_loc,
                        ),
                        &self.wall,
                    );
                }
                None => {
                    match gen.peek() {
                        Some(token) if token.has_atom(TokenAtom::Semi) => {
                            gen.skip_token();

                            block.statements.push(
                                gen.node_from_joined_location(
                                    Statement::Expr(ExprStatement(expr)),
                                    &expr_loc,
                                ),
                                &self.wall,
                            );
                        }
                        Some(token) if token.has_atom(TokenAtom::Eq) => {
                            gen.skip_token();

                            // Parse the rhs and the semi
                            let rhs = gen.parse_expression_with_precedence(0)?;
                            gen.parse_token_atom(TokenAtom::Semi)?;

                            block.statements.push(
                                gen.node_from_joined_location(
                                    Statement::Assign(AssignStatement { lhs: expr, rhs }),
                                    &start,
                                ),
                                &self.wall,
                            );
                        }
                        Some(token) => {
                            match expr.into_body().move_out().into_kind() {
                                ExpressionKind::Block(BlockExpr(inner_block)) => {
                                    block.statements.push(
                                        gen.node_from_joined_location(
                                            Statement::Block(BlockStatement(inner_block)),
                                            &expr_loc,
                                        ),
                                        &self.wall,
                                    )
                                }
                                _ => gen.error(
                                    AstGenErrorKind::Expected,
                                    Some(TokenAtomVector::from_row(
                                        row![&self.wall; TokenAtom::Semi],
                                    )),
                                    Some(token.to_atom()),
                                )?,
                            };
                        }
                        None => {
                            block.expr = Some(expr);
                            break;
                        }
                    };
                }
            }
        }

        Ok(self.node_from_joined_location(Block::Body(block), &start))
    }

    /// Parse an expression which can be compound.
    pub fn parse_expression(&self) -> AstGenResult<'c, AstNode<'c, Expression<'c>>> {
        let token = self.next_token();
        
        if token.is_none() {
            return self.unexpected_eof()?;
        }
        
        let prev_allowance =  self.disallow_struct_literals.get();
        let token = token.unwrap();

        // ::CompoundExpressions: firstly, we have to get the initial part of the expression, and then we can check
        // if there are any additional parts in the forms of either property accesses, indexing or infix function calls
        let subject = match &token.kind {
            kind if kind.is_unary_op() => return self.parse_unary_expression(),

            // Handle primitive literals
            kind if kind.is_literal() => self.parse_literal(),
            TokenKind::Atom(TokenAtom::Ident(ident)) => {
                // record the starting span
                let start = self.current_location();

                let (name, type_args) = self.parse_name_with_type_args(ident)?;
                let type_args = type_args.unwrap_or_else(|| row![&self.wall]);

                // create the lhs expr.
                self.node_with_location(
                    Expression::new(ExpressionKind::Variable(VariableExpr { name, type_args })),
                    start.join(self.current_location()),
                )
            }

            // @@Note: This doesn't cover '{' case.
            kind if kind.begins_block() => {
                let start = self.current_location();
                let atom = kind.to_atom();

                let block = match atom {
                    TokenAtom::Keyword(Keyword::For) => self.parse_for_loop()?,
                    TokenAtom::Keyword(Keyword::While) => self.parse_while_loop()?,
                    TokenAtom::Keyword(Keyword::Loop) => self.node_from_joined_location(
                        Block::Loop(LoopBlock(self.parse_block()?)),
                        &start,
                    ),
                    TokenAtom::Keyword(Keyword::If) => self.parse_if_statement()?,
                    TokenAtom::Keyword(Keyword::Match) => self.parse_match_block()?,
                    _ => unreachable!(),
                };

                self.node_from_joined_location(
                    Expression::new(ExpressionKind::Block(BlockExpr(block))),
                    &start,
                )
            }
            // Import
            TokenKind::Atom(TokenAtom::Keyword(Keyword::Import)) => self.parse_import()?,
            // Handle tree literals
            TokenKind::Tree(Delimiter::Brace, tree) => {
                self.disallow_struct_literals.set(false);
                self.parse_block_or_braced_literal(tree, &self.current_location())?
            }
            TokenKind::Tree(Delimiter::Bracket, tree) => {
                self.disallow_struct_literals.set(false);
                self.parse_array_literal(tree, &self.current_location())?
            }
            TokenKind::Tree(Delimiter::Paren, tree) => {
                self.disallow_struct_literals.set(false);

                // check whether a function return type is following...
                let mut is_func =
                    matches!(self.peek(), Some(token) if token.has_atom(TokenAtom::Colon));

                // Now here we have to look ahead after the token_tree to see if there is an arrow
                if !is_func {
                    // @@Speed: avoid using parse_token_atom() because we don't care about error messages
                    //          We just want to purely look if there are is a combination of symbols following
                    //          which make up an '=>'.
                    let has_arrow = self
                        .peek_resultant_fn(|| -> Result<(), ()> {
                            self.parse_token_atom_fast(TokenAtom::Eq).ok_or(())?;
                            self.parse_token_atom_fast(TokenAtom::Gt).ok_or(())?;
                            Ok(())
                        })
                        .is_some();

                    if has_arrow {
                        self.offset.set(self.offset.get() - 2);
                        is_func = true;
                    }
                }

                match is_func {
                    true => {
                        let gen = self.from_stream(tree, token.span);
                        self.parse_function_literal(&gen)?
                    }
                    false => self.parse_expression_or_tuple(tree, &self.current_location())?,
                }
            }

            kind @ TokenKind::Atom(TokenAtom::Keyword(_)) => {
                return self.error_with_location(
                    AstGenErrorKind::Keyword,
                    None,
                    Some(kind.to_atom()),
                    &token.span,
                )
            }
            kind => {
                return self.error_with_location(
                    AstGenErrorKind::ExpectedExpression,
                    None,
                    Some(kind.to_atom()),
                    &token.span,
                )
            }
        };

        // reset the struct literal state in any case
        self.disallow_struct_literals.set(prev_allowance);

        self.parse_singular_expression(subject)
    }

    /// Provided an initial subject expression that is parsed by the parent caller, this function
    /// will check if there are any additional components to the expression; in the form of either
    /// property access, infix function calls, indexing, etc.
    pub fn parse_singular_expression(
        &self,
        subject: AstNode<'c, Expression<'c>>,
    ) -> AstGenResult<'c, AstNode<'c, Expression<'c>>> {
        // record the starting span
        let start = self.current_location();

        let mut lhs_expr = subject;

        // so here we need to peek to see if this is either a index_access, field access or a function call...
        while let Some(next_token) = self.peek() {
            match &next_token.kind {
                // Property access or infix function call
                TokenKind::Atom(TokenAtom::Dot) => {
                    self.skip_token(); // eat the token since there isn't any alternative to being an ident or fn call.

                    let name_or_fn_call = self.parse_name_or_infix_call()?;
                    let kind = name_or_fn_call.into_body().move_out().into_kind();

                    match kind {
                        ExpressionKind::FunctionCall(FunctionCallExpr { subject, mut args }) => {
                            // @@Future: ##FunctionArguments:
                            // In the future when we consider function named arguments and optional arguments and variadic arguments,
                            // is it correct to apply the same behaviour of placing the argument first if it is an infix call ?
                            // The current behaviour is that the lhs is inserted as the first argument, but that might change:
                            //
                            // >>> foo.bar()
                            // vvv Is transpiled to..
                            // >>> bar(foo)
                            //
                            // Additionally, if the RHS has arguments, they are shifted for the LHS to be inserted as the first argument...
                            //
                            // >>> foo.bar(baz)
                            // vvv Is transpiled to..
                            // >>> bar(foo, baz)

                            // insert lhs_expr first...
                            args.entries.insert(0, lhs_expr, &self.wall);

                            lhs_expr = AstNode::new(
                                Expression::new(ExpressionKind::FunctionCall(FunctionCallExpr {
                                    subject,
                                    args,
                                })),
                                start.join(self.current_location()),
                                &self.wall,
                            );
                        }
                        ExpressionKind::Variable(VariableExpr { name, type_args: _ }) => {
                            // @@Cleanup: This produces an AstNode<AccessName> whereas we just want the single name...
                            let location = name.location();
                            let ident = name.body().path.get(0).unwrap();

                            let node = self.node_with_location(Name { ident: *ident }, location);

                            lhs_expr = AstNode::new(
                                Expression::new(ExpressionKind::PropertyAccess(
                                    PropertyAccessExpr {
                                        subject: lhs_expr,
                                        property: node,
                                    },
                                )),
                                start.join(self.current_location()),
                                &self.wall,
                            );
                        }
                        _ => self.error(AstGenErrorKind::InfixCall, None, None)?,
                    }
                }
                // Array index access syntax: ident[...]
                TokenKind::Tree(Delimiter::Bracket, tree) => {
                    self.skip_token();
                    lhs_expr = self.parse_array_index(lhs_expr, tree, self.current_location())?;
                }
                // Function call
                TokenKind::Tree(Delimiter::Paren, tree) => {
                    self.skip_token();
                    lhs_expr = self.parse_function_call(lhs_expr, tree, self.current_location())?;
                }
                // Struct literal
                TokenKind::Tree(Delimiter::Brace, tree) if !self.disallow_struct_literals.get() => {
                    // Ensure that the LHS of the brace is a variable, since struct literals can only
                    // be begun with variable names and type arguments, any other expression cannot be
                    // the beginning of a struct literal.
                    let location = lhs_expr.location();
                    let mut break_now = false;

                    lhs_expr = match lhs_expr.into_body().move_out().into_kind() {
                        ExpressionKind::Variable(VariableExpr { name, type_args }) => {
                            self.skip_token();
                            self.parse_struct_literal(name, type_args, tree)?
                        }
                        expr => {
                            break_now = true;
                            AstNode::new(Expression::new(expr), location, &self.wall)
                        }
                    };

                    if break_now {
                        break;
                    }
                }
                _ => break,
            }
        }

        Ok(lhs_expr)
    }

    /// Parsing module import statement which are in the form of a function
    /// call that have a single argument in the form of a string literal.
    /// The syntax is as follows:
    ///
    /// import("./relative/path/to/module")
    ///
    /// The path argument to imports automatically assumes that the path you provide
    /// is references '.hash' extension file or a directory with a 'index.hash' file
    /// contained within the directory.
    pub fn parse_import(&self) -> AstGenResult<'c, AstNode<'c, Expression<'c>>> {
        let pre = self.current_token().span;
        let start = self.current_location();

        let (tree, span) = match self.peek() {
            Some(token) if token.is_paren_tree() => token.into_tree(),
            Some(token) => self.error(
                AstGenErrorKind::Expected,
                Some(TokenAtomVector::from_row(
                    row![&self.wall; TokenAtom::Delimiter(Delimiter::Paren, true)],
                )),
                Some(token.to_atom()),
            )?,
            None => self.unexpected_eof()?,
        };

        let gen = self.from_stream(tree, span);

        let (raw, path, span) = match gen.peek() {
            Some(Token {
                kind: TokenKind::Atom(TokenAtom::StrLiteral(str)),
                span,
            }) => (str, STRING_LITERAL_MAP.lookup(*str), span),
            _ => gen.error(AstGenErrorKind::ImportPath, None, None)?,
        };

        gen.skip_token(); // eat the string argument

        if gen.has_token() {
            gen.expected_eof()?;
        }

        // Attempt to add the module via the resolver
        let resolved_module = self
            .resolver
            .add_module(path, Some(self.source_location(span)));

        match resolved_module {
            Ok(idx) => Ok(self.node_from_joined_location(
                Expression::new(ExpressionKind::Import(ImportExpr(
                    self.node_from_joined_location(
                        Import {
                            path: *raw,
                            index: idx,
                        },
                        &start,
                    ),
                ))),
                &start,
            )),
            Err(err) => self.error_with_location(
                AstGenErrorKind::ErroneousImport(err),
                None,
                None,
                &pre.join(self.current_location()),
            ),
        }
    }

    /// Parse a function call which requires that the [AccessName] is pre-parsed and passed
    /// into the function which deals with the call arguments.
    pub fn parse_function_call(
        &self,
        ident: AstNode<'c, Expression<'c>>,
        tree: &Row<'c, Token<'c>>,
        span: Location,
    ) -> AstGenResult<'c, AstNode<'c, Expression<'c>>> {
        let gen = self.from_stream(tree, span);
        let mut args = AstNode::new(
            FunctionCallArgs {
                entries: row![&self.wall],
            },
            span,
            &self.wall,
        );

        while gen.has_token() {
            let arg = gen.parse_expression_with_precedence(0);
            args.entries.push(arg?, &self.wall);

            // now we eat the next token, checking that it is a comma
            match gen.peek() {
                Some(token) if token.has_atom(TokenAtom::Comma) => gen.next_token(),
                _ => break,
            };
        }

        // form the span from the beginning variable expression to the end of the arguments...
        let span = &ident.location().join(self.current_location());

        Ok(self.node_with_location(
            Expression::new(ExpressionKind::FunctionCall(FunctionCallExpr {
                subject: ident,
                args,
            })),
            *span,
        ))
    }

    /// Function to parse a token atom optionally. If the appropriate token atom is
    /// present we advance the token count, if not then just return None
    pub fn parse_token_atom_fast(&self, atom: TokenAtom) -> Option<()> {
        match self.peek() {
            Some(token) if token.has_atom(atom) => {
                self.skip_token();
                Some(())
            }
            _ => None,
        }
    }

    /// Function to parse the next token with the same kind as the specified kind, this
    /// is a useful utility function for parsing singular tokens in the place of more complex
    /// compound statements and expressions.
    pub fn parse_token_atom(&self, atom: TokenAtom) -> AstGenResult<'c, ()> {
        match self.peek() {
            Some(token) if token.has_atom(atom) => {
                self.skip_token();
                Ok(())
            }
            Some(token) => self.error_with_location(
                AstGenErrorKind::Expected,
                Some(TokenAtomVector::singleton(&self.wall, atom)),
                Some(token.to_atom()),
                &token.span,
            ),
            _ => self.error(
                AstGenErrorKind::Expected,
                Some(TokenAtomVector::singleton(&self.wall, atom)),
                None,
            ),
        }
    }

    /// Parse a struct literal.
    pub fn parse_struct_literal(
        &self,
        name: AstNode<'c, AccessName<'c>>,
        type_args: Row<'c, AstNode<'c, Type<'c>>>,
        tree: &Row<'c, Token<'c>>,
    ) -> AstGenResult<'c, AstNode<'c, Expression<'c>>> {
        let start = self.current_location();
        let gen = self.from_stream(tree, start);

        let mut entries = row![&self.wall];

        while gen.has_token() {
            let entry_start = gen.current_location();

            let name = gen.parse_ident()?;

            // we want to support the syntax where we can just assign a struct field that has
            // the same name as a variable in scope. For example, if you were to create a
            // struct like so:
            //
            // >>> let name = "Viktor";
            // >>> let dog = Dog { name };
            //
            // This should be de-sugared into:
            //
            // ...
            // >>> let dog = Dog { name = name };
            //
            // So, here we handle for this case...
            match gen.peek() {
                Some(token) if token.has_atom(TokenAtom::Eq) => {
                    gen.skip_token();

                    let value = gen.parse_expression_with_precedence(0)?;

                    entries.push(
                        gen.node_with_location(
                            StructLiteralEntry { name, value },
                            entry_start.join(gen.current_location()),
                        ),
                        &self.wall,
                    );

                    // now we eat the next token, checking that it is a comma
                    match gen.peek() {
                        Some(token) if token.has_kind(TokenKind::Atom(TokenAtom::Comma)) => {
                            gen.skip_token()
                        }
                        _ => break,
                    };
                }
                Some(token) if token.has_atom(TokenAtom::Comma) => {
                    gen.skip_token();

                    // we need to copy the name node and make it into a new expression with the same span
                    let name_copy = gen.make_variable_from_identifier(name.ident, name.location());

                    entries.push(
                        gen.node_with_location(
                            StructLiteralEntry {
                                name,
                                value: name_copy,
                            },
                            entry_start.join(gen.current_location()),
                        ),
                        &self.wall,
                    );
                }
                None => {
                    // we need to copy the name node and make it into a new expression with the same span
                    let name_copy = gen.make_variable_from_identifier(name.ident, name.location());

                    entries.push(
                        gen.node_with_location(
                            StructLiteralEntry {
                                name,
                                value: name_copy,
                            },
                            entry_start.join(gen.current_location()),
                        ),
                        &self.wall,
                    );

                    break;
                }
                Some(token) => gen.error_with_location(
                    AstGenErrorKind::Expected,
                    Some(TokenAtomVector::from_row(
                        row![&self.wall; TokenAtom::Eq, TokenAtom::Comma],
                    )),
                    Some(token.to_atom()),
                    &token.span,
                )?,
            }
        }

        Ok(self.node_from_joined_location(
            Expression::new(ExpressionKind::LiteralExpr(LiteralExpr(
                self.node_from_joined_location(
                    Literal::Struct(StructLiteral {
                        name,
                        type_args,
                        entries,
                    }),
                    &start,
                ),
            ))),
            &start,
        ))
    }

    /// Parse an array index. Array indexes are constructed with square brackets
    /// wrapping a singular expression.
    pub fn parse_array_index(
        &self,
        ident: AstNode<'c, Expression<'c>>,
        tree: &Row<'c, Token<'c>>,
        span: Location,
    ) -> AstGenResult<'c, AstNode<'c, Expression<'c>>> {
        let gen = self.from_stream(tree, span);
        let start = gen.current_location();

        // parse the indexing expression between the square brackets...
        let index_expr = gen.parse_expression_with_precedence(0)?;
        let index_loc = index_expr.location();

        // since nothing should be after the expression, we can check that no tokens
        // are left and the generator is empty, otherwise report this as an unexpected_token
        if gen.has_token() {
            gen.expected_eof()?;
        }

        Ok(self.node_with_location(
            Expression::new(ExpressionKind::FunctionCall(FunctionCallExpr {
                subject: self.make_ident("index", &start),
                args: self.node_with_location(
                    FunctionCallArgs {
                        entries: row![&self.wall; ident, index_expr],
                    },
                    index_loc,
                ),
            })),
            gen.current_location(),
        ))
    }

    /// Parses a unary operator followed by a singular expression. Once the unary operator
    /// is picked up, the expression is transformed into a function call to the corresponding
    /// trait that implements the unary operator operation.
    pub fn parse_unary_expression(&self) -> AstGenResult<'c, AstNode<'c, Expression<'c>>> {
        let token = self.current_token();
        let start = self.current_location();

        let expr_kind = match &token.kind {
            TokenKind::Atom(TokenAtom::Star) => {
                ExpressionKind::Deref(DerefExpr(self.parse_expression()?))
            }
            TokenKind::Atom(TokenAtom::Amp) => {
                // Check if this reference is raw...
                match self.peek() {
                    Some(token) if token.has_atom(TokenAtom::Keyword(Keyword::Raw)) => {
                        self.skip_token();
                        ExpressionKind::Ref(RefExpr {
                            inner_expr: self.parse_expression()?,
                            kind: RefKind::Raw,
                        })
                    }
                    _ => ExpressionKind::Ref(RefExpr {
                        inner_expr: self.parse_expression()?,
                        kind: RefKind::Normal,
                    }),
                }
            }
            kind @ (TokenKind::Atom(TokenAtom::Plus) | TokenKind::Atom(TokenAtom::Minus)) => {
                let expr = self.parse_expression()?;
                let loc = expr.location();

                let fn_name = match kind {
                    TokenKind::Atom(TokenAtom::Plus) => "pos",
                    TokenKind::Atom(TokenAtom::Minus) => "neg",
                    _ => unreachable!(),
                };

                ExpressionKind::FunctionCall(FunctionCallExpr {
                    subject: self.make_ident(fn_name, &start),
                    args: self.node_from_location(
                        FunctionCallArgs {
                            entries: row![&self.wall; expr],
                        },
                        &loc,
                    ),
                })
            }
            TokenKind::Atom(TokenAtom::Tilde) => {
                let arg = self.parse_expression()?;
                let loc = arg.location();

                ExpressionKind::FunctionCall(FunctionCallExpr {
                    subject: self.make_ident("notb", &start),
                    args: self.node_from_location(
                        FunctionCallArgs {
                            entries: row![&self.wall; arg],
                        },
                        &loc,
                    ),
                })
            }
            TokenKind::Atom(TokenAtom::Hash) => {
                // First get the intrinsic subject, and expect a possible singular expression
                // followed by the intrinsic.
                let subject = self.parse_ident()?;
                let name = subject.ident;

                // create the subject node
                let subject_node = self.node_from_joined_location(
                    Expression::new(ExpressionKind::Intrinsic(IntrinsicKey { name })),
                    &start,
                );

                return self.parse_singular_expression(subject_node);
            }
            TokenKind::Atom(TokenAtom::Exclamation) => {
                let arg = self.parse_expression()?;
                let loc = arg.location();

                ExpressionKind::FunctionCall(FunctionCallExpr {
                    subject: self.make_ident("not", &start),
                    args: self.node_from_location(
                        FunctionCallArgs {
                            entries: row![&self.wall; arg],
                        },
                        &loc,
                    ),
                })
            }
            kind => panic!("Expected token to be a unary operator, but got '{}'", kind),
        };

        Ok(self.node_from_joined_location(Expression::new(expr_kind), &start))
    }

    /// Parse a trait bound.
    pub fn parse_trait_bound(
        &self,
        ident: &Identifier,
    ) -> AstGenResult<'c, (AstNode<'c, AccessName<'c>>, AstNodes<'c, Type<'c>>)> {
        let name = self.parse_access_name(ident)?;
        let args = self.parse_type_args()?;

        Ok((name, args))
    }

    /// Parse an access name followed by optional type arguments..
    pub fn parse_name_with_type_args(
        &self,
        ident: &Identifier,
    ) -> AstGenResult<'c, (AstNode<'c, AccessName<'c>>, Option<AstNodes<'c, Type<'c>>>)> {
        let name = self.parse_access_name(ident)?;

        // @@Speed: so here we want to be efficient about type_args, we'll just try to
        // see if the next token atom is a 'Lt' rather than using parse_token_atom
        // because it throws an error essentially and thus allocates a stupid amount
        // of strings which at the end of the day aren't even used...
        let args = match self.peek() {
            Some(token) if token.has_atom(TokenAtom::Lt) => {
                self.peek_resultant_fn(|| self.parse_type_args())
            }
            _ => None,
        };

        Ok((name, args))
    }

    /// Parses a single identifier, essentially converting the current [TokenAtom::Ident] into
    /// an [AstNode<Name>], assuming that the next token is an identifier.
    pub fn parse_ident(&self) -> AstGenResult<'c, AstNode<'c, Name>> {
        match self.peek() {
            Some(Token {
                kind: TokenKind::Atom(TokenAtom::Ident(ident)),
                span,
            }) => {
                self.skip_token();

                Ok(AstNode::new(Name { ident: *ident }, *span, &self.wall))
            }
            Some(token) => self.error(
                AstGenErrorKind::Expected,
                Some(TokenAtomVector::from_row(
                    row![&self.wall; TokenAtom::GenericIdent],
                )),
                Some(token.to_atom()),
            ),
            None => self.unexpected_eof(),
        }
    }

    /// Parse an [AccessName] from the current token stream. An [AccessName] is defined as
    /// a number of identifiers that are separated by the namespace operator '::'. The function
    /// presumes that the current token is an identifier an that the next token is a colon.
    pub fn parse_access_name(
        &self,
        start_id: &Identifier,
    ) -> AstGenResult<'c, AstNode<'c, AccessName<'c>>> {
        let start = self.current_location();
        let mut path = row![&self.wall; *start_id];

        loop {
            match self.peek() {
                Some(token) if token.has_atom(TokenAtom::Colon) => {
                    self.skip_token(); // :

                    match self.peek() {
                        Some(token) if token.has_atom(TokenAtom::Colon) => {
                            self.skip_token(); // :

                            match self.peek() {
                                Some(Token {
                                    kind: TokenKind::Atom(TokenAtom::Ident(id)),
                                    span: _,
                                }) => {
                                    self.skip_token();
                                    path.push(*id, &self.wall);
                                }
                                _ => self.error(AstGenErrorKind::AccessName, None, None)?,
                            }
                        }
                        _ => {
                            // backtrack the token count by one
                            self.offset.set(self.offset() - 1);
                            break;
                        }
                    }
                }
                _ => break,
            }
        }

        Ok(AstNode::new(
            AccessName { path },
            start.join(self.current_location()),
            &self.wall,
        ))
    }

    /// Special variant of expression to handle interactive statements that have relaxed rules about
    /// semi-colons for some statements.
    pub fn generate_expression_from_interactive(
        &mut self,
    ) -> AstGenResult<'c, AstNode<'c, BodyBlock<'c>>> {
        Ok(AstNode::new(
            BodyBlock {
                statements: row![&self.wall],
                expr: None,
            },
            Location::span(0, 0),
            &self.wall,
        ))
    }

    /// Parse an expression whilst taking into account binary precedence operators.
    /// Parse chain of expressions with chain links being binary operators. Whilst
    /// parsing the chain, figure out the applicative precedence of each operator using
    /// Pratt parsing.
    pub fn parse_expression_with_precedence(
        &self,
        mut min_prec: u8,
    ) -> AstGenResult<'c, AstNode<'c, Expression<'c>>> {
        // first of all, we want to get the lhs...
        let mut lhs = self.parse_expression()?;

        // reset the compound_expr flag, since this is a new expression...
        self.is_compound_expr.set(false);

        loop {
            let op_start = self.current_location();
            // this doesn't consider operators that have an 'eq' variant because that is handled at the statement level,
            // since it isn't really a binary operator...
            let (op, consumed_tokens) = Operator::from_token_stream(self);

            match op {
                // check if the operator here is re-assignable, as in '+=', '/=', if so then we need to stop
                // parsing onwards because this might be an assignable expression...
                // Only perform this check if know prior that the expression is not made of compounded components.
                Some(op) if !op.assignable => {
                    // consume the number of tokens eaten whilst getting the operator...
                    self.offset.update(|x| x + consumed_tokens as usize);

                    let op_span = op_start.join(self.current_location());

                    // check if we have higher precedence than the lhs expression...
                    let (l_prec, r_prec) = op.kind.infix_binding_power();

                    if l_prec < min_prec {
                        self.offset.update(|x| x - consumed_tokens as usize);
                        break;
                    }

                    // if the operator is a non-functional, (e.g. as) we need to perform a different conversion
                    // where we transform the AstNode into a different
                    if matches!(op.kind, OperatorKind::As) {
                        lhs = self.node_from_joined_location(
                            Expression::new(ExpressionKind::Typed(TypedExpr {
                                expr: lhs,
                                ty: self.parse_type()?,
                            })),
                            &op_span,
                        );

                        // since we don't descend, we still need to update the precedence to
                        // being 'r_prec'.
                        min_prec = r_prec;
                    } else {
                        let rhs = self.parse_expression_with_precedence(r_prec)?;
                        self.is_compound_expr.set(true);

                        // transform the operator into an OperatorFn
                        let transformed_op: OperatorFn = op.into();
                        lhs = self.transform_binary_expression(lhs, rhs, transformed_op);
                    }
                }
                _ => break,
            }
        }

        Ok(lhs)
    }

    /// This parses some type args after an [AccessName], however due to the nature of the
    /// language grammar, since the [TokenKind] could be a `TokenKind::Lt` or `<`, it could
    /// also be a comparison rather than the beginning of a type argument. Therefore, we have to
    /// lookahead to see if there is another type followed by either a comma (which locks the
    /// type_args) or a closing `TokenKind::Gt`. Otherwise, we back track and let the expression
    /// be parsed as an order comparison.
    pub fn parse_type_args(&self) -> AstGenResult<'c, AstNodes<'c, Type<'c>>> {
        self.parse_token_atom(TokenAtom::Lt)?;
        let mut type_args = row![&self.wall];

        loop {
            // Check if the type argument is parsed, if we have already encountered a comma, we
            // return a hard error because it has already started on a comma.
            match self.parse_type() {
                Ok(ty) => type_args.push(ty, &self.wall),
                Err(err) => return Err(err),
            };

            // Now consider if the bound is closing or continuing with a comma...
            match self.peek() {
                Some(token) if token.has_atom(TokenAtom::Comma) => {
                    self.skip_token();
                }
                Some(token) if token.has_atom(TokenAtom::Gt) => {
                    self.skip_token();
                    break;
                }
                Some(token) => self.error(
                    AstGenErrorKind::Expected,
                    Some(TokenAtomVector::from_row(
                        row![&self.wall; TokenAtom::Comma, TokenAtom::Gt],
                    )),
                    Some(token.to_atom()),
                )?,
                None => self.unexpected_eof()?,
            }
        }

        Ok(type_args)
    }

    /// Parses a function type which involves a parenthesis token tree with some arbitrary
    /// number of comma separated types followed by a return type that is preceded by an
    /// arrow after the parentheses.
    ///
    ///  (e.g. (i32) => str)
    ///
    pub fn parse_function_or_tuple_type(
        &self,
        must_be_function: bool,
    ) -> AstGenResult<'c, AstNode<'c, Type<'c>>> {
        let start = self.current_location();

        let mut type_args = row![&self.wall; ];

        // handle the function arguments first by checking for parentheses
        match self.peek() {
            Some(token) if token.is_paren_tree() => {
                self.skip_token();

                let (tree, span) = token.into_tree();
                let gen = self.from_stream(tree, span);

                match gen.peek() {
                    // Handle special case where there is only one comma and no following items...
                    // Special edge case for '(,)' or an empty tuple type...
                    Some(token) if token.has_atom(TokenAtom::Comma) && gen.stream.len() == 1 => {
                        gen.skip_token();
                    }
                    _ => {
                        type_args = gen.parse_separated_fn(
                            || gen.parse_type(),
                            || gen.parse_token_atom(TokenAtom::Comma),
                        )?;
                    }
                };
            }
            Some(token) => self.error(
                AstGenErrorKind::Expected,
                Some(TokenAtomVector::from_row(
                    row![&self.wall; TokenAtom::Delimiter(Delimiter::Paren, false)],
                )),
                Some(token.to_atom()),
            )?,
            None => self.unexpected_eof()?,
        };

        // If there is an arrow '=>', then this must be a function type
        let name = match self.peek_resultant_fn(|| self.parse_arrow()) {
            Some(_) => {
                // Parse the return type here, and then give the function name
                type_args.push(self.parse_type()?, &self.wall);
                IDENTIFIER_MAP.create_ident(FUNCTION_TYPE_NAME)
            }
            None => {
                if must_be_function {
                    self.error(AstGenErrorKind::ExpectedFnArrow, None, None)?;
                }

                IDENTIFIER_MAP.create_ident(TUPLE_TYPE_NAME)
            }
        };

        Ok(self.node_from_joined_location(
            Type::Named(NamedType {
                name: self
                    .make_access_name_from_identifier(name, start.join(self.current_location())),
                type_args,
            }),
            &start,
        ))
    }

    /// Function to parse a type
    pub fn parse_type(&self) -> AstGenResult<'c, AstNode<'c, Type<'c>>> {
        let start = self.current_location();
        let token = self
            .peek()
            .ok_or_else(|| self.unexpected_eof::<()>().err().unwrap())?;

        let variant = match &token.kind {
            TokenKind::Atom(TokenAtom::Amp) => {
                self.skip_token();

                // Check if this is a raw ref by checking if the keyword is present...
                let is_ref = match self.peek() {
                    Some(token) if token.has_atom(TokenAtom::Keyword(Keyword::Raw)) => {
                        self.skip_token();
                        true
                    }
                    _ => false,
                };

                match self.parse_type() {
                    Ok(ty) if is_ref => Type::RawRef(RawRefType(ty)),
                    Ok(ty) => Type::Ref(RefType(ty)),
                    err => return err,
                }
            }
            TokenKind::Atom(TokenAtom::Question) => {
                self.skip_token();
                Type::Existential(ExistentialType)
            }
            TokenKind::Atom(TokenAtom::Ident(id)) => {
                self.skip_token();

                let (name, args) = self.parse_name_with_type_args(id)?;
                // if the type_args are None, this means that the name could be either a
                // infer_type, or a type_var...
                match args {
                    Some(type_args) => Type::Named(NamedType { name, type_args }),
                    None => {
                        // @@Cleanup: This produces an AstNode<AccessName> whereas we just want the single name...
                        let location = name.location();
                        let ident = name.body().path.get(0).unwrap();

                        match IDENTIFIER_MAP.ident_name(*ident) {
                            "_" => Type::Infer(InferType),
                            // ##TypeArgsNaming: Here the rules are built-in for what the name of a type-arg is,
                            //                   a capital character of length 1...
                            ident_name => {
                                if ident_name.len() == 1
                                    && ident_name.chars().all(|x| x.is_ascii_uppercase())
                                {
                                    let name =
                                        self.node_with_location(Name { ident: *ident }, location);

                                    Type::TypeVar(TypeVar { name })
                                } else {
                                    Type::Named(NamedType {
                                        name,
                                        type_args: row![&self.wall],
                                    })
                                }
                            }
                        }
                    }
                }
            }

            // Map or set type
            TokenKind::Tree(Delimiter::Brace, tree) => {
                self.skip_token();

                let gen = self.from_stream(tree, token.span);

                let lhs_type = gen.parse_type()?;

                match gen.peek() {
                    // This must be a map
                    Some(token) if token.has_atom(TokenAtom::Colon) => {
                        gen.skip_token();

                        let rhs_type = gen.parse_type()?;

                        // @@CopyPasta
                        if gen.has_token() {
                            gen.expected_eof()?;
                        }

                        // @@Incomplete: inline type names into ident map...
                        let name = IDENTIFIER_MAP.create_ident(MAP_TYPE_NAME);

                        Type::Named(NamedType {
                            name: self.make_access_name_from_identifier(name, token.span),
                            type_args: row![&self.wall; lhs_type, rhs_type],
                        })
                    }
                    Some(_) => gen.expected_eof()?,
                    None => {
                        // @@Incomplete: inline type names into ident map...
                        let name = IDENTIFIER_MAP.create_ident(SET_TYPE_NAME);

                        Type::Named(NamedType {
                            name: self.make_access_name_from_identifier(name, token.span),
                            type_args: row![&self.wall; lhs_type],
                        })
                    }
                }
            }

            // List type
            TokenKind::Tree(Delimiter::Bracket, tree) => {
                self.skip_token();

                let gen = self.from_stream(tree, token.span);
                let inner_type = gen.parse_type()?;

                // @@CopyPasta
                if gen.has_token() {
                    gen.expected_eof()?;
                }

                // @@Incomplete: inline type names into ident map...
                let name = IDENTIFIER_MAP.create_ident(LIST_TYPE_NAME);

                Type::Named(NamedType {
                    name: self.make_access_name_from_identifier(name, token.span),
                    type_args: row![&self.wall; inner_type],
                })
            }

            // Tuple or function type
            TokenKind::Tree(Delimiter::Paren, _) => self
                .parse_function_or_tuple_type(false)?
                .into_body()
                .move_out(),
            _ => self.error(AstGenErrorKind::ExpectedType, None, None)?,
        };

        Ok(self.node_from_joined_location(variant, &start))
    }

    /// Parse an single name or a function call that is applied on the left hand side
    /// expression. Infix calls and name are only separated by infix calls having
    /// parenthesees at the end of the name.
    pub fn parse_name_or_infix_call(&self) -> AstGenResult<'c, AstNode<'c, Expression<'c>>> {
        debug_assert!(self.current_token().has_atom(TokenAtom::Dot));

        let start = self.current_location();

        match &self.next_token() {
            Some(Token {
                kind: TokenKind::Atom(TokenAtom::Ident(id)),
                span: id_span,
            }) => match self.peek() {
                Some(Token {
                    kind: TokenKind::Tree(Delimiter::Paren, stream),
                    span,
                }) => {
                    // Eat the generator now...
                    self.skip_token();

                    // @@Parallelisable: Since this is a vector of tokens, we should be able to give the resolver, create a new
                    //                   generator and form function call arguments from the stream...
                    let mut args = self.node_with_location(
                        FunctionCallArgs {
                            entries: row![&self.wall],
                        },
                        *span,
                    );

                    // so we know that this is the beginning of the function call, so we have to essentially parse an arbitrary number
                    // of expressions separated by commas as arguments to the call.

                    let gen = self.from_stream(stream, *span);

                    while gen.has_token() {
                        let arg = gen.parse_expression_with_precedence(0);
                        args.entries.push(arg?, &self.wall);

                        // now we eat the next token, checking that it is a comma
                        match gen.peek() {
                            Some(token) if token.has_atom(TokenAtom::Comma) => gen.next_token(),
                            _ => break,
                        };
                    }

                    Ok(self.node_with_location(
                        Expression::new(ExpressionKind::FunctionCall(FunctionCallExpr {
                            subject: self.make_variable_from_identifier(*id, *id_span),
                            args,
                        })),
                        start.join(self.current_location()),
                    ))
                }
                _ => Ok(self.make_variable_from_identifier(*id, *id_span)),
            },
            _ => self.error(AstGenErrorKind::InfixCall, None, None)?,
        }
    }

    /// Parse either a block, a set, or a map. The function has to parse
    /// an initial expression and then determine the type of needed parsing
    /// by the following operator, whether it is a colon, comma or a semicolon.
    pub fn parse_block_or_braced_literal(
        &self,
        tree: &Row<'c, Token<'c>>,
        span: &Location,
    ) -> AstGenResult<'c, AstNode<'c, Expression<'c>>> {
        let gen = self.from_stream(tree, *span);

        // handle two special cases for empty map and set literals, if the only token
        // is a colon, this must be a map literal, or if the only token is a comma it is
        // an empty set literal.
        if gen.stream.len() == 1 {
            match gen.peek().unwrap() {
                token if token.has_atom(TokenAtom::Colon) => {
                    return Ok(self.node_from_location(
                        Expression::new(ExpressionKind::LiteralExpr(LiteralExpr(
                            self.node_from_location(
                                Literal::Map(MapLiteral {
                                    elements: row![&self.wall],
                                }),
                                span,
                            ),
                        ))),
                        span,
                    ))
                }
                token if token.has_atom(TokenAtom::Comma) => {
                    return Ok(self.node_from_location(
                        Expression::new(ExpressionKind::LiteralExpr(LiteralExpr(
                            self.node_from_location(
                                Literal::Set(SetLiteral {
                                    elements: row![&self.wall],
                                }),
                                span,
                            ),
                        ))),
                        span,
                    ))
                }
                _ => (),
            }
        }

        // Is this an empty block?
        if !gen.has_token() {
            return Ok(self.node_from_location(
                Expression::new(ExpressionKind::Block(BlockExpr(self.node_from_location(
                    Block::Body(BodyBlock {
                        statements: row![&self.wall],
                        expr: None,
                    }),
                    span,
                )))),
                span,
            ));
        }

        // Here we have to parse the initial expression and then check if there is a specific
        // separator. We have to check:
        //
        // - If an expression is followed by a comma separator, it must be a set literal.
        //
        // - If an expression is followed by a ':' (colon), it must be a map literal.
        //
        // - Otherwise, it must be a block and we should continue parsing the block from here
        let initial_offset = gen.offset();
        let expr = gen.parse_expression();

<<<<<<< HEAD
        match (gen.peek(), expr) {
            (Some(token), Ok(expr)) if token.has_atom(TokenAtom::Comma) => {
=======
        match (gen.peek(), initial_statement) {
            (Some(token), Statement::Expr(ExprStatement(initial_expr)))
                if token.has_atom(TokenAtom::Comma) =>
            {
>>>>>>> d4655cf0
                gen.skip_token(); // ','

                let literal = self.parse_set_literal(gen, expr)?;

                Ok(self.node_from_location(
                    Expression::new(ExpressionKind::LiteralExpr(LiteralExpr(literal))),
                    span,
                ))
            }
<<<<<<< HEAD
            (Some(token), Ok(expr)) if token.has_atom(TokenAtom::Colon) => {
=======
            (Some(token), Statement::Expr(ExprStatement(initial_expr)))
                if token.has_atom(TokenAtom::Colon) =>
            {
>>>>>>> d4655cf0
                gen.skip_token(); // ':'

                let start_pos = expr.location();
                let entry = self.node_from_joined_location(
                    MapLiteralEntry {
                        key: expr,
                        value: gen.parse_expression_with_precedence(0)?,
                    },
                    &start_pos,
                );

                // Peek ahead to check if there is a comma, if there is then we'll parse more map entries,
                // and pass it into parse_map_literal.
                match gen.peek() {
                    Some(token) if token.has_atom(TokenAtom::Comma) => {
                        gen.skip_token();

                        let literal = self.parse_map_literal(gen, entry)?;

                        Ok(self.node_from_location(
                            Expression::new(ExpressionKind::LiteralExpr(LiteralExpr(literal))),
                            span,
                        ))
                    }
                    _ => Ok(self.node_from_location(
                        Expression::new(ExpressionKind::LiteralExpr(LiteralExpr(
                            self.node_from_location(
                                Literal::Map(MapLiteral {
                                    elements: row![&self.wall; entry],
                                }),
                                span,
                            ),
                        ))),
                        span,
                    )),
                }
            }
            (Some(_), _) => {
                // reset the position and attempt to parse a statement
                gen.offset.set(initial_offset);
                let statement = gen.parse_statement()?;

                // check here if there is a 'semi', and then convert the expression into a statement.
                let block = self.parse_block_from_gen(&gen, *span, Some(statement))?;

                Ok(self.node_from_location(
                    Expression::new(ExpressionKind::Block(BlockExpr(block))),
                    span,
                ))
            }
<<<<<<< HEAD
            (None, Ok(expr)) => {
=======
            (None, Statement::Expr(ExprStatement(initial_expr))) => {
>>>>>>> d4655cf0
                // This block is just a block with a single expression

                Ok(self.node_from_location(
                    Expression::new(ExpressionKind::Block(BlockExpr(self.node_from_location(
                        Block::Body(BodyBlock {
                            statements: row![&self.wall],
                            expr: Some(expr),
                        }),
                        span,
                    )))),
                    span,
                ))
            }
<<<<<<< HEAD
            (None, Err(_)) => {
                // reset the position and attempt to parse a statement
                gen.offset.set(initial_offset);
                let statement = gen.parse_statement()?;

                Ok(self.node_from_location(
                    Expression::new(ExpressionKind::Block(self.node_from_location(
                        Block::Body(BodyBlock {
                            statements: row![&self.wall; statement],
                            expr: None,
                        }),
                        span,
                    ))),
                    span,
                ))
            }
=======
            (None, statement) => Ok(self.node_from_location(
                Expression::new(ExpressionKind::Block(BlockExpr(self.node_from_location(
                    Block::Body(BodyBlock {
                        statements: row![&self.wall; self.node_with_location(statement, location)],
                        expr: None,
                    }),
                    span,
                )))),
                span,
            )),
>>>>>>> d4655cf0
        }
    }

    /// Parse a single map entry in a literal.
    pub fn parse_map_entry(&self) -> AstGenResult<'c, AstNode<'c, MapLiteralEntry<'c>>> {
        let start = self.current_location();

        let key = self.parse_expression_with_precedence(0)?;
        self.parse_token_atom(TokenAtom::Colon)?;
        let value = self.parse_expression_with_precedence(0)?;

        Ok(self.node_from_joined_location(MapLiteralEntry { key, value }, &start))
    }

    /// Parse a map literal which is made of braces with an arbitrary number of
    /// fields separated by commas.
    pub fn parse_map_literal(
        &self,
        gen: Self,
        initial_entry: AstNode<'c, MapLiteralEntry<'c>>,
    ) -> AstGenResult<'c, AstNode<'c, Literal<'c>>> {
        let start = gen.current_location();
        let mut elements = gen.parse_separated_fn(
            || gen.parse_map_entry(),
            || gen.parse_token_atom(TokenAtom::Comma),
        )?;

        elements.insert(0, initial_entry, &self.wall);

        Ok(self.node_from_joined_location(Literal::Map(MapLiteral { elements }), &start))
    }

    /// Parse a set literal which is made of braces with an arbitrary number of
    /// fields separated by commas.
    pub fn parse_set_literal(
        &self,
        gen: Self,
        initial_entry: AstNode<'c, Expression<'c>>,
    ) -> AstGenResult<'c, AstNode<'c, Literal<'c>>> {
        let start = self.current_location();

        let mut elements = gen.parse_separated_fn(
            || gen.parse_expression_with_precedence(0),
            || gen.parse_token_atom(TokenAtom::Comma),
        )?;

        // insert the first item into elements
        elements.insert(0, initial_entry, &self.wall);

        Ok(self.node_from_joined_location(Literal::Set(SetLiteral { elements }), &start))
    }

    /// Parse a pattern with an optional if guard after the singular pattern.
    pub fn parse_pattern_with_if(&self) -> AstGenResult<'c, AstNode<'c, Pattern<'c>>> {
        let start = self.current_location();
        let pattern = self.parse_singular_pattern()?;

        match self.peek() {
            Some(token) if token.has_atom(TokenAtom::Keyword(Keyword::If)) => {
                self.skip_token();

                let condition = self.parse_expression_with_precedence(0)?;

                Ok(self.node_from_joined_location(
                    Pattern::If(IfPattern { pattern, condition }),
                    &start,
                ))
            }
            _ => Ok(pattern),
        }
    }

    /// Parse a compound pattern.
    pub fn parse_pattern(&self) -> AstGenResult<'c, AstNode<'c, Pattern<'c>>> {
        let start = self.current_location();

        // Parse the first pattern, but throw away the location information since that will be
        // computed at the end anyway...
        let mut patterns = row![&self.wall;];

        while self.has_token() {
            let pattern = self.parse_pattern_with_if()?;
            patterns.push(pattern, &self.wall);

            // Check if this is going to be another pattern following the current one.
            match self.peek() {
                Some(token) if token.has_atom(TokenAtom::Pipe) => {
                    self.skip_token();
                }
                _ => break,
            }
        }

        // if the length of patterns is greater than one, we return an 'OR' pattern,
        // otherwise just the first pattern.
        if patterns.len() == 1 {
            let pat = patterns.pop().unwrap();
            Ok(pat)
        } else {
            Ok(self
                .node_from_joined_location(Pattern::Or(OrPattern { variants: patterns }), &start))
        }
    }

    /// Parse a function definition argument, which is made of an identifier and a function type.
    pub fn parse_function_def_arg(&self) -> AstGenResult<'c, AstNode<'c, FunctionDefArg<'c>>> {
        let start = self.current_location();
        let name = self.parse_ident()?;

        // @@Future: default values for argument...
        let ty = match self.peek() {
            Some(token) if token.has_atom(TokenAtom::Colon) => {
                self.skip_token();
                Some(self.parse_type()?)
            }
            _ => None,
        };

        Ok(self.node_from_joined_location(FunctionDefArg { name, ty }, &start))
    }

    /// Parse a function literal. Function literals are essentially definitions of lambdas
    /// that can be assigned to variables or passed as arguments into other functions.
    pub fn parse_function_literal(
        &self,
        gen: &Self,
    ) -> AstGenResult<'c, AstNode<'c, Expression<'c>>> {
        let start = self.current_location();

        // parse function definition arguments.
        let args = gen.parse_separated_fn(
            || gen.parse_function_def_arg(),
            || gen.parse_token_atom(TokenAtom::Comma),
        )?;

        // check if there is a return type
        let return_ty = match self.peek_resultant_fn(|| self.parse_token_atom(TokenAtom::Colon)) {
            Some(_) => Some(self.parse_type()?),
            _ => None,
        };

        self.parse_arrow()?;

        let fn_body = match self.peek() {
            Some(_) => self.parse_expression_with_precedence(0)?,
            None => self.error(AstGenErrorKind::ExpectedFnBody, None, None)?,
        };

        Ok(self.node_from_joined_location(
            Expression::new(ExpressionKind::LiteralExpr(LiteralExpr(
                gen.node_from_joined_location(
                    Literal::Function(FunctionDef {
                        args,
                        return_ty,
                        fn_body,
                    }),
                    &start,
                ),
            ))),
            &start,
        ))
    }

    /// Function to either parse an expression that is wrapped in parentheses or a tuple literal. If this
    /// is a tuple literal, the first expression must be followed by a comma separator, after that the comma
    /// after the expression is optional.
    ///
    ///
    /// Tuples have a familiar syntax with many other languages, but exhibit two distinct differences between the common syntax.
    /// These differences are:
    ///
    /// - Empty tuples: (,)
    /// - Singleton tuple : (A,)
    /// - Many membered tuple: (A, B, C) or (A, B, C,)
    ///
    pub fn parse_expression_or_tuple(
        &self,
        tree: &Row<'c, Token<'c>>,
        span: &Location,
    ) -> AstGenResult<'c, AstNode<'c, Expression<'c>>> {
        let gen = self.from_stream(tree, *span);
        let start = self.current_location();

        // Handle the empty tuple case
        if gen.stream.len() == 1 {
            match gen.peek().unwrap() {
                token if token.has_atom(TokenAtom::Comma) => {
                    gen.skip_token();

                    return Ok(gen.node_from_joined_location(
                        Expression::new(ExpressionKind::LiteralExpr(LiteralExpr(
                            gen.node_from_joined_location(
                                Literal::Tuple(TupleLiteral {
                                    elements: row![&self.wall;],
                                }),
                                &start,
                            ),
                        ))),
                        &start,
                    ));
                }
                _ => (),
            };
        }

        let expr = gen.parse_expression_with_precedence(0)?;

        // Check if this is just a singularly wrapped expression
        if gen.peek().is_none() {
            return Ok(expr);
        }

        let mut elements = row![&self.wall; expr];

        loop {
            match gen.peek() {
                Some(token) if token.has_atom(TokenAtom::Comma) => {
                    gen.skip_token();

                    // Handles the case where this is a trailing comma and no tokens after...
                    if !gen.has_token() {
                        break;
                    }

                    elements.push(gen.parse_expression_with_precedence(0)?, &self.wall)
                }
                Some(_) => gen.error(AstGenErrorKind::ExpectedStatement, None, None)?,
                None => break,
            }
        }

        Ok(gen.node_from_joined_location(
            Expression::new(ExpressionKind::LiteralExpr(LiteralExpr(
                gen.node_from_joined_location(Literal::Tuple(TupleLiteral { elements }), &start),
            ))),
            &start,
        ))
    }

    /// Parse an array literal.
    pub fn parse_array_literal(
        &self,
        tree: &Row<'c, Token<'c>>,
        span: &Location,
    ) -> AstGenResult<'c, AstNode<'c, Expression<'c>>> {
        let gen = self.from_stream(tree, *span);
        let start = gen.current_location();

        let mut elements = row![&self.wall];

        while gen.has_token() {
            let expr = gen.parse_expression_with_precedence(0)?;
            elements.push(expr, &self.wall);

            match gen.peek() {
                Some(token) if token.has_atom(TokenAtom::Comma) => {
                    gen.skip_token();
                }
                Some(token) => {
                    // if we haven't exhausted the whole token stream, then report this as a unexpected
                    // token error
                    return gen.error(
                        AstGenErrorKind::Expected,
                        Some(TokenAtomVector::singleton(&self.wall, TokenAtom::Comma)),
                        Some(token.to_atom()),
                    );
                }
                None => break,
            }
        }

        Ok(gen.node_from_joined_location(
            Expression::new(ExpressionKind::LiteralExpr(LiteralExpr(
                gen.node_from_joined_location(Literal::List(ListLiteral { elements }), &start),
            ))),
            &start,
        ))
    }

    /// Convert a literal kind into a pattern literal kind.
    pub fn convert_literal_kind_into_pattern(&self, kind: &TokenKind) -> LiteralPattern {
        match kind {
            TokenKind::Atom(TokenAtom::StrLiteral(s)) => LiteralPattern::Str(StrLiteralPattern(*s)),
            TokenKind::Atom(TokenAtom::CharLiteral(s)) => {
                LiteralPattern::Char(CharLiteralPattern(*s))
            }
            TokenKind::Atom(TokenAtom::IntLiteral(s)) => LiteralPattern::Int(IntLiteralPattern(*s)),
            TokenKind::Atom(TokenAtom::FloatLiteral(s)) => {
                LiteralPattern::Float(FloatLiteralPattern(*s))
            }
            _ => unreachable!(),
        }
    }

    /// Convert the current token (provided it is a primitive literal) into a [ExpressionKind::LiteralExpr]
    /// by simply matching on the type of the expr.
    pub fn parse_literal(&self) -> AstNode<'c, Expression<'c>> {
        let token = self.current_token();
        let literal = AstNode::new(
            match token.kind {
                TokenKind::Atom(TokenAtom::IntLiteral(num)) => Literal::Int(IntLiteral(num)),
                TokenKind::Atom(TokenAtom::FloatLiteral(num)) => Literal::Float(FloatLiteral(num)),
                TokenKind::Atom(TokenAtom::CharLiteral(ch)) => Literal::Char(CharLiteral(ch)),
                TokenKind::Atom(TokenAtom::StrLiteral(str)) => Literal::Str(StrLiteral(str)),
                _ => unreachable!(),
            },
            token.span,
            &self.wall,
        );

        self.node_from_location(
            Expression::new(ExpressionKind::LiteralExpr(LiteralExpr(literal))),
            &token.span,
        )
    }
}<|MERGE_RESOLUTION|>--- conflicted
+++ resolved
@@ -1801,12 +1801,12 @@
     /// Parse an expression which can be compound.
     pub fn parse_expression(&self) -> AstGenResult<'c, AstNode<'c, Expression<'c>>> {
         let token = self.next_token();
-        
+
         if token.is_none() {
             return self.unexpected_eof()?;
         }
-        
-        let prev_allowance =  self.disallow_struct_literals.get();
+
+        let prev_allowance = self.disallow_struct_literals.get();
         let token = token.unwrap();
 
         // ::CompoundExpressions: firstly, we have to get the initial part of the expression, and then we can check
@@ -2987,15 +2987,8 @@
         let initial_offset = gen.offset();
         let expr = gen.parse_expression();
 
-<<<<<<< HEAD
         match (gen.peek(), expr) {
             (Some(token), Ok(expr)) if token.has_atom(TokenAtom::Comma) => {
-=======
-        match (gen.peek(), initial_statement) {
-            (Some(token), Statement::Expr(ExprStatement(initial_expr)))
-                if token.has_atom(TokenAtom::Comma) =>
-            {
->>>>>>> d4655cf0
                 gen.skip_token(); // ','
 
                 let literal = self.parse_set_literal(gen, expr)?;
@@ -3005,13 +2998,7 @@
                     span,
                 ))
             }
-<<<<<<< HEAD
             (Some(token), Ok(expr)) if token.has_atom(TokenAtom::Colon) => {
-=======
-            (Some(token), Statement::Expr(ExprStatement(initial_expr)))
-                if token.has_atom(TokenAtom::Colon) =>
-            {
->>>>>>> d4655cf0
                 gen.skip_token(); // ':'
 
                 let start_pos = expr.location();
@@ -3062,11 +3049,7 @@
                     span,
                 ))
             }
-<<<<<<< HEAD
             (None, Ok(expr)) => {
-=======
-            (None, Statement::Expr(ExprStatement(initial_expr))) => {
->>>>>>> d4655cf0
                 // This block is just a block with a single expression
 
                 Ok(self.node_from_location(
@@ -3080,35 +3063,22 @@
                     span,
                 ))
             }
-<<<<<<< HEAD
             (None, Err(_)) => {
                 // reset the position and attempt to parse a statement
                 gen.offset.set(initial_offset);
                 let statement = gen.parse_statement()?;
 
                 Ok(self.node_from_location(
-                    Expression::new(ExpressionKind::Block(self.node_from_location(
+                    Expression::new(ExpressionKind::Block(BlockExpr(self.node_from_location(
                         Block::Body(BodyBlock {
                             statements: row![&self.wall; statement],
                             expr: None,
                         }),
                         span,
-                    ))),
+                    )))),
                     span,
                 ))
             }
-=======
-            (None, statement) => Ok(self.node_from_location(
-                Expression::new(ExpressionKind::Block(BlockExpr(self.node_from_location(
-                    Block::Body(BodyBlock {
-                        statements: row![&self.wall; self.node_with_location(statement, location)],
-                        expr: None,
-                    }),
-                    span,
-                )))),
-                span,
-            )),
->>>>>>> d4655cf0
         }
     }
 
