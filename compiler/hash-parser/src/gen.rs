//! Hash compiler AST generation sources. This file contains the sources to the logic
//! that transforms tokens into an AST.
//!
//! All rights reserved 2022 (c) The Hash Language authors

use hash_alloc::collections::row::Row;
use hash_alloc::{row, Wall};
use hash_ast::{
    ast::*,
    ident::{Identifier, IDENTIFIER_MAP},
    keyword::Keyword,
    literal::STRING_LITERAL_MAP,
};
use hash_ast::{ast_nodes, operator::Operator};
use hash_ast::{ident::CORE_IDENTIFIERS, operator::OperatorKind};
use hash_source::location::{Location, SourceLocation};
use std::cell::Cell;
use std::path::PathBuf;
use std::str::FromStr;

use crate::parser::ImportResolver;
use crate::token::{Delimiter, Token, TokenKindVector};
use crate::{
    error::{AstGenError, AstGenErrorKind, TyArgumentKind},
    token::TokenKind,
};

pub type AstGenResult<'a, T> = Result<T, AstGenError<'a>>;

pub struct AstGen<'c, 'stream, 'resolver> {
    /// Current token stream offset.
    offset: Cell<usize>,

    /// The span of the current generator, the root generator does not have a parent span,
    /// whereas as child generators might need to use the span to report errors if their
    /// token streams are empty (and they're expecting them to be non empty.) For example,
    /// if the expression `k[]` was being parsed, the index component `[]` is expected to be
    /// non-empty, so the error reporting can grab the span of the `[]` and report it as an
    /// expected expression.
    parent_span: Option<Location>,

    /// The token stream
    stream: &'stream [Token],

    /// Token trees that were generated from the stream
    token_trees: &'stream [Row<'stream, Token>],

    /// State set by expression parsers for parents to let them know if the parsed expression
    /// was made up of multiple expressions with precedence operators.
    is_compound_expr: Cell<bool>,

    /// State to prevent from struct literals being parsed in the current expression, because
    /// the parent has specifically checked ahead to ensure it isn't a struct literal.
    disallow_struct_literals: Cell<bool>,

    /// Instance of an [ImportResolver] to notify the parser of encountered imports.
    resolver: &'resolver ImportResolver<'c>,

    wall: Wall<'c>,
}

/// Implementation of the [AstGen] with accompanying functions to parse specific
/// language components.
impl<'c, 'stream, 'resolver> AstGen<'c, 'stream, 'resolver> {
    /// Create new AST generator from a token stream.
    pub fn new(
        stream: &'stream [Token],
        token_trees: &'stream [Row<'stream, Token>],
        resolver: &'resolver ImportResolver<'c>,
        wall: Wall<'c>,
    ) -> Self {
        Self {
            stream,
            token_trees,
            parent_span: None,
            is_compound_expr: Cell::new(false),
            disallow_struct_literals: Cell::new(false),
            offset: Cell::new(0),
            resolver,
            wall,
        }
    }

    /// Create new AST generator from a provided token stream with inherited module resolver
    /// and a provided parent span.
    #[must_use]
    pub fn from_stream(&self, stream: &'stream [Token], parent_span: Location) -> Self {
        Self {
            stream,
            token_trees: self.token_trees,
            offset: Cell::new(0),
            is_compound_expr: Cell::new(false),
            disallow_struct_literals: Cell::new(false),
            parent_span: Some(parent_span),
            resolver: self.resolver,
            wall: self.wall.owning_castle().wall(),
        }
    }

    /// Function to create a [SourceLocation] from a [Location] by using the provided resolver
    fn source_location(&self, location: &Location) -> SourceLocation {
        SourceLocation {
            location: *location,
            source_id: self.resolver.current_source_id(),
        }
    }

    /// Get the current offset of where the stream is at.
    #[inline(always)]
    pub(crate) fn offset(&self) -> usize {
        self.offset.get()
    }

    /// Function to peek at the nth token ahead of the current offset.
    pub(crate) fn peek_nth(&self, at: usize) -> Option<&Token> {
        self.stream.get(self.offset.get() + at)
    }

    /// Attempt to peek one step token ahead.
    pub(crate) fn peek(&self) -> Option<&Token> {
        self.peek_nth(0)
    }

    /// Peek two tokens ahead.
    pub(crate) fn peek_second(&self) -> Option<&Token> {
        self.peek_nth(1)
    }

    /// Function to check if the token stream has been exhausted based on the current
    /// offset in the generator.
    pub(crate) fn has_token(&self) -> bool {
        let length = self.stream.len();

        match length {
            0 => false,
            _ => self.offset.get() < self.stream.len(),
        }
    }

    /// Function that skips the next token without explicitly looking up the
    /// token in the stream and avoiding the additional computation.
    #[inline(always)]
    pub(crate) fn skip_token(&self) {
        self.offset.update(|x| x + 1);
    }

    /// Function that increases the offset of the next token
    pub(crate) fn next_token(&self) -> Option<&Token> {
        let value = self.stream.get(self.offset.get());

        if value.is_some() {
            // @@UnsafeLibUsage
            self.offset.update::<_>(|x| x + 1);
        }

        value
    }

    /// Get the current token in the stream.
    pub(crate) fn current_token(&self) -> &Token {
        let offset = if self.offset.get() > 0 { self.offset.get() - 1 } else { 0 };

        self.stream.get(offset).unwrap()
    }

    /// Get the current location from the current token, if there is no token at the current
    /// offset, then the location of the last token is used.
    pub(crate) fn current_location(&self) -> Location {
        // check that the length of current generator is at least one...
        if self.stream.is_empty() {
            return self.parent_span.unwrap_or_default();
        }

        let offset = if self.offset.get() > 0 { self.offset.get() - 1 } else { 0 };

        match self.stream.get(offset) {
            Some(token) => token.span,
            None => (*self.stream.last().unwrap()).span,
        }
    }

    /// Get the next location of the token, if there is no token after, we use the
    /// next character offset to determine the location.
    pub(crate) fn next_location(&self) -> Location {
        match self.peek() {
            Some(token) => token.span,
            None => {
                let span = self.current_location();
                Location::span(span.end(), span.end() + 1)
            }
        }
    }

    /// Create a new [AstNode] from the information provided by the [AstGen]
    pub fn node<T>(&self, inner: T) -> AstNode<'c, T> {
        AstNode::new(inner, self.current_location(), &self.wall)
    }

    /// Create a new [AstNode] from the information provided by the [AstGen]
    pub fn node_with_location<T>(&self, inner: T, location: Location) -> AstNode<'c, T> {
        AstNode::new(inner, location, &self.wall)
    }

    /// Create an error at the current location.
    pub fn error<T>(
        &self,
        kind: AstGenErrorKind,
        expected: Option<TokenKindVector<'c>>,
        received: Option<TokenKind>,
    ) -> AstGenResult<'c, T> {
        Err(AstGenError::new(
            kind,
            self.source_location(&self.current_location()),
            expected,
            received,
        ))
    }

    /// Create an error at the current location.
    pub fn error_with_location<T>(
        &self,
        kind: AstGenErrorKind,
        expected: Option<TokenKindVector<'c>>,
        received: Option<TokenKind>,
        location: &Location,
    ) -> AstGenResult<'c, T> {
        Err(AstGenError::new(
            kind,
            self.source_location(location),
            expected,
            received,
        ))
    }

    pub(crate) fn expected_eof<T>(&self) -> AstGenResult<'c, T> {
        // move onto the next token
        self.offset.set(self.offset.get() + 1);

        self.error(
            AstGenErrorKind::EOF,
            Some(TokenKindVector::singleton(
                &self.wall,
                self.current_token().kind,
            )),
            None,
        )
    }

    /// Create a generalised "Reached end of file..." error.
    pub(crate) fn unexpected_eof<T>(&self) -> AstGenResult<'c, T> {
        self.error(AstGenErrorKind::EOF, None, None)
    }

    /// Make an [Expression] with kind [ExpressionKind::Variable] from a specified identifier
    /// string.
    pub(crate) fn make_ident(
        &self,
        name: &str,
        location: &Location,
    ) -> AstNode<'c, Expression<'c>> {
        self.node_from_location(
            Expression::new(ExpressionKind::Variable(VariableExpr {
                name: self.make_access_name_from_str(name, *location),
                type_args: AstNodes::empty(),
            })),
            location,
        )
    }

    fn make_enum_pattern_from_str<T: Into<String>>(
        &self,
        symbol: T,
        location: Location,
    ) -> AstNode<'c, Pattern<'c>> {
        self.node(Pattern::Enum(EnumPattern {
            name: self.make_access_name_from_str(symbol, location),
            fields: AstNodes::empty(),
        }))
    }

    /// Utility function for creating a variable from a given name.
    fn make_variable(&self, name: AstNode<'c, AccessName<'c>>) -> AstNode<'c, Expression<'c>> {
        self.node(Expression::new(ExpressionKind::Variable(VariableExpr {
            name,
            type_args: AstNodes::empty(),
        })))
    }

    /// Utility for creating a boolean in enum representation
    fn make_boolean(&self, variant: bool) -> AstNode<'c, AccessName<'c>> {
        let name_ref = match variant {
            false => "false",
            true => "true",
        };

        self.node(AccessName {
            path: row![&self.wall; IDENTIFIER_MAP.create_ident(name_ref)],
        })
    }

    /// Create an [AccessName] from a passed string.
    pub(crate) fn make_access_name_from_str<T: Into<String>>(
        &self,
        name: T,
        location: Location,
    ) -> AstNode<'c, AccessName<'c>> {
        let name = IDENTIFIER_MAP.create_ident(&name.into());

        self.node_with_location(
            AccessName {
                path: row![&self.wall; name],
            },
            location,
        )
    }

    pub(crate) fn make_ident_from_str<T: Into<String>>(
        &self,
        name: T,
        location: Location,
    ) -> AstNode<'c, Name> {
        let ident = IDENTIFIER_MAP.create_ident(&name.into());

        self.node_with_location(Name { ident }, location)
    }

    /// Create a [AccessName] node from an [Identifier].
    pub(crate) fn make_access_name_from_identifier(
        &self,
        name: Identifier,
        location: Location,
    ) -> AstNode<'c, AccessName<'c>> {
        self.node_with_location(
            AccessName {
                path: row![&self.wall; name],
            },
            location,
        )
    }

    /// Make an [Expression] with kind [ExpressionKind::Variable] from a provided [Identifier] with a provided span.
    pub(crate) fn make_variable_from_identifier(
        &self,
        id: Identifier,
        location: Location,
    ) -> AstNode<'c, Expression<'c>> {
        AstNode::new(
            Expression::new(ExpressionKind::Variable(VariableExpr {
                name: self.node_from_joined_location(
                    AccessName {
                        path: row![&self.wall; id],
                    },
                    &location,
                ),
                type_args: AstNodes::empty(),
            })),
            location,
            &self.wall,
        )
    }

    pub(crate) fn node_from_location<T>(&self, body: T, location: &Location) -> AstNode<'c, T> {
        AstNode::new(body, *location, &self.wall)
    }

    pub(crate) fn node_from_joined_location<T>(&self, body: T, start: &Location) -> AstNode<'c, T> {
        AstNode::new(body, start.join(self.current_location()), &self.wall)
    }

    /// Function to peek ahead and match some parsing function that returns a [Option<T>] wrapped
    /// in a [AstGenResult]. If The result is an error, or the option is [None], the function will
    /// reset the current offset of the token stream to where it was the function was peeked.
    pub fn peek_fn<T>(
        &self,
        parse_fn: impl Fn() -> AstGenResult<'c, Option<T>>,
    ) -> AstGenResult<'c, Option<T>> {
        let start = self.offset();

        match parse_fn() {
            result @ Ok(Some(_)) => result,
            err => {
                self.offset.set(start);
                err
            }
        }
    }

    /// Function to peek ahead and match some parsing function that returns a [Option<T>].
    /// If The result is an error, the function wil reset the current offset of the token stream
    /// to where it was the function was peeked. This is essentially a convertor from a [AstGenResult<T>]
    /// into an [Option<T>] with the side effect of resetting the parser state back to it's original
    /// settings.
    pub fn peek_resultant_fn<T, E>(&self, parse_fn: impl Fn() -> Result<T, E>) -> Option<T> {
        let start = self.offset();

        match parse_fn() {
            Ok(result) => Some(result),
            Err(_) => {
                self.offset.set(start);
                None
            }
        }
    }

    /// Parse a [Module] which is simply made of a list of statements
    pub fn parse_module(&self) -> AstGenResult<'c, AstNode<'c, Module<'c>>> {
        let start = self.current_location();
        let mut contents = AstNodes::empty();

        while self.has_token() {
            contents.nodes.push(self.parse_statement()?, &self.wall);
        }

        let span = start.join(self.current_location());
        contents.span = Some(span);

        Ok(self.node_with_location(Module { contents }, span))
    }

    /// Parse a statement.
    pub fn parse_statement(&self) -> AstGenResult<'c, AstNode<'c, Statement<'c>>> {
        let start = self.current_location();

        match self.peek() {
            Some(Token { kind, span: _ }) if kind.begins_statement() => {
                self.skip_token();

                let statement = match kind {
                    TokenKind::Keyword(Keyword::Let) => Statement::Let(self.parse_let_statement()?),
                    TokenKind::Keyword(Keyword::Trait) => {
                        Statement::TraitDef(self.parse_trait_defn()?)
                    }
                    TokenKind::Keyword(Keyword::Enum) => {
                        Statement::EnumDef(self.parse_enum_defn()?)
                    }
                    TokenKind::Keyword(Keyword::Struct) => {
                        Statement::StructDef(self.parse_struct_defn()?)
                    }
                    TokenKind::Keyword(Keyword::Continue) => Statement::Continue(ContinueStatement),
                    TokenKind::Keyword(Keyword::Break) => Statement::Break(BreakStatement),
                    TokenKind::Keyword(Keyword::Return) => {
                        // @@Hack: check if the next token is a semi-colon, if so the return statement
                        // has no returned expression...
                        match self.peek() {
                            Some(token) if token.has_kind(TokenKind::Semi) => {
                                Statement::Return(ReturnStatement(None))
                            }
                            Some(_) => Statement::Return(ReturnStatement(Some(
                                self.parse_expression_with_precedence(0)?,
                            ))),
                            None => Statement::Return(ReturnStatement(None)),
                        }
                    }
                    _ => unreachable!(),
                };

                let current_location = self.current_location();

                // USE PREV token location
                match self.next_token() {
                    Some(token) if token.has_kind(TokenKind::Semi) => {
                        Ok(self.node_from_location(statement, &start.join(current_location)))
                    }
                    Some(token) => self.error_with_location(
                        AstGenErrorKind::Expected,
                        Some(TokenKindVector::begin_expression(&self.wall)),
                        Some(token.kind),
                        &current_location,
                    ),
                    None => self.error(AstGenErrorKind::EOF, None, Some(*kind))?,
                }
            }
            Some(_) => {
                let lhs = self.parse_expression_with_precedence(0)?;
                let (expr, re_assigned) = self.try_parse_re_assignment_operation(lhs)?;

                if re_assigned {
                    let current_location = self.current_location(); // We don't want to include the semi in the current span
                    self.parse_token_atom(TokenKind::Semi)?;

                    return Ok(self.node_from_location(
                        Statement::Expr(ExprStatement(expr)),
                        &start.join(current_location),
                    ));
                }

                // Ensure that the next token is a Semi
                match self.peek() {
                    Some(token) if token.has_kind(TokenKind::Semi) => {
                        let current_location = self.current_location(); // We don't want to include the semi in the current span
                        self.skip_token();

                        Ok(self.node_from_location(
                            Statement::Expr(ExprStatement(expr)),
                            &start.join(current_location),
                        ))
                    }
                    Some(token) if token.has_kind(TokenKind::Eq) => {
                        self.skip_token();

                        // Parse the rhs and the semi
                        let rhs = self.parse_expression_with_precedence(0)?;
                        self.parse_token_atom(TokenKind::Semi)?;

                        Ok(self.node_from_joined_location(
                            Statement::Assign(AssignStatement { lhs: expr, rhs }),
                            &start,
                        ))
                    }

                    // Special case where there is a expression at the end of the stream and therefore it
                    // is signifying that it is returning the expression value here
                    None => {
                        Ok(self.node_from_location(Statement::Expr(ExprStatement(expr)), &start))
                    }

                    token => match (token, expr.into_body().move_out().into_kind()) {
                        (_, ExpressionKind::Block(BlockExpr(block))) => Ok(self
                            .node_from_location(Statement::Block(BlockStatement(block)), &start)),
                        (Some(token), _) => self.error(
                            AstGenErrorKind::Expected,
                            Some(TokenKindVector::begin_expression(&self.wall)),
                            Some(token.kind),
                        ),
                        (None, _) => unreachable!(),
                    },
                }
            }
            None => self.error(AstGenErrorKind::ExpectedStatement, None, None)?,
        }
    }

    /// Given a initial left-hand side expression, attempt to parse a re-assignment operator and
    /// then right hand-side. If a re-assignment operator is successfully parsed, then a right
    /// hand-side is expected and will hard fail. If no re-assignment operator is found, then it
    /// should just return the left-hand side.
    fn try_parse_re_assignment_operation(
        &self,
        lhs: AstNode<'c, Expression<'c>>,
    ) -> AstGenResult<'c, (AstNode<'c, Expression<'c>>, bool)> {
        if let Some(op) = self.peek_resultant_fn(|| self.parse_re_assignment_op()) {
            // Parse the rhs and the semi
            let rhs = self.parse_expression_with_precedence(0)?;

            // Now we need to transform the re-assignment operator into a function call
            Ok((self.transform_binary_expression(lhs, rhs, op), false))
        } else {
            Ok((lhs, false))
        }
    }

    /// This function is used to exclusively parse a interactive block which follows
    /// similar rules to a an actual block. Interactive statements are like ghost blocks
    /// without the actual braces to begin with. It follows that there are an arbitrary
    /// number of statements, followed by an optional final expression which doesn't
    /// need to be completed by a comma...
    pub fn parse_expression_from_interactive(
        &self,
    ) -> AstGenResult<'c, AstNode<'c, BodyBlock<'c>>> {
        // get the starting position
        let start = self.current_location();

        let block = self.parse_block_from_gen(self, start, None)?;

        // We just need to unwrap the BodyBlock from Block since parse_block_from_gen is generic...
        match block.into_body().move_out() {
            Block::Body(body) => Ok(self.node_from_joined_location(body, &start)),
            _ => unreachable!(),
        }
    }

    /// Utility function to transform to some expression into a referenced expression
    /// given some condition. This function is useful when transpiling some types of
    /// operators which might have a side-effect to overwrite the lhs.
    fn transform_expr_into_ref(
        &self,
        expr: AstNode<'c, Expression<'c>>,
        transform: bool,
    ) -> AstNode<'c, Expression<'c>> {
        match transform {
            true => self.node(Expression::new(ExpressionKind::Ref(RefExpr {
                inner_expr: expr,
                kind: RefKind::Normal,
            }))),
            false => expr,
        }
    }

    /// Create an [Expression] from two provided expressions and an [OperatorFn].
    fn transform_binary_expression(
        &self,
        lhs: AstNode<'c, Expression<'c>>,
        rhs: AstNode<'c, Expression<'c>>,
        op: AstNode<'c, Operator>,
    ) -> AstNode<'c, Expression<'c>> {
<<<<<<< HEAD
        let Operator { kind, assigning } = op.body();
=======
        let operator_location = op.location();
        let Operator { kind, assignable } = op.body();
>>>>>>> 67196f4d

        if kind.is_compound() {
            // for compound functions that include ordering, we essentially transpile
            // into a match block that checks the result of the 'ord' fn call to the
            // 'Ord' enum variants. This also happens for operators such as '>=' which
            // essentially means that we have to check if the result of 'ord()' is either
            // 'Eq' or 'Gt'.
<<<<<<< HEAD
            self.transform_compound_ord_fn(*kind, *assigning, lhs, rhs)
=======
            self.transform_compound_ord_fn(*kind, *assignable, lhs, rhs, operator_location)
>>>>>>> 67196f4d
        } else if kind.is_lazy() {
            // some functions have to exhibit a short-circuiting behaviour, namely
            // the logical 'and' and 'or' operators. To do this, we expect the 'and'
            // 'or' trait (and their assignment counterparts) to expect the rhs part
            // as a lambda. So, we essentially create a lambda that calls the rhs, or
            // in other words, something like this happens:
            //
            // >>> lhs && rhs
            // vvv (transpiles to...)
            // >>> and(lhs, () => rhs)
            //
            let location = lhs.location().join(rhs.location());

            self.node_from_location(Expression::new(ExpressionKind::FunctionCall(
                    FunctionCallExpr {
                        subject: self.node_from_location(
                            Expression::new(ExpressionKind::Variable(VariableExpr {
                                name: self.make_access_name_from_str(op.body().to_str(), op.location()),
                                type_args: AstNodes::empty(),
                            })),
                            &op.location(),
                        ),
                        args: self.node_from_joined_location(
                            FunctionCallArgs {
                            entries: ast_nodes![&self.wall;
                                self.transform_expr_into_ref(lhs, *assigning),
                                self.node(Expression::new(ExpressionKind::LiteralExpr(LiteralExpr(self.node(
                                    Literal::Function(FunctionDef {
                                        args: AstNodes::empty(),
                                        return_ty: None,
                                        fn_body: rhs,
                                    }),
                                )))))
                            ],
                        },  &location),
                    },
                )), &location)
        } else {
            let location = lhs.location().join(rhs.location());

            self.node_from_location(
                Expression::new(ExpressionKind::FunctionCall(FunctionCallExpr {
                    subject: self.node_from_location(
                        Expression::new(ExpressionKind::Variable(VariableExpr {
                            name: self.make_access_name_from_str(op.body().to_str(), op.location()),
                            type_args: AstNodes::empty(),
                        })),
                        &op.location(),
                    ),
                    args: self.node_from_joined_location(
                        FunctionCallArgs {
                            entries: ast_nodes![&self.wall;
                                self.transform_expr_into_ref(lhs, *assigning),
                                rhs,
                            ],
                        },
                        &location,
                    ),
                })),
                &op.location(),
            )
        }
    }

    /// Function that is used to transfer an operator which is of `compound` type into a
    /// `match` statement that involves matching on the return type of the language defined
    /// `ord` trait. The transformation involves converting the initial operator into
    /// a function call that invokes `ord` with the `lhs` and `rhs`.
    ///
    /// The function result is then matched within a match on the [Ord] enumeration
    /// which contains variants that represent the result of the comparison.
    ///
    /// Depending on whether the comparison operator is inclusive or not, multiple variants
    /// within a single comparison branch might be generated. For example, if the
    /// expression `a < 3` is transformed, then the following code is generated:
    ///
    /// ```rust,ignore
    /// match ord(a, 3) {
    ///     Lt => true,
    ///     _ =>  false
    /// }
    /// ```
    ///
    /// However if the expression was inclusive `a <= 3` then this is generated:
    ///
    /// ```rust,ignore
    /// match ord(a, 3) {
    ///     Lt | Eq => true,
    ///     _ =>  false
    /// }
    /// ```
    fn transform_compound_ord_fn(
        &self,
        fn_ty: OperatorKind,
        assigning: bool,
        lhs: AstNode<'c, Expression<'c>>,
        rhs: AstNode<'c, Expression<'c>>,
        operator_location: Location,
    ) -> AstNode<'c, Expression<'c>> {
        let location = lhs.location().join(rhs.location());

        // we need to transform the lhs into a reference if the type of function is 'assigning'
        let lhs = self.transform_expr_into_ref(lhs, assigning);

        let fn_call = self.node(Expression::new(ExpressionKind::FunctionCall(
            FunctionCallExpr {
                subject: self.make_ident("ord", &operator_location),
                args: self.node(FunctionCallArgs {
                    entries: ast_nodes![&self.wall; lhs, rhs],
                }),
            },
        )));

        // each tuple bool variant represents a branch the match statement
        // should return 'true' on, and all the rest will return false...
        // the order is (Lt, Eq, Gt)
        let mut branches = match fn_ty {
            OperatorKind::LtEq => {
                ast_nodes![&self.wall; self.node(MatchCase {
                    pattern: self.node(Pattern::Or(OrPattern {
                        variants: ast_nodes![&self.wall;
                        self.make_enum_pattern_from_str("Lt", location),
                        self.make_enum_pattern_from_str("Eq", location),
                        ],
                    })),
                    expr: self.make_variable(self.make_boolean(true)),
                })]
            }
            OperatorKind::GtEq => {
                ast_nodes![&self.wall; self.node(MatchCase {
                    pattern: self.node(Pattern::Or(OrPattern {
                        variants: ast_nodes![&self.wall;
                        self.make_enum_pattern_from_str("Gt", location),
                        self.make_enum_pattern_from_str("Eq", location),
                        ],
                    })),
                    expr: self.make_variable(self.make_boolean(true)),
                })]
            }
            OperatorKind::Lt => {
                ast_nodes![&self.wall; self.node(MatchCase {
                    pattern: self.make_enum_pattern_from_str("Lt", location),
                    expr: self.make_variable(self.make_boolean(true)),
                })]
            }
            OperatorKind::Gt => {
                ast_nodes![&self.wall; self.node(MatchCase {
                    pattern: self.make_enum_pattern_from_str("Gt", location),
                    expr: self.make_variable(self.make_boolean(true)),
                })]
            }
            _ => unreachable!(),
        };

        // add the '_' case to the branches to return false on any other
        // condition
        branches.nodes.push(
            self.node(MatchCase {
                pattern: self.node(Pattern::Ignore(IgnorePattern)),
                expr: self.make_variable(self.make_boolean(false)),
            }),
            &self.wall,
        );

        self.node(Expression::new(ExpressionKind::Block(BlockExpr(
            self.node(Block::Match(MatchBlock {
                subject: fn_call,
                cases: branches,
                origin: MatchOrigin::Match,
            })),
        ))))
    }

    /// Function to parse an arbitrary number of 'parsing functions' separated by a singular
    /// 'separator' closure. The function has a behaviour of allowing trailing separator. This
    /// will also parse the function until the end of the current generator, and therefore it
    /// is intended to be used with a nested generator.
    pub fn parse_separated_fn<T>(
        &self,
        parse_fn: impl Fn() -> AstGenResult<'c, AstNode<'c, T>>,
        separator_fn: impl Fn() -> AstGenResult<'c, ()>,
    ) -> AstGenResult<'c, AstNodes<'c, T>> {
        let mut args = AstNodes::empty();
        let start = self.current_location();

        // so parse the arguments to the function here... with potential type annotations
        while self.has_token() {
            match parse_fn() {
                Ok(el) => args.nodes.push(el, &self.wall),
                Err(err) => return Err(err),
            }

            if self.has_token() {
                separator_fn()?;
            }
        }

        if self.has_token() {
            self.expected_eof()?;
        }

        args.span = Some(start.join(self.current_location()));
        Ok(args)
    }

    /// This will parse an operator and check that it is re-assignable, if the operator is not
    /// re-assignable then the result of the function is an [AstGenError] since it expects there
    /// to be this operator.
    pub fn parse_re_assignment_op(&self) -> AstGenResult<'c, AstNode<'c, Operator>> {
        let start = self.next_location();
        let (operator, consumed_tokens) = self.parse_operator();

        match operator {
            Some(Operator {
                kind,
                assigning: true,
            }) => {
                // consume the number of tokens eaten whilst getting the operator...
                self.offset.update(|x| x + consumed_tokens as usize);

                Ok(self.node_from_joined_location(
                    Operator {
                        kind,
                        assigning: true,
                    },
                    &start,
                ))
            }
            _ => self.error(AstGenErrorKind::ReAssignmentOp, None, None), // TODO: actually add information here
        }
    }

    /// Parse a trait definition. AST representation of a trait statement.
    /// A trait statement is essentially a function with no body, with a
    /// for-all node and some genetic type arguments. For example,
    ///
    /// trait eq<T> => (T, T) => bool;
    ///     ┌─^^ ^─┐   ^─ ─ ─ ─ ─ ─ ─ ┐
    ///   name   Generic type args    Function type definition
    pub fn parse_trait_defn(&self) -> AstGenResult<'c, TraitDef<'c>> {
        debug_assert!(self
            .current_token()
            .has_kind(TokenKind::Keyword(Keyword::Trait)));

        let name = self.parse_ident()?;

        self.parse_token_atom(TokenKind::Eq)?;
        let bound = self.parse_type_bound()?;

        self.parse_arrow()?; // the next token should be a TokenTree delimited with an arrow.

        let trait_type = self.parse_function_or_tuple_type(true)?;

        Ok(TraitDef {
            name,
            bound,
            trait_type,
        })
    }

    /// AST representation of a struct which includes the name of the struct with a
    /// ForAll to specify any bounds or and generic arguments to the struct, with
    /// zero or more struct fields. An example for a struct would be:
    ///
    /// struct Name <T,Q> where eq<T> { ... };
    ///        ^^^^    ^──────^^─┬──^   ^^^
    /// Name of struct        For all  fields
    ///
    pub fn parse_struct_defn(&self) -> AstGenResult<'c, StructDef<'c>> {
        debug_assert!(self
            .current_token()
            .has_kind(TokenKind::Keyword(Keyword::Struct)));

        let name = self.parse_ident()?;
        self.parse_token_atom(TokenKind::Eq)?;

        let (bound, entries) = match self.peek() {
            Some(token) if token.has_kind(TokenKind::Lt) => {
                let bound = Some(self.parse_type_bound()?);
                self.parse_arrow()?;
                let entries = self.parse_struct_def_entries()?;

                (bound, entries)
            }

            Some(token) if token.is_brace_tree() => {
                let entries = self.parse_struct_def_entries()?;

                (None, entries)
            }
            token => self.error(
                AstGenErrorKind::TyArgument(TyArgumentKind::Struct),
                None,
                token.map(|tok| tok.kind),
            )?,
        };

        Ok(StructDef {
            name,
            bound,
            entries,
        })
    }

    /// Parse an enum definition. AST representation for an enum, An enum is constructed by
    /// a the keyword 'enum' followed by an identifier name, a for-all declaration,
    /// followed by some enum fields. An enumeration can be made of zero or more enum fields.
    /// For example, a declaration of an enum would be:
    ///
    /// enum Name<T,Q> where eq<T> => { ... };
    ///      ^^^^  ^──────^^─┬──^       ^^^
    /// Name of enum      For all      fields
    ///
    pub fn parse_enum_defn(&self) -> AstGenResult<'c, EnumDef<'c>> {
        debug_assert!(self
            .current_token()
            .has_kind(TokenKind::Keyword(Keyword::Enum)));

        let name = self.parse_ident()?;

        self.parse_token_atom(TokenKind::Eq)?;

        // now parse the optional type bound and the enum definition entries,
        // if a type bound is specified, then the definition of the struct should
        // be followed by an arrow ('=>')...
        let (bound, entries) = match self.peek() {
            Some(token) if token.has_kind(TokenKind::Lt) => {
                let bound = Some(self.parse_type_bound()?);
                self.parse_arrow()?;

                let entries = self.parse_enum_def_entries()?;

                (bound, entries)
            }

            Some(token) if token.is_brace_tree() => {
                let entries = self.parse_enum_def_entries()?;

                (None, entries)
            }
            token => self.error(
                AstGenErrorKind::TyArgument(TyArgumentKind::Enum),
                None,
                token.map(|tok| tok.kind),
            )?,
        };

        Ok(EnumDef {
            name,
            bound,
            entries,
        })
    }

    pub fn parse_enum_def_entries(&self) -> AstGenResult<'c, AstNodes<'c, EnumDefEntry<'c>>> {
        match self.peek() {
            Some(Token {
                kind: TokenKind::Tree(Delimiter::Brace, tree_index),
                span,
            }) => {
                self.skip_token();
                let tree = self.token_trees.get(*tree_index).unwrap();
                let gen = self.from_stream(tree, *span);

                gen.parse_separated_fn(
                    || gen.parse_enum_def_entry(),
                    || gen.parse_token_atom(TokenKind::Comma),
                )
            }
            Some(token) => self.error(
                AstGenErrorKind::Expected,
                Some(TokenKindVector::singleton(
                    &self.wall,
                    TokenKind::Delimiter(Delimiter::Brace, false),
                )),
                Some(token.kind),
            ),
            None => self.unexpected_eof(),
        }
    }

    /// Parse an Enum definition entry.
    pub fn parse_enum_def_entry(&self) -> AstGenResult<'c, AstNode<'c, EnumDefEntry<'c>>> {
        let name = self.parse_ident()?;
        let name_location = name.location();

        let mut args = AstNodes::empty();

        if let Some(Token {
            kind: TokenKind::Tree(Delimiter::Paren, tree_index),
            span,
        }) = self.peek()
        {
            self.skip_token();
            args.span = Some(*span);
            let tree = self.token_trees.get(*tree_index).unwrap();

            let gen = self.from_stream(tree, *span);
            while gen.has_token() {
                let ty = gen.parse_type()?;
                args.nodes.push(ty, &self.wall);

                if gen.has_token() {
                    gen.parse_token_atom(TokenKind::Comma)?;
                }
            }
        }

        Ok(self.node_from_joined_location(EnumDefEntry { name, args }, &name_location))
    }

    /// Parse struct definition field entries.
    pub fn parse_struct_def_entries(&self) -> AstGenResult<'c, AstNodes<'c, StructDefEntry<'c>>> {
        match self.peek() {
            Some(Token {
                kind: TokenKind::Tree(Delimiter::Brace, tree_index),
                span,
            }) => {
                self.skip_token();

                let tree = self.token_trees.get(*tree_index).unwrap();
                let gen = self.from_stream(tree, *span);

                gen.parse_separated_fn(
                    || gen.parse_struct_def_entry(),
                    || gen.parse_token_atom(TokenKind::Comma),
                )
            }
            Some(token) => {
                let atom = token.kind;
                let expected = TokenKindVector::from_row(
                    row![&self.wall; TokenKind::Delimiter(Delimiter::Brace, true)],
                );

                self.error(AstGenErrorKind::Expected, Some(expected), Some(atom))?
            }
            None => self.unexpected_eof(),
        }
    }

    /// Parse struct definition field.
    pub fn parse_struct_def_entry(&self) -> AstGenResult<'c, AstNode<'c, StructDefEntry<'c>>> {
        let start = self.current_location();
        let name = self.parse_ident()?;

        let ty = match self.peek() {
            Some(token) if token.has_kind(TokenKind::Colon) => {
                self.skip_token();
                Some(self.parse_type()?)
            }
            _ => None,
        };

        let default = match self.peek() {
            Some(token) if token.has_kind(TokenKind::Eq) => {
                self.skip_token();

                Some(self.parse_expression_with_precedence(0)?)
            }
            _ => None,
        };

        Ok(self.node_from_joined_location(StructDefEntry { name, ty, default }, &start))
    }

    /// Parse a type bound. Type bounds can occur in traits, function, struct and enum
    /// definitions.
    pub fn parse_type_bound(&self) -> AstGenResult<'c, AstNode<'c, Bound<'c>>> {
        let type_args = self.parse_type_args()?;
        let type_args_location = type_args.location().unwrap();

        let trait_bounds = match self.peek() {
            Some(token) if token.has_kind(TokenKind::Keyword(Keyword::Where)) => {
                self.skip_token();

                let mut trait_bounds = ast_nodes![&self.wall;];

                loop {
                    match self.peek() {
                        Some(Token {
                            kind: TokenKind::Ident(ident),
                            span: _,
                        }) => {
                            self.skip_token();

                            let bound_start = self.current_location();
                            let (name, type_args) = self.parse_trait_bound(ident)?;

                            trait_bounds.nodes.push(
                                self.node_from_joined_location(
                                    TraitBound { name, type_args },
                                    &bound_start,
                                ),
                                &self.wall,
                            );

                            // ensure that the bound is followed by a comma, if not then break...
                            match self.peek() {
                                Some(token) if token.has_kind(TokenKind::Comma) => {
                                    self.skip_token();
                                }
                                _ => break,
                            }
                        }
                        None => self.unexpected_eof()?,
                        _ => break,
                    }
                }

                trait_bounds
            }
            _ => ast_nodes![&self.wall;],
        };

        Ok(self.node_from_joined_location(
            Bound {
                type_args,
                trait_bounds,
            },
            &type_args_location,
        ))
    }

    /// transpile the for-loop into a simpler loop as described by the documentation.
    /// Since for loops are used for iterators in hash, we transpile the construct into a primitive loop.
    /// An iterator can be traversed by calling the next function on the iterator.
    /// Since next returns a Option type, we need to check if there is a value or if it returns None.
    /// If a value does exist, we essentially perform an assignment to the pattern provided.
    /// If None, the branch immediately breaks the for loop.
    ///
    /// A rough outline of what the transpilation process for a for loop looks like:
    ///
    /// For example, the for loop can be expressed using loop as:
    ///
    /// >>> for <pat> in <iterator> {
    /// >>>     <block>
    /// >>> }
    ///
    /// converted to:
    /// >>> loop {
    /// >>>     match next(<iterator>) {
    /// >>>         Some(<pat>) => <block>;
    /// >>>         None        => break;
    /// >>>     }
    /// >>> }
    pub fn parse_for_loop(&self) -> AstGenResult<'c, AstNode<'c, Block<'c>>> {
        debug_assert!(self
            .current_token()
            .has_kind(TokenKind::Keyword(Keyword::For)));

        let start = self.current_location();

        // now we parse the singular pattern that begins at the for-loop
        let pattern = self.parse_pattern()?;
        let pattern_location = pattern.location();

        self.parse_token_atom(TokenKind::Keyword(Keyword::In))?;

        self.disallow_struct_literals.set(true);
        let iterator = self.parse_expression_with_precedence(0)?;
        let iterator_location = iterator.location();
        self.disallow_struct_literals.set(false);

        let body = self.parse_block()?;
        let body_location = body.location();

        // transpile the for loop
        Ok(self.node_from_joined_location(Block::Loop(LoopBlock(self.node_from_location(
            Block::Match(MatchBlock {
            subject: self.node(Expression::new(ExpressionKind::FunctionCall(
                FunctionCallExpr {
                    subject: self.node(Expression::new(ExpressionKind::Variable(
                        VariableExpr {
                            name: self.make_access_name_from_str("next", iterator.location()),
                            type_args: AstNodes::empty(),
                        },
                    ))),
                    args: self.node_from_location(FunctionCallArgs {
                        entries: ast_nodes![&self.wall; iterator],
                    }, &iterator_location),
                },
            ))),
            cases: ast_nodes![&self.wall; self.node_from_location(MatchCase {
                    pattern: self.node_from_location(
                        Pattern::Enum(
                            EnumPattern {
                                name:
                                    self.make_access_name_from_str(
                                        "Some",
                                        self.current_location()
                                    ),
                                fields: ast_nodes![&self.wall; pattern],
                            },
                        ), &pattern_location
                    ),
                    expr: self.node_from_location(Expression::new(ExpressionKind::Block(BlockExpr(body))), &body_location),
                }, &start),
                self.node(MatchCase {
                    pattern: self.node(
                        Pattern::Enum(
                            EnumPattern {
                                name:
                                    self.make_access_name_from_str(
                                        "None",
                                        self.current_location()
                                    ),
                                fields: AstNodes::empty(),
                            },
                        ),
                    ),
                    expr: self.node(Expression::new(ExpressionKind::Block(BlockExpr(
                        self.node(Block::Body(BodyBlock {
                            statements: ast_nodes![&self.wall; self.node(Statement::Break(BreakStatement))],
                            expr: None,
                        })),
                    )))),
                }),
            ],
            origin: MatchOrigin::For
        }), &start))), &start))
    }

    /// In general, a while loop transpilation process occurs by transferring the looping
    /// condition into a match block, which compares a boolean condition. If the boolean condition
    /// evaluates to false, the loop will immediately break. Otherwise the body expression is expected.
    /// A rough outline of what the transpilation process for a while loop looks like:
    ///
    /// >>> while <condition> {
    /// >>>     <block>
    /// >>> }
    /// >>>
    /// >>> // converted to
    /// >>> loop {
    /// >>>     match <condition> {
    /// >>>         true  => <block>;
    /// >>>         false => break;
    /// >>>     }
    /// >>> }
    pub fn parse_while_loop(&self) -> AstGenResult<'c, AstNode<'c, Block<'c>>> {
        debug_assert!(self
            .current_token()
            .has_kind(TokenKind::Keyword(Keyword::While)));

        let start = self.current_location();

        self.disallow_struct_literals.set(true);
        let condition = self.parse_expression_with_precedence(0)?;
        self.disallow_struct_literals.set(false);

        let body = self.parse_block()?;
        let body_location = body.location();
        let condition_location = condition.location();

        Ok(self.node_from_joined_location(
            Block::Loop(LoopBlock(self.node_with_location(
                Block::Match(MatchBlock {
                    subject: condition,
                    cases: ast_nodes![&self.wall; self.node(MatchCase {
                        pattern: self.node(Pattern::Binding(BindingPattern(
                            self.make_ident_from_str("true", body_location)
                        ))),
                            expr: self.node(Expression::new(ExpressionKind::Block(BlockExpr(body)))),
                        }),
                        self.node(MatchCase {
                            pattern: self.node(Pattern::Binding(BindingPattern(
                                self.make_ident_from_str("false", body_location)
                            ))),
                            expr: self.node(Expression::new(ExpressionKind::Block(BlockExpr(
                                self.node(Block::Body(BodyBlock {
                                    statements: ast_nodes![&self.wall; self.node(Statement::Break(BreakStatement))],
                                    expr: None,
                                })),
                            )))),
                        }),
                    ],
                    origin: MatchOrigin::While
                }),
                condition_location,
            ))),
            &start,
        ))
    }

    /// Parse a match case. A match case involves handling the pattern and the
    /// expression branch.
    pub fn parse_match_case(&self) -> AstGenResult<'c, AstNode<'c, MatchCase<'c>>> {
        let start = self.current_location();
        let pattern = self.parse_pattern()?;

        self.parse_arrow()?;
        let expr = self.parse_expression_with_precedence(0)?;

        Ok(self.node_from_joined_location(MatchCase { pattern, expr }, &start))
    }

    /// Parse a match block statement, which is composed of a subject and an arbitrary
    /// number of match cases that are surrounded in braces.
    pub fn parse_match_block(&self) -> AstGenResult<'c, AstNode<'c, Block<'c>>> {
        debug_assert!(self
            .current_token()
            .has_kind(TokenKind::Keyword(Keyword::Match)));

        let start = self.current_location();

        self.disallow_struct_literals.set(true);
        let subject = self.parse_expression_with_precedence(0)?;
        self.disallow_struct_literals.set(false);

        let mut cases = AstNodes::empty();
        // cases are wrapped in a brace tree
        match self.peek() {
            Some(Token {
                kind: TokenKind::Tree(Delimiter::Brace, tree_index),
                span,
            }) => {
                self.skip_token();

                let tree = self.token_trees.get(*tree_index).unwrap();
                let gen = self.from_stream(tree, *span);

                while gen.has_token() {
                    cases.nodes.push(gen.parse_match_case()?, &self.wall);

                    gen.parse_token_atom(TokenKind::Semi)?;
                }
            }
            Some(token) => {
                let atom = token.kind;
                let expected = TokenKindVector::from_row(
                    row![&self.wall; TokenKind::Delimiter(Delimiter::Brace, true)],
                );

                self.error(AstGenErrorKind::Expected, Some(expected), Some(atom))?
            }
            _ => self.unexpected_eof()?,
        };

        Ok(self.node_from_joined_location(
            Block::Match(MatchBlock {
                subject,
                cases,
                origin: MatchOrigin::Match,
            }),
            &start,
        ))
    }

    /// we transpile if-else blocks into match blocks in order to simplify
    /// the typechecking process and optimisation efforts.
    ///
    /// Firstly, since we always want to check each case, we convert the
    /// if statement into a series of and-patterns, where the right hand-side
    /// pattern is the condition to execute the branch...
    ///
    /// For example:
    /// >>> if a {a_branch} else if b {b_branch} else {c_branch}
    /// will be transpiled into...
    /// >>> match true {
    ///      _ if a => a_branch
    ///      _ if b => b_branch
    ///      _ => c_branch
    ///     }
    ///
    /// Additionally, if no 'else' clause is specified, we fill it with an
    /// empty block since an if-block could be assigned to any variable and therefore
    /// we need to know the outcome of all branches for typechecking.
    pub fn parse_if_statement(&self) -> AstGenResult<'c, AstNode<'c, Block<'c>>> {
        debug_assert!(matches!(
            self.current_token().kind,
            TokenKind::Keyword(Keyword::If)
        ));

        let start = self.current_location();

        let mut cases = AstNodes::empty();
        let mut has_else_branch = false;

        while self.has_token() {
            // @@Cleanup: @@Hack: essentially because struct literals begin with an ident and then a block
            //    this creates an ambiguity for the parser because it could also just be an ident
            //    and then a block, therefore, we have to peek ahead to see if we can see two following
            //    trees ('{...}') and if so, then we don't disallow parsing a struct literal, if it's
            //    only one token tree, we prevent it from being parsed as a struct literal
            //    by updating the global state...
            self.disallow_struct_literals.set(true);

            let clause = self.parse_expression_with_precedence(0)?;
            let clause_loc = clause.location();

            // We can re-enable struct literals
            self.disallow_struct_literals.set(false);

            let branch = self.parse_block()?;
            let branch_loc = branch.location();

            cases.nodes.push(
                self.node_from_location(
                    MatchCase {
                        pattern: self.node_from_location(
                            Pattern::If(IfPattern {
                                pattern: self.node_from_location(
                                    Pattern::Ignore(IgnorePattern),
                                    &clause_loc,
                                ),
                                condition: clause,
                            }),
                            &clause_loc,
                        ),
                        expr: self.node_from_location(
                            Expression::new(ExpressionKind::Block(BlockExpr(branch))),
                            &branch_loc,
                        ),
                    },
                    &clause_loc.join(branch_loc),
                ),
                &self.wall,
            );

            // Now check if there is another branch after the else or if, and loop onwards...
            match self.peek() {
                Some(token) if token.has_kind(TokenKind::Keyword(Keyword::Else)) => {
                    self.skip_token();

                    match self.peek() {
                        Some(token) if token.has_kind(TokenKind::Keyword(Keyword::If)) => {
                            // skip trying to convert just an 'else' branch since this is another if-branch
                            self.skip_token();
                            continue;
                        }
                        _ => (),
                    };

                    // this is the final branch of the if statement, and it is added to the end
                    // of the statements...
                    let start = self.current_location();

                    let else_branch = self.parse_block()?;
                    let loc = start.join(else_branch.location());

                    has_else_branch = true;

                    cases.nodes.push(
                        self.node_from_location(
                            MatchCase {
                                pattern: self.node(Pattern::Ignore(IgnorePattern)),
                                expr: self.node_from_location(
                                    Expression::new(ExpressionKind::Block(BlockExpr(else_branch))),
                                    &loc,
                                ),
                            },
                            &loc,
                        ),
                        &self.wall,
                    );

                    break;
                }
                _ => break,
            };
        }

        if !has_else_branch {
            cases.nodes.push(
                self.node(MatchCase {
                    pattern: self.node(Pattern::Ignore(IgnorePattern)),
                    expr: self.node(Expression::new(ExpressionKind::Block(BlockExpr(
                        self.node(Block::Body(BodyBlock {
                            statements: AstNodes::empty(),
                            expr: None,
                        })),
                    )))),
                }),
                &self.wall,
            );
        }

        Ok(self.node_from_joined_location(
            Block::Match(MatchBlock {
                subject: self.make_ident("true", &self.current_location()),
                cases,
                origin: MatchOrigin::If,
            }),
            &start,
        ))
    }

    /// Function to parse a fat arrow component '=>' in any given context.
    fn parse_arrow(&self) -> AstGenResult<'c, ()> {
        let current_location = self.current_location();

        // Essentially, we want to re-map the error into a more concise one given
        // the parsing context.
        if self.parse_token_atom(TokenKind::Eq).is_err() {
            return self.error_with_location(
                AstGenErrorKind::ExpectedArrow,
                None,
                None,
                &current_location,
            )?;
        }

        if self.parse_token_atom(TokenKind::Gt).is_err() {
            return self.error_with_location(
                AstGenErrorKind::ExpectedArrow,
                None,
                None,
                &current_location,
            )?;
        }

        Ok(())
    }

    /// Function to parse a fat arrow component '=>' in any given context.
    fn parse_thin_arrow(&self) -> AstGenResult<'c, ()> {
        let current_location = self.current_location();

        // Essentially, we want to re-map the error into a more concise one given
        // the parsing context.
        if self.parse_token_atom(TokenKind::Minus).is_err() {
            return self.error_with_location(
                AstGenErrorKind::ExpectedFnArrow,
                None,
                None,
                &current_location,
            )?;
        }

        if self.parse_token_atom(TokenKind::Gt).is_err() {
            return self.error_with_location(
                AstGenErrorKind::ExpectedFnArrow,
                None,
                None,
                &current_location,
            )?;
        }

        Ok(())
    }

    /// Parse a let declaration statement.
    ///
    /// Let statement parser which parses three possible variations. The let keyword
    /// is parsed and then either a variable declaration, function declaration, or both.
    /// As such a name is returned before parsing a type, function, or both.
    /// Let keyword statement, a destructuring pattern, potential for-all statement, optional
    /// type definition and a potential definition of the right hand side. For example:
    /// ```text
    /// let some_var...<int>: float = ...;
    ///     ^^^^^^^^   ^^^^^  ^^^^^   ^^^─────┐
    ///    pattern     bound   type    the right hand-side expr
    /// ```
    pub fn parse_let_statement(&self) -> AstGenResult<'c, LetStatement<'c>> {
        debug_assert!(matches!(
            self.current_token().kind,
            TokenKind::Keyword(Keyword::Let)
        ));

        let pattern = self.parse_pattern()?;

        let bound = match self.peek() {
            Some(token) if token.has_kind(TokenKind::Lt) => Some(self.parse_type_bound()?),
            _ => None,
        };

        let ty = match self.peek() {
            Some(token) if token.has_kind(TokenKind::Colon) => {
                self.skip_token();
                Some(self.parse_type()?)
            }
            _ => None,
        };

        let value = match self.peek() {
            Some(token) if token.has_kind(TokenKind::Eq) => {
                self.skip_token();
                Some(self.parse_expression_with_precedence(0)?)
            }
            _ => None,
        };

        Ok(LetStatement {
            pattern,
            ty,
            bound,
            value,
        })
    }

    /// Parse a pattern collect which can involve an arbitrary number of patterns which
    /// are comma separated.
    pub fn parse_pattern_collection(
        &self,
        tree: &'stream Row<'stream, Token>,
        span: Location,
    ) -> AstGenResult<'c, AstNodes<'c, Pattern<'c>>> {
        let gen = self.from_stream(tree, span);

        gen.parse_separated_fn(
            || gen.parse_pattern(),
            || gen.parse_token_atom(TokenKind::Comma),
        )
    }

    /// Parse a destructuring pattern. The destructuring pattern refers to destructuring
    /// either a struct or a namespace to extract fields, exported members. The function
    /// takes in a token atom because both syntaxes use different operators as pattern
    /// assigners.
    pub fn parse_destructuring_pattern(
        &self,
    ) -> AstGenResult<'c, AstNode<'c, DestructuringPattern<'c>>> {
        let start = self.current_location();
        let name = self.parse_ident()?;

        // if the next token is the correct assigning operator, attempt to parse a
        // pattern here, if not then we copy the parsed ident and make a binding
        // pattern.
        let pattern = match self.peek_resultant_fn(|| self.parse_token_atom(TokenKind::Eq)) {
            Some(_) => self.parse_pattern()?,
            None => {
                let copy = self.node(Name { ..*name.body() });
                let loc = copy.location();
                self.node_with_location(Pattern::Binding(BindingPattern(copy)), loc)
            }
        };

        Ok(self.node_from_joined_location(DestructuringPattern { name, pattern }, &start))
    }

    /// Parse a collection of destructuring patterns that are comma separated.
    pub fn parse_destructuring_patterns(
        &self,
        tree: &'stream Row<'stream, Token>,
        span: Location,
    ) -> AstGenResult<'c, AstNodes<'c, DestructuringPattern<'c>>> {
        let gen = self.from_stream(tree, span);

        let mut patterns = AstNodes::new(row![&self.wall;], Some(span));

        while gen.has_token() {
            match gen.peek_resultant_fn(|| gen.parse_destructuring_pattern()) {
                Some(pat) => patterns.nodes.push(pat, &self.wall),
                None => break,
            }

            if gen.has_token() {
                gen.parse_token_atom(TokenKind::Comma)?;
            }
        }

        Ok(patterns)
    }

    /// Parse a singular pattern. Singular patterns cannot have any grouped pattern
    /// operators such as a '|', if guards or any form of compound pattern.
    pub fn parse_singular_pattern(&self) -> AstGenResult<'c, AstNode<'c, Pattern<'c>>> {
        let token = self.peek();

        if token.is_none() {
            return self.unexpected_eof()?;
        }

        let token = token.unwrap();
        let start = token.span;

        let pattern = match token {
            Token {
                kind: TokenKind::Ident(ident),
                span,
            } => {
                // this could be either just a binding pattern, enum, or a struct pattern
                self.skip_token();

                // So here we try to parse an access name, if it is only made of a single binding
                // name, we'll just return this as a binding pattern, otherwise it must follow that
                // it is either a enum or struct pattern, if not we report it as an error since
                // access names cannot be used as binding patterns on their own...
                let name = self.parse_access_name(ident)?;

                match self.peek() {
                    // Destructuring pattern for either struct or namespace
                    Some(Token {
                        kind: TokenKind::Tree(Delimiter::Brace, tree_index),
                        span,
                    }) => {
                        self.skip_token();
                        let tree = self.token_trees.get(*tree_index).unwrap();

                        Pattern::Struct(StructPattern {
                            name,
                            fields: self.parse_destructuring_patterns(tree, *span)?,
                        })
                    }
                    // enum_pattern
                    Some(Token {
                        kind: TokenKind::Tree(Delimiter::Paren, tree_index),
                        span,
                    }) => {
                        self.skip_token();
                        let tree = self.token_trees.get(*tree_index).unwrap();

                        Pattern::Enum(EnumPattern {
                            name,
                            fields: self.parse_pattern_collection(tree, *span)?,
                        })
                    }
                    Some(token) if name.path.len() > 1 => self.error(
                        AstGenErrorKind::Expected,
                        Some(TokenKindVector::begin_pattern_collection(&self.wall)),
                        Some(token.kind),
                    )?,
                    _ => {
                        if *ident == CORE_IDENTIFIERS.underscore {
                            Pattern::Ignore(IgnorePattern)
                        } else {
                            Pattern::Binding(BindingPattern(
                                self.node_from_location(Name { ident: *ident }, span),
                            ))
                        }
                    }
                }
            }
            token if token.kind.is_literal() => {
                self.skip_token();
                Pattern::Literal(self.convert_literal_kind_into_pattern(&token.kind))
            }
            Token {
                kind: TokenKind::Tree(Delimiter::Paren, tree_index),
                span,
            } => {
                self.skip_token();
                let tree = self.token_trees.get(*tree_index).unwrap();

                // check here if the tree length is 1, and the first token is the comma to check if it is an
                // empty tuple pattern...
                if let Some(token) = tree.get(0) {
                    if token.has_kind(TokenKind::Comma) {
                        return Ok(self.node_from_location(
                            Pattern::Tuple(TuplePattern {
                                fields: AstNodes::empty(),
                            }),
                            span,
                        ));
                    }
                }

                // @@Hack: here it might actually be a nested pattern in parenthesees. So we perform a slight
                // transformation if the number of parsed patterns is only one. So essentially we handle the case
                // where a pattern is wrapped in parentheses and so we just unwrap it.
                let mut elements = self.parse_pattern_collection(tree, *span)?;

                if elements.len() == 1 {
                    let element = elements.nodes.pop().unwrap();
                    return Ok(element);
                } else {
                    Pattern::Tuple(TuplePattern { fields: elements })
                }
            }
            Token {
                kind: TokenKind::Tree(Delimiter::Brace, tree_index),
                span,
            } => {
                self.skip_token();
                let tree = self.token_trees.get(*tree_index).unwrap();

                Pattern::Namespace(NamespacePattern {
                    fields: self.parse_destructuring_patterns(tree, *span)?,
                })
            }
            // @@Future: List patterns aren't supported yet.
            // Token {kind: TokenKind::Tree(Delimiter::Bracket, tree), span} => {
            //                 self.skip_token();
            //     // this is a list pattern
            //
            // }
            token => self.error_with_location(
                AstGenErrorKind::Expected,
                Some(TokenKindVector::begin_pattern(&self.wall)),
                Some(token.kind),
                &token.span,
            )?,
        };

        Ok(self.node_from_joined_location(pattern, &start))
    }

    /// Parse a block.
    pub fn parse_block(&self) -> AstGenResult<'c, AstNode<'c, Block<'c>>> {
        let (gen, start) = match self.peek() {
            Some(Token {
                kind: TokenKind::Tree(Delimiter::Brace, tree_index),
                span,
            }) => {
                self.skip_token(); // step-along since we matched a block...

                let tree = self.token_trees.get(*tree_index).unwrap();

                (self.from_stream(tree, self.current_location()), *span)
            }
            Some(token) => self.error(AstGenErrorKind::Block, None, Some(token.kind))?,
            // @@ErrorReporting
            None => {
                self.error_with_location(AstGenErrorKind::Block, None, None, &self.next_location())?
            }
        };

        self.parse_block_from_gen(&gen, start, None)
    }

    /// Function to parse a block body
    pub fn parse_block_from_gen(
        &self,
        gen: &Self,
        start: Location,
        initial_statement: Option<AstNode<'c, Statement<'c>>>,
    ) -> AstGenResult<'c, AstNode<'c, Block<'c>>> {
        // Edge case where the statement is parsed and the 'last_statement_is_expr' is set, here
        // we take the expression and return a block that has the expression left here.

        // Append the initial statement if there is one.
        let mut block = if initial_statement.is_some() {
            BodyBlock {
                statements: ast_nodes![&self.wall; initial_statement.unwrap()],
                expr: None,
            }
        } else {
            BodyBlock {
                statements: AstNodes::empty(),
                expr: None,
            }
        };

        // Just return an empty block if we don't get anything
        if !gen.has_token() {
            return Ok(self.node_with_location(Block::Body(block), start));
        }

        // firstly check if the first token signals a beginning of a statement, we can tell
        // this by checking for keywords that must begin a statement...
        while gen.has_token() {
            let token = gen.peek().unwrap();

            if token.kind.begins_statement() {
                block
                    .statements
                    .nodes
                    .push(gen.parse_statement()?, &self.wall);
                continue;
            }

            // if we can't tell if this is a statement, we parse an expression, and if there
            // is a following semi-colon, then we make this a statement and continue...
            let expr = gen.parse_expression_with_precedence(0)?;
            let expr_loc = expr.location();

            // check for assigning operators here if the lhs expression is not compound
            match gen.peek_resultant_fn(|| gen.parse_re_assignment_op()) {
                Some(op) => {
                    // since this is followed by an expression, we try to parse another expression, and then
                    // ensure that after an expression there is a ending semi colon.
                    let rhs = gen.parse_expression_with_precedence(0)?;
                    gen.parse_token_atom(TokenKind::Semi)?;

                    block.statements.nodes.push(
                        gen.node_from_joined_location(
                            Statement::Expr(ExprStatement(
                                self.transform_binary_expression(expr, rhs, op),
                            )),
                            &expr_loc,
                        ),
                        &self.wall,
                    );
                }
                None => {
                    match gen.peek() {
                        Some(token) if token.has_kind(TokenKind::Semi) => {
                            gen.skip_token();

                            block.statements.nodes.push(
                                gen.node_from_joined_location(
                                    Statement::Expr(ExprStatement(expr)),
                                    &expr_loc,
                                ),
                                &self.wall,
                            );
                        }
                        Some(token) if token.has_kind(TokenKind::Eq) => {
                            gen.skip_token();

                            // Parse the rhs and the semi
                            let rhs = gen.parse_expression_with_precedence(0)?;
                            gen.parse_token_atom(TokenKind::Semi)?;

                            block.statements.nodes.push(
                                gen.node_from_joined_location(
                                    Statement::Assign(AssignStatement { lhs: expr, rhs }),
                                    &start,
                                ),
                                &self.wall,
                            );
                        }
                        Some(token) => {
                            match expr.into_body().move_out().into_kind() {
                                ExpressionKind::Block(BlockExpr(inner_block)) => {
                                    block.statements.nodes.push(
                                        gen.node_from_joined_location(
                                            Statement::Block(BlockStatement(inner_block)),
                                            &expr_loc,
                                        ),
                                        &self.wall,
                                    )
                                }
                                _ => gen.error(
                                    AstGenErrorKind::Expected,
                                    Some(TokenKindVector::from_row(
                                        row![&self.wall; TokenKind::Semi],
                                    )),
                                    Some(token.kind),
                                )?,
                            };
                        }
                        None => {
                            block.expr = Some(expr);
                            break;
                        }
                    };
                }
            }
        }

        Ok(self.node_from_joined_location(Block::Body(block), &start))
    }

    /// Parse an expression which can be compound.
    pub fn parse_expression(&self) -> AstGenResult<'c, AstNode<'c, Expression<'c>>> {
        let token = self.next_token();

        // Rather than just reporting that we reached 'EOF' which isn't necessarily true if we're in a
        // block, we will simply specify that we expected an expression...
        if token.is_none() {
            return self.error_with_location(
                AstGenErrorKind::ExpectedExpression,
                None,
                None,
                &self.next_location(),
            );
        }

        let prev_allowance = self.disallow_struct_literals.get();
        let token = token.unwrap();

        // ::CompoundExpressions: firstly, we have to get the initial part of the expression, and then we can check
        // if there are any additional parts in the forms of either property accesses, indexing or infix function calls
        let subject = match &token.kind {
            kind if kind.is_unary_op() => return self.parse_unary_expression(),

            // Handle primitive literals
            kind if kind.is_literal() => self.parse_literal(),
            TokenKind::Ident(ident) => {
                // record the starting span
                let start = self.current_location();

                let (name, type_args) = self.parse_name_with_type_args(ident)?;
                let type_args = type_args.unwrap_or_else(AstNodes::empty);

                // create the lhs expr.
                self.node_with_location(
                    Expression::new(ExpressionKind::Variable(VariableExpr { name, type_args })),
                    start.join(self.current_location()),
                )
            }

            // @@Note: This doesn't cover '{' case.
            kind if kind.begins_block() => {
                let start = self.current_location();

                let block = match kind {
                    TokenKind::Keyword(Keyword::For) => self.parse_for_loop()?,
                    TokenKind::Keyword(Keyword::While) => self.parse_while_loop()?,
                    TokenKind::Keyword(Keyword::Loop) => self.node_from_joined_location(
                        Block::Loop(LoopBlock(self.parse_block()?)),
                        &start,
                    ),
                    TokenKind::Keyword(Keyword::If) => self.parse_if_statement()?,
                    TokenKind::Keyword(Keyword::Match) => self.parse_match_block()?,
                    _ => unreachable!(),
                };

                self.node_from_joined_location(
                    Expression::new(ExpressionKind::Block(BlockExpr(block))),
                    &start,
                )
            }
            // Import
            TokenKind::Keyword(Keyword::Import) => self.parse_import()?,
            // Handle tree literals
            TokenKind::Tree(Delimiter::Brace, tree_index) => {
                let tree = self.token_trees.get(*tree_index).unwrap();

                self.parse_block_or_braced_literal(tree, &self.current_location())?
            }
            TokenKind::Tree(Delimiter::Bracket, tree_index) => {
                let tree = self.token_trees.get(*tree_index).unwrap();

                self.parse_array_literal(tree, &self.current_location())?
            }
            TokenKind::Tree(Delimiter::Paren, tree_index) => {
                self.disallow_struct_literals.set(true); // @@Cleanup

                let mut is_func = false;

                // Now here we have to look ahead after the token_tree to see if there is an arrow
                // @@Speed: avoid using parse_token_atom() because we don't care about error messages
                //          We just want to purely look if there are is a combination of symbols following
                //          which make up an '=>'.
                let has_arrow = self
                    .peek_resultant_fn(|| -> Result<(), ()> {
                        match self.peek() {
                            Some(token)
                                if token.has_kind(TokenKind::Minus)
                                    || token.has_kind(TokenKind::Eq) =>
                            {
                                self.skip_token();
                                self.parse_token_atom_fast(TokenKind::Gt).ok_or(())?;
                                Ok(())
                            }
                            _ => Err(()),
                        }
                    })
                    .is_some();

                if has_arrow {
                    self.offset.set(self.offset.get() - 2);
                    is_func = true;
                }

                let tree = self.token_trees.get(*tree_index).unwrap();

                match is_func {
                    true => {
                        let gen = self.from_stream(tree, token.span);
                        self.parse_function_literal(&gen)?
                    }
                    false => self.parse_expression_or_tuple(tree, &self.current_location())?,
                }
            }

            kind @ TokenKind::Keyword(_) => {
                return self.error_with_location(
                    AstGenErrorKind::Keyword,
                    None,
                    Some(*kind),
                    &token.span,
                )
            }
            kind => {
                return self.error_with_location(
                    AstGenErrorKind::ExpectedExpression,
                    None,
                    Some(*kind),
                    &token.span,
                )
            }
        };

        // If this is an import, we need to return here...
        if let ExpressionKind::Import(_) = &subject.kind() {
            return Ok(subject);
        }

        // reset the struct literal state in any case
        self.disallow_struct_literals.set(prev_allowance);

        self.parse_singular_expression(subject)
    }

    /// Provided an initial subject expression that is parsed by the parent caller, this function
    /// will check if there are any additional components to the expression; in the form of either
    /// property access, infix function calls, indexing, etc.
    pub fn parse_singular_expression(
        &self,
        subject: AstNode<'c, Expression<'c>>,
    ) -> AstGenResult<'c, AstNode<'c, Expression<'c>>> {
        // record the starting span
        let start = self.current_location();

        let mut lhs_expr = subject;

        // so here we need to peek to see if this is either a index_access, field access or a function call...
        while let Some(next_token) = self.peek() {
            match &next_token.kind {
                // Property access or infix function call
                TokenKind::Dot => {
                    self.skip_token(); // eat the token since there isn't any alternative to being an ident or fn call.

                    let name_or_fn_call = self.parse_name_or_infix_call()?;
                    let kind = name_or_fn_call.into_body().move_out().into_kind();

                    match kind {
                        ExpressionKind::FunctionCall(FunctionCallExpr { subject, mut args }) => {
                            // @@Future: ##FunctionArguments:
                            // In the future when we consider function named arguments and optional arguments and variadic arguments,
                            // is it correct to apply the same behaviour of placing the argument first if it is an infix call ?
                            // The current behaviour is that the lhs is inserted as the first argument, but that might change:
                            //
                            // >>> foo.bar()
                            // vvv Is transpiled to..
                            // >>> bar(foo)
                            //
                            // Additionally, if the RHS has arguments, they are shifted for the LHS to be inserted as the first argument...
                            //
                            // >>> foo.bar(baz)
                            // vvv Is transpiled to..
                            // >>> bar(foo, baz)

                            // insert lhs_expr first...
                            args.entries.nodes.insert(0, lhs_expr, &self.wall);

                            lhs_expr = self.node_from_joined_location(
                                Expression::new(ExpressionKind::FunctionCall(FunctionCallExpr {
                                    subject,
                                    args,
                                })),
                                &start,
                            );
                        }
                        ExpressionKind::Variable(VariableExpr { name, type_args: _ }) => {
                            // @@Cleanup: This produces an AstNode<AccessName> whereas we just want the single name...
                            let location = name.location();
                            let ident = name.body().path.get(0).unwrap();

                            let node = self.node_with_location(Name { ident: *ident }, location);

                            lhs_expr = self.node_with_location(
                                Expression::new(ExpressionKind::PropertyAccess(
                                    PropertyAccessExpr {
                                        subject: lhs_expr,
                                        property: node,
                                    },
                                )),
                                location,
                            );
                        }
                        _ => self.error(AstGenErrorKind::InfixCall, None, None)?,
                    }
                }
                // Array index access syntax: ident[...]
                TokenKind::Tree(Delimiter::Bracket, tree_index) => {
                    self.skip_token();

                    let tree = self.token_trees.get(*tree_index).unwrap();
                    lhs_expr = self.parse_array_index(lhs_expr, tree, self.current_location())?;
                }
                // Function call
                TokenKind::Tree(Delimiter::Paren, tree_index) => {
                    self.skip_token();

                    let tree = self.token_trees.get(*tree_index).unwrap();
                    lhs_expr = self.parse_function_call(lhs_expr, tree, self.current_location())?;
                }
                // Struct literal
                TokenKind::Tree(Delimiter::Brace, tree_index)
                    if !self.disallow_struct_literals.get() =>
                {
                    // Ensure that the LHS of the brace is a variable, since struct literals can only
                    // be begun with variable names and type arguments, any other expression cannot be
                    // the beginning of a struct literal.
                    let location = lhs_expr.location();
                    let mut break_now = false;

                    lhs_expr = match lhs_expr.into_body().move_out().into_kind() {
                        ExpressionKind::Variable(VariableExpr { name, type_args }) => {
                            self.skip_token();

                            let tree = self.token_trees.get(*tree_index).unwrap();
                            self.parse_struct_literal(name, type_args, tree)?
                        }
                        expr => {
                            break_now = true;
                            self.node_with_location(Expression::new(expr), location)
                        }
                    };

                    if break_now {
                        break;
                    }
                }
                _ => break,
            }
        }

        Ok(lhs_expr)
    }

    /// Parsing module import statement which are in the form of a function
    /// call that have a single argument in the form of a string literal.
    /// The syntax is as follows:
    ///
    /// import("./relative/path/to/module")
    ///
    /// The path argument to imports automatically assumes that the path you provide
    /// is references '.hash' extension file or a directory with a 'index.hash' file
    /// contained within the directory.
    pub fn parse_import(&self) -> AstGenResult<'c, AstNode<'c, Expression<'c>>> {
        let pre = self.current_token().span;
        let start = self.current_location();

        let (tree, span) = match self.peek() {
            Some(Token {
                kind: TokenKind::Tree(Delimiter::Paren, tree_index),
                span,
            }) => {
                self.skip_token();

                let tree = self.token_trees.get(*tree_index).unwrap();
                (tree, *span)
            }
            Some(token) => self.error(
                AstGenErrorKind::Expected,
                Some(TokenKindVector::from_row(
                    row![&self.wall; TokenKind::Delimiter(Delimiter::Paren, true)],
                )),
                Some(token.kind),
            )?,
            None => self.unexpected_eof()?,
        };

        let gen = self.from_stream(tree, span);

        let (raw, path, span) = match gen.peek() {
            Some(Token {
                kind: TokenKind::StrLiteral(str),
                span,
            }) => (str, STRING_LITERAL_MAP.lookup(*str), span),
            _ => gen.error(AstGenErrorKind::ImportPath, None, None)?,
        };

        gen.skip_token(); // eat the string argument

        if gen.has_token() {
            gen.expected_eof()?;
        }

        // Attempt to add the module via the resolver
        let import_path = PathBuf::from_str(path).unwrap_or_else(|err| match err {});
        let resolved_import_path = self
            .resolver
            .parse_import(&import_path, self.source_location(span));

        match resolved_import_path {
            Ok(resolved_import_path) => Ok(self.node_from_joined_location(
                Expression::new(ExpressionKind::Import(ImportExpr(
                    self.node_from_joined_location(
                        Import {
                            path: *raw,
                            resolved_path: resolved_import_path,
                        },
                        &start,
                    ),
                ))),
                &start,
            )),
            Err(err) => self.error_with_location(
                AstGenErrorKind::ErroneousImport(err),
                None,
                None,
                &pre.join(self.current_location()),
            ),
        }
    }

    /// Parse a function call which requires that the [AccessName] is pre-parsed and passed
    /// into the function which deals with the call arguments.
    pub fn parse_function_call(
        &self,
        ident: AstNode<'c, Expression<'c>>,
        tree: &'stream Row<'stream, Token>,
        span: Location,
    ) -> AstGenResult<'c, AstNode<'c, Expression<'c>>> {
        let gen = self.from_stream(tree, span);
        let mut args = AstNode::new(
            FunctionCallArgs {
                entries: AstNodes::empty(),
            },
            span,
            &self.wall,
        );

        while gen.has_token() {
            let arg = gen.parse_expression_with_precedence(0);
            args.entries.nodes.push(arg?, &self.wall);

            // now we eat the next token, checking that it is a comma
            match gen.peek() {
                Some(token) if token.has_kind(TokenKind::Comma) => gen.next_token(),
                _ => break,
            };
        }

        // form the span from the beginning variable expression to the end of the arguments...
        let span = &ident.location().join(self.current_location());

        Ok(self.node_with_location(
            Expression::new(ExpressionKind::FunctionCall(FunctionCallExpr {
                subject: ident,
                args,
            })),
            *span,
        ))
    }

    /// Function to parse a token atom optionally. If the appropriate token atom is
    /// present we advance the token count, if not then just return None
    pub fn parse_token_atom_fast(&self, atom: TokenKind) -> Option<()> {
        match self.peek() {
            Some(token) if token.has_kind(atom) => {
                self.skip_token();
                Some(())
            }
            _ => None,
        }
    }

    /// Function to parse the next token with the same kind as the specified kind, this
    /// is a useful utility function for parsing singular tokens in the place of more complex
    /// compound statements and expressions.
    pub fn parse_token_atom(&self, atom: TokenKind) -> AstGenResult<'c, ()> {
        match self.peek() {
            Some(token) if token.has_kind(atom) => {
                self.skip_token();
                Ok(())
            }
            Some(token) => self.error_with_location(
                AstGenErrorKind::Expected,
                Some(TokenKindVector::singleton(&self.wall, atom)),
                Some(token.kind),
                &token.span,
            ),
            _ => self.error(
                AstGenErrorKind::Expected,
                Some(TokenKindVector::singleton(&self.wall, atom)),
                None,
            ),
        }
    }

    /// Parse a struct literal.
    pub fn parse_struct_literal(
        &self,
        name: AstNode<'c, AccessName<'c>>,
        type_args: AstNodes<'c, Type<'c>>,
        tree: &'stream Row<'stream, Token>,
    ) -> AstGenResult<'c, AstNode<'c, Expression<'c>>> {
        let start = self.current_location();
        let gen = self.from_stream(tree, start);

        let mut entries = AstNodes::empty();

        while gen.has_token() {
            let name = gen.parse_ident()?;
            let location = name.location();

            // we want to support the syntax where we can just assign a struct field that has
            // the same name as a variable in scope. For example, if you were to create a
            // struct like so:
            //
            // >>> let name = "Viktor";
            // >>> let dog = Dog { name };
            //
            // This should be de-sugared into:
            //
            // ...
            // >>> let dog = Dog { name = name };
            //
            // So, here we handle for this case...
            match gen.peek() {
                Some(token) if token.has_kind(TokenKind::Eq) => {
                    gen.skip_token();

                    let value = gen.parse_expression_with_precedence(0)?;

                    entries.nodes.push(
                        gen.node_with_location(
                            StructLiteralEntry { name, value },
                            location.join(gen.current_location()),
                        ),
                        &self.wall,
                    );

                    // now we eat the next token, checking that it is a comma
                    match gen.peek() {
                        Some(token) if token.has_kind(TokenKind::Comma) => gen.skip_token(),
                        Some(token) => gen.error_with_location(
                            AstGenErrorKind::Expected,
                            Some(TokenKindVector::from_row(
                                row![&self.wall; TokenKind::Comma, TokenKind::Delimiter(Delimiter::Brace, false)],
                            )),
                            Some(token.kind),
                            &token.span,
                        )?,
                        None => break,
                    };
                }
                Some(token) if token.has_kind(TokenKind::Comma) => {
                    gen.skip_token();

                    // we need to copy the name node and make it into a new expression with the same span
                    let name_copy = gen.make_variable_from_identifier(name.ident, name.location());

                    entries.nodes.push(
                        gen.node_with_location(
                            StructLiteralEntry {
                                name,
                                value: name_copy,
                            },
                            location.join(gen.current_location()),
                        ),
                        &self.wall,
                    );
                }
                None => {
                    // we need to copy the name node and make it into a new expression with the same span
                    let name_copy = gen.make_variable_from_identifier(name.ident, name.location());

                    entries.nodes.push(
                        gen.node_with_location(
                            StructLiteralEntry {
                                name,
                                value: name_copy,
                            },
                            location.join(gen.current_location()),
                        ),
                        &self.wall,
                    );

                    break;
                }
                Some(token) => gen.error_with_location(
                    AstGenErrorKind::Expected,
                    Some(TokenKindVector::from_row(
                        row![&self.wall; TokenKind::Eq, TokenKind::Comma, TokenKind::Delimiter(Delimiter::Brace, false)],
                    )),
                    Some(token.kind),
                    &token.span,
                )?,
            }
        }

        Ok(self.node_from_joined_location(
            Expression::new(ExpressionKind::LiteralExpr(LiteralExpr(
                self.node_from_joined_location(
                    Literal::Struct(StructLiteral {
                        name,
                        type_args,
                        entries,
                    }),
                    &start,
                ),
            ))),
            &start,
        ))
    }

    /// Parse an array index. Array indexes are constructed with square brackets
    /// wrapping a singular expression.
    pub fn parse_array_index(
        &self,
        ident: AstNode<'c, Expression<'c>>,
        tree: &'stream Row<'stream, Token>,
        span: Location,
    ) -> AstGenResult<'c, AstNode<'c, Expression<'c>>> {
        let gen = self.from_stream(tree, span);
        let start = gen.current_location();

        // parse the indexing expression between the square brackets...
        let index_expr = gen.parse_expression_with_precedence(0)?;
        let index_loc = index_expr.location();

        // since nothing should be after the expression, we can check that no tokens
        // are left and the generator is empty, otherwise report this as an unexpected_token
        if gen.has_token() {
            gen.expected_eof()?;
        }

        Ok(self.node_with_location(
            Expression::new(ExpressionKind::FunctionCall(FunctionCallExpr {
                subject: self.make_ident("index", &start),
                args: self.node_with_location(
                    FunctionCallArgs {
                        entries: ast_nodes![&self.wall; ident, index_expr],
                    },
                    index_loc,
                ),
            })),
            gen.current_location(),
        ))
    }

    /// Parses a unary operator followed by a singular expression. Once the unary operator
    /// is picked up, the expression is transformed into a function call to the corresponding
    /// trait that implements the unary operator operation.
    pub fn parse_unary_expression(&self) -> AstGenResult<'c, AstNode<'c, Expression<'c>>> {
        let token = self.current_token();
        let start = self.current_location();

        let expr_kind = match &token.kind {
            TokenKind::Star => ExpressionKind::Deref(DerefExpr(self.parse_expression()?)),
            TokenKind::Amp => {
                // Check if this reference is raw...
                match self.peek() {
                    Some(token) if token.has_kind(TokenKind::Keyword(Keyword::Raw)) => {
                        self.skip_token();
                        ExpressionKind::Ref(RefExpr {
                            inner_expr: self.parse_expression()?,
                            kind: RefKind::Raw,
                        })
                    }
                    _ => ExpressionKind::Ref(RefExpr {
                        inner_expr: self.parse_expression()?,
                        kind: RefKind::Normal,
                    }),
                }
            }
            kind @ (TokenKind::Plus | TokenKind::Minus) => {
                let expr = self.parse_expression()?;
                let loc = expr.location();

                let fn_name = match kind {
                    TokenKind::Plus => "pos",
                    TokenKind::Minus => "neg",
                    _ => unreachable!(),
                };

                ExpressionKind::FunctionCall(FunctionCallExpr {
                    subject: self.make_ident(fn_name, &start),
                    args: self.node_from_location(
                        FunctionCallArgs {
                            entries: ast_nodes![&self.wall; expr],
                        },
                        &loc,
                    ),
                })
            }
            TokenKind::Tilde => {
                let arg = self.parse_expression()?;
                let loc = arg.location();

                ExpressionKind::FunctionCall(FunctionCallExpr {
                    subject: self.make_ident("notb", &start),
                    args: self.node_from_location(
                        FunctionCallArgs {
                            entries: ast_nodes![&self.wall; arg],
                        },
                        &loc,
                    ),
                })
            }
            TokenKind::Hash => {
                // First get the directive subject, and expect a possible singular expression
                // followed by the directive.
                let name = self.parse_ident()?;
                let subject = self.parse_expression()?;

                // create the subject node
                return Ok(self.node_from_joined_location(
                    Expression::new(ExpressionKind::Directive(DirectiveExpr { name, subject })),
                    &start,
                ));
            }
            TokenKind::Exclamation => {
                let arg = self.parse_expression()?;
                let loc = arg.location();

                ExpressionKind::FunctionCall(FunctionCallExpr {
                    subject: self.make_ident("not", &start),
                    args: self.node_from_location(
                        FunctionCallArgs {
                            entries: ast_nodes![&self.wall; arg],
                        },
                        &loc,
                    ),
                })
            }
            kind => panic!("Expected token to be a unary operator, but got '{}'", kind),
        };

        Ok(self.node_from_joined_location(Expression::new(expr_kind), &start))
    }

    /// Parse a trait bound.
    pub fn parse_trait_bound(
        &self,
        ident: &Identifier,
    ) -> AstGenResult<'c, (AstNode<'c, AccessName<'c>>, AstNodes<'c, Type<'c>>)> {
        let name = self.parse_access_name(ident)?;
        let args = self.parse_type_args()?;

        Ok((name, args))
    }

    /// Parse an access name followed by optional type arguments..
    pub fn parse_name_with_type_args(
        &self,
        ident: &Identifier,
    ) -> AstGenResult<'c, (AstNode<'c, AccessName<'c>>, Option<AstNodes<'c, Type<'c>>>)> {
        let name = self.parse_access_name(ident)?;

        // @@Speed: so here we want to be efficient about type_args, we'll just try to
        // see if the next token atom is a 'Lt' rather than using parse_token_atom
        // because it throws an error essentially and thus allocates a stupid amount
        // of strings which at the end of the day aren't even used...
        let args = match self.peek() {
            Some(token) if token.has_kind(TokenKind::Lt) => {
                self.peek_resultant_fn(|| self.parse_type_args())
            }
            _ => None,
        };

        Ok((name, args))
    }

    /// Parses a single identifier, essentially converting the current [TokenKind::Ident] into
    /// an [AstNode<Name>], assuming that the next token is an identifier.
    pub fn parse_ident(&self) -> AstGenResult<'c, AstNode<'c, Name>> {
        match self.peek() {
            Some(Token {
                kind: TokenKind::Ident(ident),
                span,
            }) => {
                self.skip_token();

                Ok(AstNode::new(Name { ident: *ident }, *span, &self.wall))
            }
            Some(token) => self.error_with_location(
                AstGenErrorKind::ExpectedIdentifier,
                None,
                Some(token.kind),
                &token.span,
            ),
            None => self.unexpected_eof(),
        }
    }

    /// Parse an [AccessName] from the current token stream. An [AccessName] is defined as
    /// a number of identifiers that are separated by the namespace operator '::'. The function
    /// presumes that the current token is an identifier an that the next token is a colon.
    pub fn parse_access_name(
        &self,
        start_id: &Identifier,
    ) -> AstGenResult<'c, AstNode<'c, AccessName<'c>>> {
        let start = self.current_location();
        let mut path = row![&self.wall; *start_id];

        loop {
            match self.peek() {
                Some(token) if token.has_kind(TokenKind::Colon) => {
                    self.skip_token(); // :

                    match self.peek() {
                        Some(token) if token.has_kind(TokenKind::Colon) => {
                            self.skip_token(); // :

                            match self.peek() {
                                Some(Token {
                                    kind: TokenKind::Ident(id),
                                    span: _,
                                }) => {
                                    self.skip_token();
                                    path.push(*id, &self.wall);
                                }
                                _ => self.error(AstGenErrorKind::AccessName, None, None)?,
                            }
                        }
                        _ => {
                            // backtrack the token count by one
                            self.offset.set(self.offset() - 1);
                            break;
                        }
                    }
                }
                _ => break,
            }
        }

        Ok(AstNode::new(
            AccessName { path },
            start.join(self.current_location()),
            &self.wall,
        ))
    }

    /// Special variant of expression to handle interactive statements that have relaxed rules about
    /// semi-colons for some statements.
    pub fn generate_expression_from_interactive(
        &mut self,
    ) -> AstGenResult<'c, AstNode<'c, BodyBlock<'c>>> {
        Ok(AstNode::new(
            BodyBlock {
                statements: AstNodes::empty(),
                expr: None,
            },
            Location::span(0, 0),
            &self.wall,
        ))
    }

    /// Parse an expression whilst taking into account binary precedence operators.
    /// Parse chain of expressions with chain links being binary operators. Whilst
    /// parsing the chain, figure out the applicative precedence of each operator using
    /// Pratt parsing.
    pub fn parse_expression_with_precedence(
        &self,
        mut min_prec: u8,
    ) -> AstGenResult<'c, AstNode<'c, Expression<'c>>> {
        // first of all, we want to get the lhs...
        let mut lhs = self.parse_expression()?;

        // reset the compound_expr flag, since this is a new expression...
        self.is_compound_expr.set(false);

        loop {
            let op_start = self.next_location();
            // this doesn't consider operators that have an 'eq' variant because that is handled at the statement level,
            // since it isn't really a binary operator...
            let (op, consumed_tokens) = self.parse_operator();

            match op {
                // check if the operator here is re-assignable, as in '+=', '/=', if so then we need to stop
                // parsing onwards because this might be an assignable expression...
                // Only perform this check if know prior that the expression is not made of compounded components.
                Some(op) => {
                    // consume the number of tokens eaten whilst getting the operator...
                    self.offset.update(|x| x + consumed_tokens as usize);

                    let op_span = op_start.join(self.current_location());

                    // check if we have higher precedence than the lhs expression...
                    let (l_prec, r_prec) = op.kind.infix_binding_power();

                    if l_prec < min_prec {
                        self.offset.update(|x| x - consumed_tokens as usize);
                        break;
                    }

                    // if the operator is a non-functional, (e.g. as) we need to perform a different conversion
                    // where we transform the AstNode into a different
                    if matches!(op.kind, OperatorKind::As) {
                        lhs = self.node_from_joined_location(
                            Expression::new(ExpressionKind::Typed(TypedExpr {
                                expr: lhs,
                                ty: self.parse_type()?,
                            })),
                            &op_span,
                        );

                        // since we don't descend, we still need to update the precedence to
                        // being 'r_prec'.
                        min_prec = r_prec;
                    } else {
                        let rhs = self.parse_expression_with_precedence(r_prec)?;
                        self.is_compound_expr.set(true);

                        // transform the operator into an OperatorFn
                        lhs = self.transform_binary_expression(
                            lhs,
                            rhs,
                            self.node_with_location(op, op_span),
                        );
                    }
                }
                _ => break,
            }
        }

        Ok(lhs)
    }

    /// This parses some type args after an [AccessName], however due to the nature of the
    /// language grammar, since the [TokenKind] could be a `TokenKind::Lt` or `<`, it could
    /// also be a comparison rather than the beginning of a type argument. Therefore, we have to
    /// lookahead to see if there is another type followed by either a comma (which locks the
    /// type_args) or a closing `TokenKind::Gt`. Otherwise, we back track and let the expression
    /// be parsed as an order comparison.
    pub fn parse_type_args(&self) -> AstGenResult<'c, AstNodes<'c, Type<'c>>> {
        self.parse_token_atom(TokenKind::Lt)?;
        let start = self.current_location();

        let mut type_args = AstNodes::empty();

        loop {
            // Check if the type argument is parsed, if we have already encountered a comma, we
            // return a hard error because it has already started on a comma.
            match self.parse_type() {
                Ok(ty) => type_args.nodes.push(ty, &self.wall),
                Err(err) => return Err(err),
            };

            // Now consider if the bound is closing or continuing with a comma...
            match self.peek() {
                Some(token) if token.has_kind(TokenKind::Comma) => {
                    self.skip_token();
                }
                Some(token) if token.has_kind(TokenKind::Gt) => {
                    self.skip_token();
                    break;
                }
                Some(token) => self.error(
                    AstGenErrorKind::Expected,
                    Some(TokenKindVector::from_row(
                        row![&self.wall; TokenKind::Comma, TokenKind::Gt],
                    )),
                    Some(token.kind),
                )?,
                None => self.unexpected_eof()?,
            }
        }

        // Update the location of the type bound to reflect the '<' and '>' tokens...
        type_args.set_span(start.join(self.current_location()));
        Ok(type_args)
    }

    /// Parses a function type which involves a parenthesis token tree with some arbitrary
    /// number of comma separated types followed by a return type that is preceded by an
    /// arrow after the parentheses.
    ///
    ///  (e.g. (i32) => str)
    ///
    pub fn parse_function_or_tuple_type(
        &self,
        must_be_function: bool,
    ) -> AstGenResult<'c, AstNode<'c, Type<'c>>> {
        let start = self.current_location();

        let mut args = AstNodes::empty();

        // handle the function arguments first by checking for parentheses
        match self.peek() {
            Some(Token {
                kind: TokenKind::Tree(Delimiter::Paren, tree_index),
                span,
            }) => {
                self.skip_token();

                // update the type argument span...
                args.span = Some(*span);

                let tree = self.token_trees.get(*tree_index).unwrap();
                let gen = self.from_stream(tree, *span);

                match gen.peek() {
                    // Handle special case where there is only one comma and no following items...
                    // Special edge case for '(,)' or an empty tuple type...
                    Some(token) if token.has_kind(TokenKind::Comma) && gen.stream.len() == 1 => {
                        gen.skip_token();
                    }
                    _ => {
                        args = gen.parse_separated_fn(
                            || gen.parse_type(),
                            || gen.parse_token_atom(TokenKind::Comma),
                        )?;
                    }
                };
            }
            Some(token) => self.error(
                AstGenErrorKind::Expected,
                Some(TokenKindVector::from_row(
                    row![&self.wall; TokenKind::Delimiter(Delimiter::Paren, false)],
                )),
                Some(token.kind),
            )?,
            None => self.unexpected_eof()?,
        };

        // If there is an arrow '=>', then this must be a function type
        match self.peek_resultant_fn(|| self.parse_thin_arrow()) {
            Some(_) => {
                // Parse the return type here, and then give the function name
                Ok(self.node_from_joined_location(
                    Type::Fn(FnType {
                        args,
                        return_ty: self.parse_type()?,
                    }),
                    &start,
                ))
            }
            None => {
                if must_be_function {
                    self.error(AstGenErrorKind::ExpectedFnArrow, None, None)?;
                }

                Ok(
                    self.node_from_joined_location(
                        Type::Tuple(TupleType { entries: args }),
                        &start,
                    ),
                )
            }
        }
    }

    /// Function to parse a type
    pub fn parse_type(&self) -> AstGenResult<'c, AstNode<'c, Type<'c>>> {
        let token = self
            .peek()
            .ok_or_else(|| self.unexpected_eof::<()>().err().unwrap())?;

        let start = token.span;
        let variant = match &token.kind {
            TokenKind::Amp => {
                self.skip_token();

                // Check if this is a raw ref by checking if the keyword is present...
                let is_ref = match self.peek() {
                    Some(token) if token.has_kind(TokenKind::Keyword(Keyword::Raw)) => {
                        self.skip_token();
                        true
                    }
                    _ => false,
                };

                match self.parse_type() {
                    Ok(ty) if is_ref => Type::RawRef(RawRefType(ty)),
                    Ok(ty) => Type::Ref(RefType(ty)),
                    err => return err,
                }
            }
            // This is a type var
            TokenKind::Dollar => {
                self.skip_token();
                let name = self.parse_ident()?;

                Type::TypeVar(TypeVar { name })
            }
            TokenKind::Question => {
                self.skip_token();
                Type::Existential(ExistentialType)
            }
            TokenKind::Ident(id) => {
                self.skip_token();

                let (name, args) = self.parse_name_with_type_args(id)?;
                // if the type_args are None, this means that the name could be either a
                // infer_type, or a type_var...
                match args {
                    Some(type_args) => Type::Named(NamedType { name, type_args }),
                    None => {
                        // @@Cleanup: This produces an AstNode<AccessName> whereas we just want the single name...
                        let ident = name.body().path.get(0).unwrap();

                        match *ident {
                            i if i == CORE_IDENTIFIERS.underscore => Type::Infer(InferType),
                            _ => Type::Named(NamedType {
                                name,
                                type_args: AstNodes::empty(),
                            }),
                        }
                    }
                }
            }

            // Map or set type
            TokenKind::Tree(Delimiter::Brace, tree_index) => {
                self.skip_token();

                let tree = self.token_trees.get(*tree_index).unwrap();
                let gen = self.from_stream(tree, token.span);

                let lhs_type = gen.parse_type()?;

                match gen.peek() {
                    // This must be a map
                    Some(token) if token.has_kind(TokenKind::Colon) => {
                        gen.skip_token();

                        let rhs_type = gen.parse_type()?;

                        // @@CopyPasta
                        if gen.has_token() {
                            gen.expected_eof()?;
                        }

                        // @@Incomplete: inline type names into ident map...
                        let name = IDENTIFIER_MAP.create_ident(MAP_TYPE_NAME);

                        Type::Named(NamedType {
                            name: self.make_access_name_from_identifier(name, token.span),
                            type_args: ast_nodes![&self.wall; lhs_type, rhs_type],
                        })
                    }
                    Some(_) => gen.expected_eof()?,
                    None => {
                        // @@Incomplete: inline type names into ident map...
                        let name = IDENTIFIER_MAP.create_ident(SET_TYPE_NAME);

                        Type::Named(NamedType {
                            name: self.make_access_name_from_identifier(name, token.span),
                            type_args: ast_nodes![&self.wall; lhs_type],
                        })
                    }
                }
            }

            // List type
            TokenKind::Tree(Delimiter::Bracket, tree_index) => {
                self.skip_token();

                let tree = self.token_trees.get(*tree_index).unwrap();
                let gen = self.from_stream(tree, token.span);

                let inner_type = gen.parse_type()?;

                // @@CopyPasta
                if gen.has_token() {
                    gen.expected_eof()?;
                }

                // @@Incomplete: inline type names into ident map...
                let name = IDENTIFIER_MAP.create_ident(LIST_TYPE_NAME);

                Type::Named(NamedType {
                    name: self.make_access_name_from_identifier(name, token.span),
                    type_args: ast_nodes![&self.wall; inner_type],
                })
            }

            // Tuple or function type
            TokenKind::Tree(Delimiter::Paren, _) => self
                .parse_function_or_tuple_type(false)?
                .into_body()
                .move_out(),
            _ => self.error(AstGenErrorKind::ExpectedType, None, None)?,
        };

        Ok(self.node_from_joined_location(variant, &start))
    }

    /// Parse an single name or a function call that is applied on the left hand side
    /// expression. Infix calls and name are only separated by infix calls having
    /// parenthesees at the end of the name.
    pub fn parse_name_or_infix_call(&self) -> AstGenResult<'c, AstNode<'c, Expression<'c>>> {
        debug_assert!(self.current_token().has_kind(TokenKind::Dot));

        let start = self.current_location();

        match &self.next_token() {
            Some(Token {
                kind: TokenKind::Ident(id),
                span: id_span,
            }) => {
                let type_args = self.peek_resultant_fn(|| self.parse_type_args());
                let type_args = type_args.unwrap_or_else(AstNodes::empty);

                // create the subject of the call
                let subject = self.node_with_location(
                    Expression::new(ExpressionKind::Variable(VariableExpr {
                        name: self.make_access_name_from_identifier(*id, *id_span),
                        type_args,
                    })),
                    start.join(self.current_location()),
                );

                match self.peek() {
                    Some(Token {
                        kind: TokenKind::Tree(Delimiter::Paren, tree_index),
                        span,
                    }) => {
                        // Eat the generator now...
                        self.skip_token();

                        // @@Parallelisable: Since this is a vector of tokens, we should be able to give the resolver, create a new
                        //                   generator and form function call arguments from the stream...
                        let mut args = self.node_with_location(
                            FunctionCallArgs {
                                entries: AstNodes::empty(),
                            },
                            *span,
                        );

                        // so we know that this is the beginning of the function call, so we have to essentially parse an arbitrary number
                        // of expressions separated by commas as arguments to the call.
                        let tree = self.token_trees.get(*tree_index).unwrap();
                        let gen = self.from_stream(tree, *span);

                        while gen.has_token() {
                            let arg = gen.parse_expression_with_precedence(0);
                            args.entries.nodes.push(arg?, &self.wall);

                            // now we eat the next token, checking that it is a comma
                            match gen.peek() {
                                Some(token) if token.has_kind(TokenKind::Comma) => gen.next_token(),
                                _ => break,
                            };
                        }

                        Ok(self.node_with_location(
                            Expression::new(ExpressionKind::FunctionCall(FunctionCallExpr {
                                subject,
                                args,
                            })),
                            start.join(self.current_location()),
                        ))
                    }
                    _ => Ok(subject),
                }
            }
            _ => self.error(AstGenErrorKind::InfixCall, None, None)?,
        }
    }

    /// Parse either a block, a set, or a map. The function has to parse
    /// an initial expression and then determine the type of needed parsing
    /// by the following operator, whether it is a colon, comma or a semicolon.
    pub fn parse_block_or_braced_literal(
        &self,
        tree: &'stream Row<'stream, Token>,
        span: &Location,
    ) -> AstGenResult<'c, AstNode<'c, Expression<'c>>> {
        let gen = self.from_stream(tree, *span);

        // handle two special cases for empty map and set literals, if the only token
        // is a colon, this must be a map literal, or if the only token is a comma it is
        // an empty set literal.
        if gen.stream.len() == 1 {
            match gen.peek().unwrap() {
                token if token.has_kind(TokenKind::Colon) => {
                    return Ok(self.node_from_location(
                        Expression::new(ExpressionKind::LiteralExpr(LiteralExpr(
                            self.node_from_location(
                                Literal::Map(MapLiteral {
                                    elements: AstNodes::empty(),
                                }),
                                span,
                            ),
                        ))),
                        span,
                    ))
                }
                token if token.has_kind(TokenKind::Comma) => {
                    return Ok(self.node_from_location(
                        Expression::new(ExpressionKind::LiteralExpr(LiteralExpr(
                            self.node_from_location(
                                Literal::Set(SetLiteral {
                                    elements: AstNodes::empty(),
                                }),
                                span,
                            ),
                        ))),
                        span,
                    ))
                }
                _ => (),
            }
        }

        // Is this an empty block?
        if !gen.has_token() {
            return Ok(self.node_from_location(
                Expression::new(ExpressionKind::Block(BlockExpr(self.node_from_location(
                    Block::Body(BodyBlock {
                        statements: AstNodes::empty(),
                        expr: None,
                    }),
                    span,
                )))),
                span,
            ));
        }

        // Here we have to parse the initial expression and then check if there is a specific
        // separator. We have to check:
        //
        // - If an expression is followed by a comma separator, it must be a set literal.
        //
        // - If an expression is followed by a ':' (colon), it must be a map literal.
        //
        // - Otherwise, it must be a block and we should continue parsing the block from here
        let initial_offset = gen.offset();
        let expr = gen.parse_expression();

        match (gen.peek(), expr) {
            (Some(token), Ok(expr)) if token.has_kind(TokenKind::Comma) => {
                gen.skip_token(); // ','

                let literal = self.parse_set_literal(gen, expr)?;

                Ok(self.node_from_location(
                    Expression::new(ExpressionKind::LiteralExpr(LiteralExpr(literal))),
                    span,
                ))
            }
            (Some(token), Ok(expr)) if token.has_kind(TokenKind::Colon) => {
                gen.skip_token(); // ':'

                let start_pos = expr.location();
                let entry = self.node_from_joined_location(
                    MapLiteralEntry {
                        key: expr,
                        value: gen.parse_expression_with_precedence(0)?,
                    },
                    &start_pos,
                );

                // Peek ahead to check if there is a comma, if there is then we'll parse more map entries,
                // and pass it into parse_map_literal.
                match gen.peek() {
                    Some(token) if token.has_kind(TokenKind::Comma) => {
                        gen.skip_token();

                        let literal = self.parse_map_literal(gen, entry)?;

                        Ok(self.node_from_location(
                            Expression::new(ExpressionKind::LiteralExpr(LiteralExpr(literal))),
                            span,
                        ))
                    }
                    _ => Ok(self.node_from_location(
                        Expression::new(ExpressionKind::LiteralExpr(LiteralExpr(
                            self.node_from_location(
                                Literal::Map(MapLiteral {
                                    elements: ast_nodes![&self.wall; entry],
                                }),
                                span,
                            ),
                        ))),
                        span,
                    )),
                }
            }
            (Some(_), _) => {
                // reset the position and attempt to parse a statement
                gen.offset.set(initial_offset);
                let statement = gen.parse_statement()?;

                // check here if there is a 'semi', and then convert the expression into a statement.
                let block = self.parse_block_from_gen(&gen, *span, Some(statement))?;

                Ok(self.node_from_location(
                    Expression::new(ExpressionKind::Block(BlockExpr(block))),
                    span,
                ))
            }
            (None, Ok(expr)) => {
                // This block is just a block with a single expression

                Ok(self.node_from_location(
                    Expression::new(ExpressionKind::Block(BlockExpr(self.node_from_location(
                        Block::Body(BodyBlock {
                            statements: AstNodes::empty(),
                            expr: Some(expr),
                        }),
                        span,
                    )))),
                    span,
                ))
            }
            (None, Err(_)) => {
                // reset the position and attempt to parse a statement
                gen.offset.set(initial_offset);
                let statement = gen.parse_statement()?;

                Ok(self.node_from_location(
                    Expression::new(ExpressionKind::Block(BlockExpr(self.node_from_location(
                        Block::Body(BodyBlock {
                            statements: ast_nodes![&self.wall; statement],
                            expr: None,
                        }),
                        span,
                    )))),
                    span,
                ))
            }
        }
    }

    /// Parse a single map entry in a literal.
    pub fn parse_map_entry(&self) -> AstGenResult<'c, AstNode<'c, MapLiteralEntry<'c>>> {
        let start = self.current_location();

        let key = self.parse_expression_with_precedence(0)?;
        self.parse_token_atom(TokenKind::Colon)?;
        let value = self.parse_expression_with_precedence(0)?;

        Ok(self.node_from_joined_location(MapLiteralEntry { key, value }, &start))
    }

    /// Parse a map literal which is made of braces with an arbitrary number of
    /// fields separated by commas.
    pub fn parse_map_literal(
        &self,
        gen: Self,
        initial_entry: AstNode<'c, MapLiteralEntry<'c>>,
    ) -> AstGenResult<'c, AstNode<'c, Literal<'c>>> {
        let start = gen.current_location();
        let mut elements = gen.parse_separated_fn(
            || gen.parse_map_entry(),
            || gen.parse_token_atom(TokenKind::Comma),
        )?;

        elements.nodes.insert(0, initial_entry, &self.wall);

        Ok(self.node_from_joined_location(Literal::Map(MapLiteral { elements }), &start))
    }

    /// Parse a set literal which is made of braces with an arbitrary number of
    /// fields separated by commas.
    pub fn parse_set_literal(
        &self,
        gen: Self,
        initial_entry: AstNode<'c, Expression<'c>>,
    ) -> AstGenResult<'c, AstNode<'c, Literal<'c>>> {
        let start = self.current_location();

        let mut elements = gen.parse_separated_fn(
            || gen.parse_expression_with_precedence(0),
            || gen.parse_token_atom(TokenKind::Comma),
        )?;

        // insert the first item into elements
        elements.nodes.insert(0, initial_entry, &self.wall);

        Ok(self.node_from_joined_location(Literal::Set(SetLiteral { elements }), &start))
    }

    /// Parse a pattern with an optional if guard after the singular pattern.
    pub fn parse_pattern_with_if(&self) -> AstGenResult<'c, AstNode<'c, Pattern<'c>>> {
        let start = self.next_location();
        let pattern = self.parse_singular_pattern()?;

        match self.peek() {
            Some(token) if token.has_kind(TokenKind::Keyword(Keyword::If)) => {
                self.skip_token();

                let condition = self.parse_expression_with_precedence(0)?;

                Ok(self.node_from_joined_location(
                    Pattern::If(IfPattern { pattern, condition }),
                    &start,
                ))
            }
            _ => Ok(pattern),
        }
    }

    /// Parse a compound pattern.
    pub fn parse_pattern(&self) -> AstGenResult<'c, AstNode<'c, Pattern<'c>>> {
        // attempt to get the next token location as we're starting a pattern here, if there is no token
        // we should exit and return an error
        let start = self.next_location();

        // Parse the first pattern, but throw away the location information since that will be
        // computed at the end anyway...
        let mut patterns = ast_nodes![&self.wall;];

        while self.has_token() {
            let pattern = self.parse_pattern_with_if()?;
            patterns.nodes.push(pattern, &self.wall);

            // Check if this is going to be another pattern following the current one.
            match self.peek() {
                Some(token) if token.has_kind(TokenKind::Pipe) => {
                    self.skip_token();
                }
                _ => break,
            }
        }

        // if the length of patterns is greater than one, we return an 'OR' pattern,
        // otherwise just the first pattern.
        if patterns.len() == 1 {
            let pat = patterns.nodes.pop().unwrap();
            Ok(pat)
        } else {
            Ok(self
                .node_from_joined_location(Pattern::Or(OrPattern { variants: patterns }), &start))
        }
    }

    /// Parse a function definition argument, which is made of an identifier and a function type.
    pub fn parse_function_def_arg(&self) -> AstGenResult<'c, AstNode<'c, FunctionDefArg<'c>>> {
        let name = self.parse_ident()?;
        let start = name.location();

        // @@Future: default values for argument...
        let ty = match self.peek() {
            Some(token) if token.has_kind(TokenKind::Colon) => {
                self.skip_token();
                Some(self.parse_type()?)
            }
            _ => None,
        };

        Ok(self.node_from_joined_location(FunctionDefArg { name, ty }, &start))
    }

    /// Parse a function literal. Function literals are essentially definitions of lambdas
    /// that can be assigned to variables or passed as arguments into other functions.
    pub fn parse_function_literal(
        &self,
        gen: &Self,
    ) -> AstGenResult<'c, AstNode<'c, Expression<'c>>> {
        let start = self.current_location();

        // parse function definition arguments.
        let args = gen.parse_separated_fn(
            || gen.parse_function_def_arg(),
            || gen.parse_token_atom(TokenKind::Comma),
        )?;

        // check if there is a return type
        let return_ty = match self.peek_resultant_fn(|| self.parse_thin_arrow()) {
            Some(_) => Some(self.parse_type()?),
            _ => None,
        };

        self.parse_arrow()?;

        let fn_body = match self.peek() {
            Some(_) => self.parse_expression_with_precedence(0)?,
            None => self.error(AstGenErrorKind::ExpectedFnBody, None, None)?,
        };

        Ok(self.node_from_joined_location(
            Expression::new(ExpressionKind::LiteralExpr(LiteralExpr(
                gen.node_from_joined_location(
                    Literal::Function(FunctionDef {
                        args,
                        return_ty,
                        fn_body,
                    }),
                    &start,
                ),
            ))),
            &start,
        ))
    }

    /// Function to either parse an expression that is wrapped in parentheses or a tuple literal. If this
    /// is a tuple literal, the first expression must be followed by a comma separator, after that the comma
    /// after the expression is optional.
    ///
    ///
    /// Tuples have a familiar syntax with many other languages, but exhibit two distinct differences between the common syntax.
    /// These differences are:
    ///
    /// - Empty tuples: (,)
    /// - Singleton tuple : (A,)
    /// - Many membered tuple: (A, B, C) or (A, B, C,)
    ///
    pub fn parse_expression_or_tuple(
        &self,
        tree: &'stream Row<'stream, Token>,
        span: &Location,
    ) -> AstGenResult<'c, AstNode<'c, Expression<'c>>> {
        let gen = self.from_stream(tree, *span);
        let start = self.current_location();

        // Handle the case if it is an empty stream, this means that if it failed to
        // parse a function in the form of `() => ...` for whatever reason, then it
        // is trying to parse either a tuple or an expression.
        // Handle the empty tuple case
        if gen.stream.len() < 2 {
            let tuple = gen.node_from_joined_location(
                Expression::new(ExpressionKind::LiteralExpr(LiteralExpr(
                    gen.node_from_joined_location(
                        Literal::Tuple(TupleLiteral {
                            elements: ast_nodes![&self.wall;],
                        }),
                        &start,
                    ),
                ))),
                &start,
            );

            match gen.peek() {
                Some(token) if token.has_kind(TokenKind::Comma) => {
                    gen.skip_token();

                    return Ok(tuple);
                }
                None => return Ok(tuple),
                _ => (),
            };
        }

        let lhs = gen.parse_expression_with_precedence(0)?;
        let (expr, re_assigned) = gen.try_parse_re_assignment_operation(lhs)?;

        if re_assigned && gen.peek().is_some() {
            return gen.error(AstGenErrorKind::EOF, None, Some(gen.peek().unwrap().kind));
        }

        // Check if this is just a singularly wrapped expression
        if gen.peek().is_none() {
            return Ok(expr);
        }

        let mut elements = ast_nodes![&self.wall; expr];

        loop {
            match gen.peek() {
                Some(token) if token.has_kind(TokenKind::Comma) => {
                    gen.skip_token();

                    // Handles the case where this is a trailing comma and no tokens after...
                    if !gen.has_token() {
                        break;
                    }

                    elements
                        .nodes
                        .push(gen.parse_expression_with_precedence(0)?, &self.wall)
                }
                Some(token) => gen.error(
                    AstGenErrorKind::ExpectedExpression,
                    Some(TokenKindVector::begin_expression(&self.wall)),
                    Some(token.kind),
                )?,
                None => break,
            }
        }

        Ok(gen.node_from_joined_location(
            Expression::new(ExpressionKind::LiteralExpr(LiteralExpr(
                gen.node_from_joined_location(Literal::Tuple(TupleLiteral { elements }), &start),
            ))),
            &start,
        ))
    }

    /// Parse an array literal.
    pub fn parse_array_literal(
        &self,
        tree: &'stream Row<'stream, Token>,
        span: &Location,
    ) -> AstGenResult<'c, AstNode<'c, Expression<'c>>> {
        let gen = self.from_stream(tree, *span);
        let start = gen.current_location();

        let mut elements = AstNodes::empty();

        while gen.has_token() {
            let expr = gen.parse_expression_with_precedence(0)?;
            elements.nodes.push(expr, &self.wall);

            match gen.peek() {
                Some(token) if token.has_kind(TokenKind::Comma) => {
                    gen.skip_token();
                }
                Some(token) => {
                    // if we haven't exhausted the whole token stream, then report this as a unexpected
                    // token error
                    return gen.error(
                        AstGenErrorKind::Expected,
                        Some(TokenKindVector::singleton(&self.wall, TokenKind::Comma)),
                        Some(token.kind),
                    );
                }
                None => break,
            }
        }

        Ok(gen.node_from_joined_location(
            Expression::new(ExpressionKind::LiteralExpr(LiteralExpr(
                gen.node_from_joined_location(Literal::List(ListLiteral { elements }), &start),
            ))),
            &start,
        ))
    }

    /// Convert a literal kind into a pattern literal kind.
    pub fn convert_literal_kind_into_pattern(&self, kind: &TokenKind) -> LiteralPattern {
        match kind {
            TokenKind::StrLiteral(s) => LiteralPattern::Str(StrLiteralPattern(*s)),
            TokenKind::CharLiteral(s) => LiteralPattern::Char(CharLiteralPattern(*s)),
            TokenKind::IntLiteral(s) => LiteralPattern::Int(IntLiteralPattern(*s)),
            TokenKind::FloatLiteral(s) => LiteralPattern::Float(FloatLiteralPattern(*s)),
            _ => unreachable!(),
        }
    }

    /// Convert the current token (provided it is a primitive literal) into a [ExpressionKind::LiteralExpr]
    /// by simply matching on the type of the expr.
    pub fn parse_literal(&self) -> AstNode<'c, Expression<'c>> {
        let token = self.current_token();
        let literal = AstNode::new(
            match token.kind {
                TokenKind::IntLiteral(num) => Literal::Int(IntLiteral(num)),
                TokenKind::FloatLiteral(num) => Literal::Float(FloatLiteral(num)),
                TokenKind::CharLiteral(ch) => Literal::Char(CharLiteral(ch)),
                TokenKind::StrLiteral(str) => Literal::Str(StrLiteral(str)),
                _ => unreachable!(),
            },
            token.span,
            &self.wall,
        );

        self.node_from_location(
            Expression::new(ExpressionKind::LiteralExpr(LiteralExpr(literal))),
            &token.span,
        )
    }

    /// This function is used to pickup 'glued' operator tokens to form more complex binary operators
    /// that might be made up of multiple tokens. The function will peek ahead (2 tokens at most since
    /// all binary operators are made of that many tokens). The function returns an optional derived
    /// operator, and the number of tokens that was consumed deriving the operator, it is the responsibility
    /// of the caller to increment the token stream by the provided number.
    pub(crate) fn parse_operator(&self) -> (Option<Operator>, u8) {
        let token = self.peek();

        // check if there is a token that we can peek at ahead...
        if token.is_none() {
            return (None, 0);
        }

        let (op, mut consumed): (_, u8) = match &(token.unwrap()).kind {
            // Since the 'as' keyword is also a binary operator, we have to handle it here...
            TokenKind::Keyword(Keyword::As) => (Some(OperatorKind::As), 1),
            TokenKind::Eq => match self.peek_second() {
                Some(token) if token.kind == TokenKind::Eq => (Some(OperatorKind::EqEq), 2),
                _ => (None, 0),
            },
            TokenKind::Lt => match self.peek_second() {
                Some(token) if token.kind == TokenKind::Eq => (Some(OperatorKind::LtEq), 2),
                Some(token) if token.kind == TokenKind::Lt => (Some(OperatorKind::Shl), 2),
                _ => (Some(OperatorKind::Lt), 1),
            },
            TokenKind::Gt => match self.peek_second() {
                Some(token) if token.kind == TokenKind::Eq => (Some(OperatorKind::GtEq), 2),
                Some(token) if token.kind == TokenKind::Gt => (Some(OperatorKind::Shr), 2),
                _ => (Some(OperatorKind::Gt), 1),
            },
            TokenKind::Plus => (Some(OperatorKind::Add), 1),
            TokenKind::Minus => (Some(OperatorKind::Sub), 1),
            TokenKind::Star => (Some(OperatorKind::Mul), 1),
            TokenKind::Slash => (Some(OperatorKind::Div), 1),
            TokenKind::Percent => (Some(OperatorKind::Mod), 1),
            TokenKind::Caret => match self.peek_second() {
                Some(token) if token.kind == TokenKind::Caret => (Some(OperatorKind::Exp), 2),
                _ => (Some(OperatorKind::BitXor), 1),
            },
            TokenKind::Amp => match self.peek_second() {
                Some(token) if token.kind == TokenKind::Amp => (Some(OperatorKind::And), 2),
                _ => (Some(OperatorKind::BitAnd), 1),
            },
            TokenKind::Pipe => match self.peek_second() {
                Some(token) if token.kind == TokenKind::Pipe => (Some(OperatorKind::Or), 2),
                _ => (Some(OperatorKind::BitOr), 1),
            },
            TokenKind::Exclamation => match self.peek_second() {
                Some(token) if token.kind == TokenKind::Eq => (Some(OperatorKind::NotEq), 2),
                _ => (None, 0), // this is a unary operator '!'
            },
            _ => (None, 0),
        };

        match op {
            // check if the operator is re-assignable and if so try to parse a equality operator.
            // If we see this one then we can parse and then just convert the operator into the
            // 'Eq' version.
            Some(kind) => {
                let assigning = match self.peek_nth(consumed as usize) {
                    Some(token) if kind.is_re_assignable() && token.has_kind(TokenKind::Eq) => {
                        consumed += 1;
                        true
                    }
                    _ => false,
                };

                (Some(Operator { kind, assigning }), consumed)
            }
            None => (None, 0),
        }
    }
}<|MERGE_RESOLUTION|>--- conflicted
+++ resolved
@@ -593,12 +593,8 @@
         rhs: AstNode<'c, Expression<'c>>,
         op: AstNode<'c, Operator>,
     ) -> AstNode<'c, Expression<'c>> {
-<<<<<<< HEAD
+        let operator_location = op.location();
         let Operator { kind, assigning } = op.body();
-=======
-        let operator_location = op.location();
-        let Operator { kind, assignable } = op.body();
->>>>>>> 67196f4d
 
         if kind.is_compound() {
             // for compound functions that include ordering, we essentially transpile
@@ -606,11 +602,7 @@
             // 'Ord' enum variants. This also happens for operators such as '>=' which
             // essentially means that we have to check if the result of 'ord()' is either
             // 'Eq' or 'Gt'.
-<<<<<<< HEAD
-            self.transform_compound_ord_fn(*kind, *assigning, lhs, rhs)
-=======
-            self.transform_compound_ord_fn(*kind, *assignable, lhs, rhs, operator_location)
->>>>>>> 67196f4d
+            self.transform_compound_ord_fn(*kind, *assigning, lhs, rhs, operator_location)
         } else if kind.is_lazy() {
             // some functions have to exhibit a short-circuiting behaviour, namely
             // the logical 'and' and 'or' operators. To do this, we expect the 'and'
