//! Hash compiler AST generation sources. This file contains the sources to the logic
//! that transforms tokens into an AST.
//!
//! All rights reserved 2022 (c) The Hash Language authors

use hash_alloc::collections::row::Row;
use hash_alloc::{row, Wall};
use hash_ast::{
    ast::*,
    ident::{Identifier, IDENTIFIER_MAP},
    keyword::Keyword,
    literal::STRING_LITERAL_MAP,
};
use hash_ast::{ast_nodes, operator::Operator};
use hash_ast::{ident::CORE_IDENTIFIERS, operator::OperatorKind};
use hash_source::location::{Location, SourceLocation};
use std::cell::Cell;
use std::path::PathBuf;
use std::str::FromStr;

use crate::parser::ImportResolver;
use crate::token::{Delimiter, Token, TokenKindVector};
use crate::{
    error::{AstGenError, AstGenErrorKind, TyArgumentKind},
    token::TokenKind,
};

pub type AstGenResult<'a, T> = Result<T, AstGenError<'a>>;

pub struct AstGen<'c, 'stream, 'resolver> {
    /// Current token stream offset.
    offset: Cell<usize>,

    /// The span of the current generator, the root generator does not have a parent span,
    /// whereas as child generators might need to use the span to report errors if their
    /// token streams are empty (and they're expecting them to be non empty.) For example,
    /// if the expression `k[]` was being parsed, the index component `[]` is expected to be
    /// non-empty, so the error reporting can grab the span of the `[]` and report it as an
    /// expected expression.
    parent_span: Option<Location>,

    /// The token stream
    stream: &'stream [Token],

    /// Token trees that were generated from the stream
    token_trees: &'stream [Row<'stream, Token>],

    /// State set by expression parsers for parents to let them know if the parsed expression
    /// was made up of multiple expressions with precedence operators.
    is_compound_expr: Cell<bool>,

    /// State to prevent from struct literals being parsed in the current expression, because
    /// the parent has specifically checked ahead to ensure it isn't a struct literal.
    disallow_struct_literals: Cell<bool>,

    /// Instance of an [ImportResolver] to notify the parser of encountered imports.
    resolver: &'resolver ImportResolver<'c>,

    wall: Wall<'c>,
}

/// Implementation of the [AstGen] with accompanying functions to parse specific
/// language components.
impl<'c, 'stream, 'resolver> AstGen<'c, 'stream, 'resolver> {
    /// Create new AST generator from a token stream.
    pub fn new(
        stream: &'stream [Token],
        token_trees: &'stream [Row<'stream, Token>],
        resolver: &'resolver ImportResolver<'c>,
        wall: Wall<'c>,
    ) -> Self {
        Self {
            stream,
            token_trees,
            parent_span: None,
            is_compound_expr: Cell::new(false),
            disallow_struct_literals: Cell::new(false),
            offset: Cell::new(0),
            resolver,
            wall,
        }
    }

    /// Create new AST generator from a provided token stream with inherited module resolver
    /// and a provided parent span.
    #[must_use]
    pub fn from_stream(&self, stream: &'stream [Token], parent_span: Location) -> Self {
        Self {
            stream,
            token_trees: self.token_trees,
            offset: Cell::new(0),
            is_compound_expr: Cell::new(false),
            disallow_struct_literals: Cell::new(false),
            parent_span: Some(parent_span),
            resolver: self.resolver,
            wall: self.wall.owning_castle().wall(),
        }
    }

    /// Function to create a [SourceLocation] from a [Location] by using the provided resolver
    fn source_location(&self, location: &Location) -> SourceLocation {
        SourceLocation {
            location: *location,
            source_id: self.resolver.current_source_id(),
        }
    }

    /// Get the current offset of where the stream is at.
    #[inline(always)]
    pub(crate) fn offset(&self) -> usize {
        self.offset.get()
    }

    /// Function to peek at the nth token ahead of the current offset.
    pub(crate) fn peek_nth(&self, at: usize) -> Option<&Token> {
        self.stream.get(self.offset.get() + at)
    }

    /// Attempt to peek one step token ahead.
    pub(crate) fn peek(&self) -> Option<&Token> {
        self.peek_nth(0)
    }

    /// Peek two tokens ahead.
    pub(crate) fn peek_second(&self) -> Option<&Token> {
        self.peek_nth(1)
    }

    /// Function to check if the token stream has been exhausted based on the current
    /// offset in the generator.
    pub(crate) fn has_token(&self) -> bool {
        let length = self.stream.len();

        match length {
            0 => false,
            _ => self.offset.get() < self.stream.len(),
        }
    }

    /// Function that skips the next token without explicitly looking up the
    /// token in the stream and avoiding the additional computation.
    #[inline(always)]
    pub(crate) fn skip_token(&self) {
        self.offset.update(|x| x + 1);
    }

    /// Function that increases the offset of the next token
    pub(crate) fn next_token(&self) -> Option<&Token> {
        let value = self.stream.get(self.offset.get());

        if value.is_some() {
            // @@UnsafeLibUsage
            self.offset.update::<_>(|x| x + 1);
        }

        value
    }

    /// Get the current token in the stream.
    pub(crate) fn current_token(&self) -> &Token {
        let offset = if self.offset.get() > 0 { self.offset.get() - 1 } else { 0 };

        self.stream.get(offset).unwrap()
    }

    /// Get the current location from the current token, if there is no token at the current
    /// offset, then the location of the last token is used.
    pub(crate) fn current_location(&self) -> Location {
        // check that the length of current generator is at least one...
        if self.stream.is_empty() {
            return self.parent_span.unwrap_or_default();
        }

        let offset = if self.offset.get() > 0 { self.offset.get() - 1 } else { 0 };

        match self.stream.get(offset) {
            Some(token) => token.span,
            None => (*self.stream.last().unwrap()).span,
        }
    }

    /// Get the next location of the token, if there is no token after, we use the
    /// next character offset to determine the location.
    pub(crate) fn next_location(&self) -> Location {
        match self.peek() {
            Some(token) => token.span,
            None => {
                let Token { span, kind: _ } = self.current_token();
                Location::span(span.end(), span.end() + 1)
            }
        }
    }

    /// Create a new [AstNode] from the information provided by the [AstGen]
    pub fn node<T>(&self, inner: T) -> AstNode<'c, T> {
        AstNode::new(inner, self.current_location(), &self.wall)
    }

    /// Create a new [AstNode] from the information provided by the [AstGen]
    pub fn node_with_location<T>(&self, inner: T, location: Location) -> AstNode<'c, T> {
        AstNode::new(inner, location, &self.wall)
    }

    /// Create an error at the current location.
    pub fn error<T>(
        &self,
        kind: AstGenErrorKind,
        expected: Option<TokenKindVector<'c>>,
        received: Option<TokenKind>,
    ) -> AstGenResult<'c, T> {
        Err(AstGenError::new(
            kind,
            self.source_location(&self.current_location()),
            expected,
            received,
        ))
    }

    /// Create an error at the current location.
    pub fn error_with_location<T>(
        &self,
        kind: AstGenErrorKind,
        expected: Option<TokenKindVector<'c>>,
        received: Option<TokenKind>,
        location: &Location,
    ) -> AstGenResult<'c, T> {
        Err(AstGenError::new(
            kind,
            self.source_location(location),
            expected,
            received,
        ))
    }

    pub(crate) fn expected_eof<T>(&self) -> AstGenResult<'c, T> {
        // move onto the next token
        self.offset.set(self.offset.get() + 1);

        self.error(
            AstGenErrorKind::EOF,
            Some(TokenKindVector::singleton(
                &self.wall,
                self.current_token().kind,
            )),
            None,
        )
    }

    /// Create a generalised "Reached end of file..." error.
    pub(crate) fn unexpected_eof<T>(&self) -> AstGenResult<'c, T> {
        self.error(AstGenErrorKind::EOF, None, None)
    }

    /// Make an [Expression] with kind [ExpressionKind::Variable] from a specified identifier
    /// string.
    pub(crate) fn make_ident(
        &self,
        name: &str,
        location: &Location,
    ) -> AstNode<'c, Expression<'c>> {
        self.node_from_location(
            Expression::new(ExpressionKind::Variable(VariableExpr {
                name: self.make_access_name_from_str(name, *location),
                type_args: AstNodes::empty(),
            })),
            location,
        )
    }

    fn make_enum_pattern_from_str<T: Into<String>>(
        &self,
        symbol: T,
        location: Location,
    ) -> AstNode<'c, Pattern<'c>> {
        self.node(Pattern::Enum(EnumPattern {
            name: self.make_access_name_from_str(symbol, location),
            fields: AstNodes::empty(),
        }))
    }

    /// Utility function for creating a variable from a given name.
    fn make_variable(&self, name: AstNode<'c, AccessName<'c>>) -> AstNode<'c, Expression<'c>> {
        self.node(Expression::new(ExpressionKind::Variable(VariableExpr {
            name,
            type_args: AstNodes::empty(),
        })))
    }

    /// Utility for creating a boolean in enum representation
    fn make_boolean(&self, variant: bool) -> AstNode<'c, AccessName<'c>> {
        let name_ref = match variant {
            false => "false",
            true => "true",
        };

        self.node(AccessName {
            path: row![&self.wall; IDENTIFIER_MAP.create_ident_existing(name_ref)],
        })
    }

    /// Create an [AccessName] from a passed string.
    pub(crate) fn make_access_name_from_str<T: Into<String>>(
        &self,
        name: T,
        location: Location,
    ) -> AstNode<'c, AccessName<'c>> {
        let name = IDENTIFIER_MAP.create_ident(&name.into());

        self.node_with_location(
            AccessName {
                path: row![&self.wall; name],
            },
            location,
        )
    }

    /// Create a [AccessName] node from an [Identifier].
    pub(crate) fn make_access_name_from_identifier(
        &self,
        name: Identifier,
        location: Location,
    ) -> AstNode<'c, AccessName<'c>> {
        self.node_with_location(
            AccessName {
                path: row![&self.wall; name],
            },
            location,
        )
    }

    /// Make an [Expression] with kind [ExpressionKind::Variable] from a provided [Identifier] with a provided span.
    pub(crate) fn make_variable_from_identifier(
        &self,
        id: Identifier,
        location: Location,
    ) -> AstNode<'c, Expression<'c>> {
        AstNode::new(
            Expression::new(ExpressionKind::Variable(VariableExpr {
                name: self.node_from_joined_location(
                    AccessName {
                        path: row![&self.wall; id],
                    },
                    &location,
                ),
                type_args: AstNodes::empty(),
            })),
            location,
            &self.wall,
        )
    }

    pub(crate) fn node_from_location<T>(&self, body: T, location: &Location) -> AstNode<'c, T> {
        AstNode::new(body, *location, &self.wall)
    }

    pub(crate) fn node_from_joined_location<T>(&self, body: T, start: &Location) -> AstNode<'c, T> {
        AstNode::new(body, start.join(self.current_location()), &self.wall)
    }

    /// Function to peek ahead and match some parsing function that returns a [Option<T>] wrapped
    /// in a [AstGenResult]. If The result is an error, or the option is [None], the function will
    /// reset the current offset of the token stream to where it was the function was peeked.
    pub fn peek_fn<T>(
        &self,
        parse_fn: impl Fn() -> AstGenResult<'c, Option<T>>,
    ) -> AstGenResult<'c, Option<T>> {
        let start = self.offset();

        match parse_fn() {
            result @ Ok(Some(_)) => result,
            err => {
                self.offset.set(start);
                err
            }
        }
    }

    /// Function to peek ahead and match some parsing function that returns a [Option<T>].
    /// If The result is an error, the function wil reset the current offset of the token stream
    /// to where it was the function was peeked. This is essentially a convertor from a [AstGenResult<T>]
    /// into an [Option<T>] with the side effect of resetting the parser state back to it's original
    /// settings.
    pub fn peek_resultant_fn<T, E>(&self, parse_fn: impl Fn() -> Result<T, E>) -> Option<T> {
        let start = self.offset();

        match parse_fn() {
            Ok(result) => Some(result),
            Err(_) => {
                self.offset.set(start);
                None
            }
        }
    }

    /// Parse a [Module] which is simply made of a list of statements
    pub fn parse_module(&self) -> AstGenResult<'c, AstNode<'c, Module<'c>>> {
        let start = self.current_location();
        let mut contents = AstNodes::empty();

        while self.has_token() {
            contents.nodes.push(self.parse_statement()?, &self.wall);
        }

        let span = start.join(self.current_location());
        contents.span = Some(span);

        Ok(self.node_with_location(Module { contents }, span))
    }

    /// Parse a statement.
    pub fn parse_statement(&self) -> AstGenResult<'c, AstNode<'c, Statement<'c>>> {
        let start = self.current_location();

        match self.peek() {
            Some(Token { kind, span: _ }) if kind.begins_statement() => {
                self.skip_token();

                let statement = match kind {
                    TokenKind::Keyword(Keyword::Let) => Statement::Let(self.parse_let_statement()?),
                    TokenKind::Keyword(Keyword::Trait) => {
                        Statement::TraitDef(self.parse_trait_defn()?)
                    }
                    TokenKind::Keyword(Keyword::Enum) => {
                        Statement::EnumDef(self.parse_enum_defn()?)
                    }
                    TokenKind::Keyword(Keyword::Struct) => {
                        Statement::StructDef(self.parse_struct_defn()?)
                    }
                    TokenKind::Keyword(Keyword::Continue) => Statement::Continue(ContinueStatement),
                    TokenKind::Keyword(Keyword::Break) => Statement::Break(BreakStatement),
                    TokenKind::Keyword(Keyword::Return) => {
                        // @@Hack: check if the next token is a semi-colon, if so the return statement
                        // has no returned expression...
                        match self.peek() {
                            Some(token) if token.has_kind(TokenKind::Semi) => {
                                Statement::Return(ReturnStatement(None))
                            }
                            Some(_) => Statement::Return(ReturnStatement(Some(
                                self.parse_expression_with_precedence(0)?,
                            ))),
                            None => Statement::Return(ReturnStatement(None)),
                        }
                    }
                    _ => unreachable!(),
                };

                let current_location = self.current_location();

                // USE PREV token location
                match self.next_token() {
                    Some(token) if token.has_kind(TokenKind::Semi) => {
                        Ok(self.node_from_location(statement, &start.join(current_location)))
                    }
                    Some(token) => self.error_with_location(
                        AstGenErrorKind::Expected,
                        Some(TokenKindVector::begin_expression(&self.wall)),
                        Some(token.kind),
                        &current_location,
                    ),
                    None => self.error(AstGenErrorKind::EOF, None, Some(*kind))?,
                }
            }
            Some(_) => {
                let lhs = self.parse_expression_with_precedence(0)?;
                let (expr, re_assigned) = self.try_parse_re_assignment_operation(lhs)?;

                if re_assigned {
                    let current_location = self.current_location(); // We don't want to include the semi in the current span
                    self.parse_token_atom(TokenKind::Semi)?;

                    return Ok(self.node_from_location(
                        Statement::Expr(ExprStatement(expr)),
                        &start.join(current_location),
                    ));
                }

                // Ensure that the next token is a Semi
                match self.peek() {
                    Some(token) if token.has_kind(TokenKind::Semi) => {
                        let current_location = self.current_location(); // We don't want to include the semi in the current span
                        self.skip_token();

                        Ok(self.node_from_location(
                            Statement::Expr(ExprStatement(expr)),
                            &start.join(current_location),
                        ))
                    }
                    Some(token) if token.has_kind(TokenKind::Eq) => {
                        self.skip_token();

                        // Parse the rhs and the semi
                        let rhs = self.parse_expression_with_precedence(0)?;
                        self.parse_token_atom(TokenKind::Semi)?;

                        Ok(self.node_from_joined_location(
                            Statement::Assign(AssignStatement { lhs: expr, rhs }),
                            &start,
                        ))
                    }

                    // Special case where there is a expression at the end of the stream and therefore it
                    // is signifying that it is returning the expression value here
                    None => {
                        Ok(self.node_from_location(Statement::Expr(ExprStatement(expr)), &start))
                    }

                    token => match (token, expr.into_body().move_out().into_kind()) {
                        (_, ExpressionKind::Block(BlockExpr(block))) => Ok(self
                            .node_from_location(Statement::Block(BlockStatement(block)), &start)),
                        (Some(token), _) => self.error(
                            AstGenErrorKind::Expected,
                            Some(TokenKindVector::begin_expression(&self.wall)),
                            Some(token.kind),
                        ),
                        (None, _) => unreachable!(),
                    },
                }
            }
            None => self.error(AstGenErrorKind::ExpectedStatement, None, None)?,
        }
    }

    /// Given a initial left-hand side expression, attempt to parse a re-assignment operator and
    /// then right hand-side. If a re-assignment operator is successfully parsed, then a right
    /// hand-side is expected and will hard fail. If no re-assignment operator is found, then it
    /// should just return the left-hand side.
    fn try_parse_re_assignment_operation(
        &self,
        lhs: AstNode<'c, Expression<'c>>,
    ) -> AstGenResult<'c, (AstNode<'c, Expression<'c>>, bool)> {
        if let Some(op) = self.peek_resultant_fn(|| self.parse_re_assignment_op()) {
            // Parse the rhs and the semi
            let rhs = self.parse_expression_with_precedence(0)?;

            // Now we need to transform the re-assignment operator into a function call
            Ok((self.transform_binary_expression(lhs, rhs, op), false))
        } else {
            Ok((lhs, false))
        }
    }

    /// This function is used to exclusively parse a interactive block which follows
    /// similar rules to a an actual block. Interactive statements are like ghost blocks
    /// without the actual braces to begin with. It follows that there are an arbitrary
    /// number of statements, followed by an optional final expression which doesn't
    /// need to be completed by a comma...
    pub fn parse_expression_from_interactive(
        &self,
    ) -> AstGenResult<'c, AstNode<'c, BodyBlock<'c>>> {
        // get the starting position
        let start = self.current_location();

        let block = self.parse_block_from_gen(self, start, None)?;

        // We just need to unwrap the BodyBlock from Block since parse_block_from_gen is generic...
        match block.into_body().move_out() {
            Block::Body(body) => Ok(self.node_from_joined_location(body, &start)),
            _ => unreachable!(),
        }
    }

    /// Utility function to transform to some expression into a referenced expression
    /// given some condition. This function is useful when transpiling some types of
    /// operators which might have a side-effect to overwrite the lhs.
    fn transform_expr_into_ref(
        &self,
        expr: AstNode<'c, Expression<'c>>,
        transform: bool,
    ) -> AstNode<'c, Expression<'c>> {
        match transform {
            true => self.node(Expression::new(ExpressionKind::Ref(RefExpr {
                inner_expr: expr,
                kind: RefKind::Normal,
            }))),
            false => expr,
        }
    }

    /// Create an [Expression] from two provided expressions and an [OperatorFn].
    fn transform_binary_expression(
        &self,
        lhs: AstNode<'c, Expression<'c>>,
        rhs: AstNode<'c, Expression<'c>>,
        op: AstNode<'c, Operator>,
    ) -> AstNode<'c, Expression<'c>> {
        let Operator { kind, assignable } = op.body();

        if kind.is_compound() {
            // for compound functions that include ordering, we essentially transpile
            // into a match block that checks the result of the 'ord' fn call to the
            // 'Ord' enum variants. This also happens for operators such as '>=' which
            // essentially means that we have to check if the result of 'ord()' is either
            // 'Eq' or 'Gt'.
            self.transform_compound_ord_fn(*kind, *assignable, lhs, rhs)
        } else if kind.is_lazy() {
            // some functions have to exhibit a short-circuiting behaviour, namely
            // the logical 'and' and 'or' operators. To do this, we expect the 'and'
            // 'or' trait (and their assignment counterparts) to expect the rhs part
            // as a lambda. So, we essentially create a lambda that calls the rhs, or
            // in other words, something like this happens:
            //
            // >>> lhs && rhs
            // vvv (transpiles to...)
            // >>> and(lhs, () => rhs)
            //
            let location = lhs.location().join(rhs.location());

            self.node_from_location(Expression::new(ExpressionKind::FunctionCall(
                    FunctionCallExpr {
                        subject: self.node_from_location(
                            Expression::new(ExpressionKind::Variable(VariableExpr {
                                name: self.make_access_name_from_str(kind.to_str(), op.location()),
                                type_args: AstNodes::empty(),
                            })),
                            &op.location(),
                        ),
                        args: self.node_from_joined_location(
                            FunctionCallArgs {
                            entries: ast_nodes![&self.wall;
                                self.transform_expr_into_ref(lhs, *assignable),
                                self.node(Expression::new(ExpressionKind::LiteralExpr(LiteralExpr(self.node(
                                    Literal::Function(FunctionDef {
                                        args: AstNodes::empty(),
                                        return_ty: None,
                                        fn_body: rhs,
                                    }),
                                )))))
                            ],
                        },  &location),
                    },
                )), &location)
        } else {
            let location = lhs.location().join(rhs.location());

            self.node_from_location(
                Expression::new(ExpressionKind::FunctionCall(FunctionCallExpr {
                    subject: self.node_from_location(
                        Expression::new(ExpressionKind::Variable(VariableExpr {
                            name: self.make_access_name_from_str(kind.to_str(), op.location()),
                            type_args: AstNodes::empty(),
                        })),
                        &op.location(),
                    ),
                    args: self.node_from_joined_location(
                        FunctionCallArgs {
                            entries: ast_nodes![&self.wall;
                                self.transform_expr_into_ref(lhs, *assignable),
                                rhs,
                            ],
                        },
                        &location,
                    ),
                })),
                &op.location(),
            )
        }
    }

    fn transform_compound_ord_fn(
        &self,
        fn_ty: OperatorKind,
        assigning: bool,
        lhs: AstNode<'c, Expression<'c>>,
        rhs: AstNode<'c, Expression<'c>>,
    ) -> AstNode<'c, Expression<'c>> {
        let location = lhs.location().join(rhs.location());

        // we need to transform the lhs into a reference if the type of function is 'assigning'
        let lhs = self.transform_expr_into_ref(lhs, assigning);

        let fn_call = self.node(Expression::new(ExpressionKind::FunctionCall(
            FunctionCallExpr {
                subject: self.make_ident("ord", &location),
                args: self.node(FunctionCallArgs {
                    entries: ast_nodes![&self.wall; lhs, rhs],
                }),
            },
        )));

        // each tuple bool variant represents a branch the match statement
        // should return 'true' on, and all the rest will return false...
        // the order is (Lt, Eq, Gt)
        let mut branches = match fn_ty {
            OperatorKind::LtEq => {
                ast_nodes![&self.wall; self.node(MatchCase {
                    pattern: self.node(Pattern::Or(OrPattern {
                        variants: ast_nodes![&self.wall;
                        self.make_enum_pattern_from_str("Lt", location),
                        self.make_enum_pattern_from_str("Eq", location),
                        ],
                    })),
                    expr: self.make_variable(self.make_boolean(true)),
                })]
            }
            OperatorKind::GtEq => {
                ast_nodes![&self.wall; self.node(MatchCase {
                    pattern: self.node(Pattern::Or(OrPattern {
                        variants: ast_nodes![&self.wall;
                        self.make_enum_pattern_from_str("Gt", location),
                        self.make_enum_pattern_from_str("Eq", location),
                        ],
                    })),
                    expr: self.make_variable(self.make_boolean(true)),
                })]
            }
            OperatorKind::Lt => {
                ast_nodes![&self.wall; self.node(MatchCase {
                    pattern: self.make_enum_pattern_from_str("Lt", location),
                    expr: self.make_variable(self.make_boolean(false)),
                })]
            }
            OperatorKind::Gt => {
                ast_nodes![&self.wall; self.node(MatchCase {
                    pattern: self.make_enum_pattern_from_str("Gt", location),
                    expr: self.make_variable(self.make_boolean(false)),
                })]
            }
            _ => unreachable!(),
        };

        // add the '_' case to the branches to return false on any other
        // condition
        branches.nodes.push(
            self.node(MatchCase {
                pattern: self.node(Pattern::Ignore(IgnorePattern)),
                expr: self.make_variable(self.make_boolean(false)),
            }),
            &self.wall,
        );

        self.node(Expression::new(ExpressionKind::Block(BlockExpr(
            self.node(Block::Match(MatchBlock {
                subject: fn_call,
                cases: branches,
                origin: MatchOrigin::Match,
            })),
        ))))
    }

    /// Function to parse an arbitrary number of 'parsing functions' separated by a singular
    /// 'separator' closure. The function has a behaviour of allowing trailing separator. This
    /// will also parse the function until the end of the current generator, and therefore it
    /// is intended to be used with a nested generator.
    pub fn parse_separated_fn<T>(
        &self,
        parse_fn: impl Fn() -> AstGenResult<'c, AstNode<'c, T>>,
        separator_fn: impl Fn() -> AstGenResult<'c, ()>,
    ) -> AstGenResult<'c, AstNodes<'c, T>> {
        let mut args = AstNodes::empty();
        let start = self.current_location();

        // so parse the arguments to the function here... with potential type annotations
        while self.has_token() {
            match parse_fn() {
                Ok(el) => args.nodes.push(el, &self.wall),
                Err(err) => return Err(err),
            }

            if self.has_token() {
                separator_fn()?;
            }
        }

        if self.has_token() {
            self.expected_eof()?;
        }

        args.span = Some(start.join(self.current_location()));
        Ok(args)
    }

    /// This will parse an operator and check that it is re-assignable, if the operator is not
    /// re-assignable then the result of the function is an [AstGenError] since it expects there
    /// to be this operator.
    pub fn parse_re_assignment_op(&self) -> AstGenResult<'c, AstNode<'c, Operator>> {
        let start = self.next_location();
        let (operator, consumed_tokens) = self.parse_operator();

        match operator {
            Some(Operator {
                kind,
                assignable: true,
            }) => {
                // consume the number of tokens eaten whilst getting the operator...
                self.offset.update(|x| x + consumed_tokens as usize);

                Ok(self.node_from_joined_location(
                    Operator {
                        kind,
                        assignable: true,
                    },
                    &start,
                ))
            }
            _ => self.error(AstGenErrorKind::ReAssignmentOp, None, None), // TODO: actually add information here
        }
    }

    /// Parse a trait definition. AST representation of a trait statement.
    /// A trait statement is essentially a function with no body, with a
    /// for-all node and some genetic type arguments. For example,
    ///
    /// trait eq<T> => (T, T) => bool;
    ///     ┌─^^ ^─┐   ^─ ─ ─ ─ ─ ─ ─ ┐
    ///   name   Generic type args    Function type definition
    pub fn parse_trait_defn(&self) -> AstGenResult<'c, TraitDef<'c>> {
        debug_assert!(self
            .current_token()
            .has_kind(TokenKind::Keyword(Keyword::Trait)));

        let name = self.parse_ident()?;

        self.parse_token_atom(TokenKind::Eq)?;
        let bound = self.parse_type_bound()?;

        self.parse_arrow()?; // the next token should be a TokenTree delimited with an arrow.

        let trait_type = self.parse_function_or_tuple_type(true)?;

        Ok(TraitDef {
            name,
            bound,
            trait_type,
        })
    }

    /// AST representation of a struct which includes the name of the struct with a
    /// ForAll to specify any bounds or and generic arguments to the struct, with
    /// zero or more struct fields. An example for a struct would be:
    ///
    /// struct Name <T,Q> where eq<T> { ... };
    ///        ^^^^    ^──────^^─┬──^   ^^^
    /// Name of struct        For all  fields
    ///
    pub fn parse_struct_defn(&self) -> AstGenResult<'c, StructDef<'c>> {
        debug_assert!(self
            .current_token()
            .has_kind(TokenKind::Keyword(Keyword::Struct)));

        let name = self.parse_ident()?;
        self.parse_token_atom(TokenKind::Eq)?;

        let (bound, entries) = match self.peek() {
            Some(token) if token.has_kind(TokenKind::Lt) => {
                let bound = Some(self.parse_type_bound()?);
                self.parse_arrow()?;
                let entries = self.parse_struct_def_entries()?;

                (bound, entries)
            }

            Some(token) if token.is_brace_tree() => {
                let entries = self.parse_struct_def_entries()?;

                (None, entries)
            }
            token => self.error(
                AstGenErrorKind::TyArgument(TyArgumentKind::Struct),
                None,
                token.map(|tok| tok.kind),
            )?,
        };

        Ok(StructDef {
            name,
            bound,
            entries,
        })
    }

    /// Parse an enum definition. AST representation for an enum, An enum is constructed by
    /// a the keyword 'enum' followed by an identifier name, a for-all declaration,
    /// followed by some enum fields. An enumeration can be made of zero or more enum fields.
    /// For example, a declaration of an enum would be:
    ///
    /// enum Name<T,Q> where eq<T> => { ... };
    ///      ^^^^  ^──────^^─┬──^       ^^^
    /// Name of enum      For all      fields
    ///
    pub fn parse_enum_defn(&self) -> AstGenResult<'c, EnumDef<'c>> {
        debug_assert!(self
            .current_token()
            .has_kind(TokenKind::Keyword(Keyword::Enum)));

        let name = self.parse_ident()?;

        self.parse_token_atom(TokenKind::Eq)?;

        // now parse the optional type bound and the enum definition entries,
        // if a type bound is specified, then the definition of the struct should
        // be followed by an arrow ('=>')...
        let (bound, entries) = match self.peek() {
            Some(token) if token.has_kind(TokenKind::Lt) => {
                let bound = Some(self.parse_type_bound()?);
                self.parse_arrow()?;

                let entries = self.parse_enum_def_entries()?;

                (bound, entries)
            }

            Some(token) if token.is_brace_tree() => {
                let entries = self.parse_enum_def_entries()?;

                (None, entries)
            }
            token => self.error(
                AstGenErrorKind::TyArgument(TyArgumentKind::Enum),
                None,
                token.map(|tok| tok.kind),
            )?,
        };

        Ok(EnumDef {
            name,
            bound,
            entries,
        })
    }

    pub fn parse_enum_def_entries(&self) -> AstGenResult<'c, AstNodes<'c, EnumDefEntry<'c>>> {
        match self.peek() {
            Some(Token {
                kind: TokenKind::Tree(Delimiter::Brace, tree_index),
                span,
            }) => {
                self.skip_token();
                let tree = self.token_trees.get(*tree_index).unwrap();
                let gen = self.from_stream(tree, *span);

                gen.parse_separated_fn(
                    || gen.parse_enum_def_entry(),
                    || gen.parse_token_atom(TokenKind::Comma),
                )
            }
            Some(token) => self.error(
                AstGenErrorKind::Expected,
                Some(TokenKindVector::singleton(
                    &self.wall,
                    TokenKind::Delimiter(Delimiter::Brace, false),
                )),
                Some(token.kind),
            ),
            None => self.unexpected_eof(),
        }
    }

    /// Parse an Enum definition entry.
    pub fn parse_enum_def_entry(&self) -> AstGenResult<'c, AstNode<'c, EnumDefEntry<'c>>> {
        let name = self.parse_ident()?;
        let name_location = name.location();

        let mut args = AstNodes::empty();

        if let Some(Token {
            kind: TokenKind::Tree(Delimiter::Paren, tree_index),
            span,
        }) = self.peek()
        {
            self.skip_token();
            args.span = Some(*span);
            let tree = self.token_trees.get(*tree_index).unwrap();

            let gen = self.from_stream(tree, *span);
            while gen.has_token() {
                let ty = gen.parse_type()?;
                args.nodes.push(ty, &self.wall);

                if gen.has_token() {
                    gen.parse_token_atom(TokenKind::Comma)?;
                }
            }
        }

        Ok(self.node_from_joined_location(EnumDefEntry { name, args }, &name_location))
    }

    /// Parse struct definition field entries.
    pub fn parse_struct_def_entries(&self) -> AstGenResult<'c, AstNodes<'c, StructDefEntry<'c>>> {
        match self.peek() {
            Some(Token {
                kind: TokenKind::Tree(Delimiter::Brace, tree_index),
                span,
            }) => {
                self.skip_token();

                let tree = self.token_trees.get(*tree_index).unwrap();
                let gen = self.from_stream(tree, *span);

                gen.parse_separated_fn(
                    || gen.parse_struct_def_entry(),
                    || gen.parse_token_atom(TokenKind::Comma),
                )
            }
            Some(token) => {
                let atom = token.kind;
                let expected = TokenKindVector::from_row(
                    row![&self.wall; TokenKind::Delimiter(Delimiter::Brace, true)],
                );

                self.error(AstGenErrorKind::Expected, Some(expected), Some(atom))?
            }
            None => self.unexpected_eof(),
        }
    }

    /// Parse struct definition field.
    pub fn parse_struct_def_entry(&self) -> AstGenResult<'c, AstNode<'c, StructDefEntry<'c>>> {
        let start = self.current_location();
        let name = self.parse_ident()?;

        let ty = match self.peek() {
            Some(token) if token.has_kind(TokenKind::Colon) => {
                self.skip_token();
                Some(self.parse_type()?)
            }
            _ => None,
        };

        let default = match self.peek() {
            Some(token) if token.has_kind(TokenKind::Eq) => {
                self.skip_token();

                Some(self.parse_expression_with_precedence(0)?)
            }
            _ => None,
        };

        Ok(self.node_from_joined_location(StructDefEntry { name, ty, default }, &start))
    }

    /// Parse a type bound. Type bounds can occur in traits, function, struct and enum
    /// definitions.
    pub fn parse_type_bound(&self) -> AstGenResult<'c, AstNode<'c, Bound<'c>>> {
        let type_args = self.parse_type_args()?;
        let type_args_location = type_args.location().unwrap();

        let trait_bounds = match self.peek() {
            Some(token) if token.has_kind(TokenKind::Keyword(Keyword::Where)) => {
                self.skip_token();

                let mut trait_bounds = ast_nodes![&self.wall;];

                loop {
                    match self.peek() {
                        Some(Token {
                            kind: TokenKind::Ident(ident),
                            span: _,
                        }) => {
                            self.skip_token();

                            let bound_start = self.current_location();
                            let (name, type_args) = self.parse_trait_bound(ident)?;

                            trait_bounds.nodes.push(
                                self.node_from_joined_location(
                                    TraitBound { name, type_args },
                                    &bound_start,
                                ),
                                &self.wall,
                            );

                            // ensure that the bound is followed by a comma, if not then break...
                            match self.peek() {
                                Some(token) if token.has_kind(TokenKind::Comma) => {
                                    self.skip_token();
                                }
                                _ => break,
                            }
                        }
                        None => self.unexpected_eof()?,
                        _ => break,
                    }
                }

                trait_bounds
            }
            _ => ast_nodes![&self.wall;],
        };

        Ok(self.node_from_joined_location(
            Bound {
                type_args,
                trait_bounds,
            },
            &type_args_location,
        ))
    }

    /// transpile the for-loop into a simpler loop as described by the documentation.
    /// Since for loops are used for iterators in hash, we transpile the construct into a primitive loop.
    /// An iterator can be traversed by calling the next function on the iterator.
    /// Since next returns a Option type, we need to check if there is a value or if it returns None.
    /// If a value does exist, we essentially perform an assignment to the pattern provided.
    /// If None, the branch immediately breaks the for loop.
    ///
    /// A rough outline of what the transpilation process for a for loop looks like:
    ///
    /// For example, the for loop can be expressed using loop as:
    ///
    /// >>> for <pat> in <iterator> {
    /// >>>     <block>
    /// >>> }
    ///
    /// converted to:
    /// >>> loop {
    /// >>>     match next(<iterator>) {
    /// >>>         Some(<pat>) => <block>;
    /// >>>         None        => break;
    /// >>>     }
    /// >>> }
    pub fn parse_for_loop(&self) -> AstGenResult<'c, AstNode<'c, Block<'c>>> {
        debug_assert!(self
            .current_token()
            .has_kind(TokenKind::Keyword(Keyword::For)));

        let start = self.current_location();

        // now we parse the singular pattern that begins at the for-loop
        let pattern = self.parse_pattern()?;
        let pattern_location = pattern.location();

        self.parse_token_atom(TokenKind::Keyword(Keyword::In))?;

        self.disallow_struct_literals.set(true);
        let iterator = self.parse_expression_with_precedence(0)?;
        let iterator_location = iterator.location();
        self.disallow_struct_literals.set(false);

        let body = self.parse_block()?;
        let body_location = body.location();

        // transpile the for loop
        Ok(self.node_from_joined_location(Block::Loop(LoopBlock(self.node_from_location(
            Block::Match(MatchBlock {
            subject: self.node(Expression::new(ExpressionKind::FunctionCall(
                FunctionCallExpr {
                    subject: self.node(Expression::new(ExpressionKind::Variable(
                        VariableExpr {
                            name: self.make_access_name_from_str("next", iterator.location()),
                            type_args: AstNodes::empty(),
                        },
                    ))),
                    args: self.node_from_location(FunctionCallArgs {
                        entries: ast_nodes![&self.wall; iterator],
                    }, &iterator_location),
                },
            ))),
            cases: ast_nodes![&self.wall; self.node_from_location(MatchCase {
                    pattern: self.node_from_location(
                        Pattern::Enum(
                            EnumPattern {
                                name:
                                    self.make_access_name_from_str(
                                        "Some",
                                        self.current_location()
                                    ),
                                fields: ast_nodes![&self.wall; pattern],
                            },
                        ), &pattern_location
                    ),
                    expr: self.node_from_location(Expression::new(ExpressionKind::Block(BlockExpr(body))), &body_location),
                }, &start),
                self.node(MatchCase {
                    pattern: self.node(
                        Pattern::Enum(
                            EnumPattern {
                                name:
                                    self.make_access_name_from_str(
                                        "None",
                                        self.current_location()
                                    ),
                                fields: AstNodes::empty(),
                            },
                        ),
                    ),
                    expr: self.node(Expression::new(ExpressionKind::Block(BlockExpr(
                        self.node(Block::Body(BodyBlock {
                            statements: ast_nodes![&self.wall; self.node(Statement::Break(BreakStatement))],
                            expr: None,
                        })),
                    )))),
                }),
            ],
            origin: MatchOrigin::For
        }), &start))), &start))
    }

    /// In general, a while loop transpilation process occurs by transferring the looping
    /// condition into a match block, which compares a boolean condition. If the boolean condition
    /// evaluates to false, the loop will immediately break. Otherwise the body expression is expected.
    /// A rough outline of what the transpilation process for a while loop looks like:
    ///
    /// >>> while <condition> {
    /// >>>     <block>
    /// >>> }
    /// >>>
    /// >>> // converted to
    /// >>> loop {
    /// >>>     match <condition> {
    /// >>>         true  => <block>;
    /// >>>         false => break;
    /// >>>     }
    /// >>> }
    pub fn parse_while_loop(&self) -> AstGenResult<'c, AstNode<'c, Block<'c>>> {
        debug_assert!(self
            .current_token()
            .has_kind(TokenKind::Keyword(Keyword::While)));

        let start = self.current_location();

        self.disallow_struct_literals.set(true);
        let condition = self.parse_expression_with_precedence(0)?;
        let condition_location = condition.location();
        self.disallow_struct_literals.set(false);

        let body = self.parse_block()?;
        let body_location = body.location();

        Ok(self.node_from_joined_location(
            Block::Loop(LoopBlock(self.node_with_location(
                Block::Match(MatchBlock {
                    subject: condition,
                    cases: ast_nodes![&self.wall; self.node(MatchCase {
                            pattern: self.node(Pattern::Enum(EnumPattern {
                                name: self.make_access_name_from_str("true", body_location),
                                fields: AstNodes::empty(),
                            })),
                            expr: self.node(Expression::new(ExpressionKind::Block(BlockExpr(body)))),
                        }),
                        self.node(MatchCase {
                            pattern: self.node(Pattern::Enum(EnumPattern {
                                name: self.make_access_name_from_str("false", body_location),
                                fields: AstNodes::empty(),
                            })),
                            expr: self.node(Expression::new(ExpressionKind::Block(BlockExpr(
                                self.node(Block::Body(BodyBlock {
                                    statements: ast_nodes![&self.wall; self.node(Statement::Break(BreakStatement))],
                                    expr: None,
                                })),
                            )))),
                        }),
                    ],
                    origin: MatchOrigin::While
                }),
                condition_location,
            ))),
            &start,
        ))
    }

    /// Parse a match case. A match case involves handling the pattern and the
    /// expression branch.
    pub fn parse_match_case(&self) -> AstGenResult<'c, AstNode<'c, MatchCase<'c>>> {
        let start = self.current_location();
        let pattern = self.parse_pattern()?;

        self.parse_arrow()?;
        let expr = self.parse_expression_with_precedence(0)?;

        Ok(self.node_from_joined_location(MatchCase { pattern, expr }, &start))
    }

    /// Parse a match block statement, which is composed of a subject and an arbitrary
    /// number of match cases that are surrounded in braces.
    pub fn parse_match_block(&self) -> AstGenResult<'c, AstNode<'c, Block<'c>>> {
        debug_assert!(self
            .current_token()
            .has_kind(TokenKind::Keyword(Keyword::Match)));

        let start = self.current_location();

        self.disallow_struct_literals.set(true);
        let subject = self.parse_expression_with_precedence(0)?;
        self.disallow_struct_literals.set(false);

        let mut cases = AstNodes::empty();
        // cases are wrapped in a brace tree
        match self.peek() {
            Some(Token {
                kind: TokenKind::Tree(Delimiter::Brace, tree_index),
                span,
            }) => {
                self.skip_token();

                let tree = self.token_trees.get(*tree_index).unwrap();
                let gen = self.from_stream(tree, *span);

                while gen.has_token() {
                    cases.nodes.push(gen.parse_match_case()?, &self.wall);

                    gen.parse_token_atom(TokenKind::Semi)?;
                }
            }
            Some(token) => {
                let atom = token.kind;
                let expected = TokenKindVector::from_row(
                    row![&self.wall; TokenKind::Delimiter(Delimiter::Brace, true)],
                );

                self.error(AstGenErrorKind::Expected, Some(expected), Some(atom))?
            }
            _ => self.unexpected_eof()?,
        };

        Ok(self.node_from_joined_location(
            Block::Match(MatchBlock {
                subject,
                cases,
                origin: MatchOrigin::Match,
            }),
            &start,
        ))
    }

    /// we transpile if-else blocks into match blocks in order to simplify
    /// the typechecking process and optimisation efforts.
    ///
    /// Firstly, since we always want to check each case, we convert the
    /// if statement into a series of and-patterns, where the right hand-side
    /// pattern is the condition to execute the branch...
    ///
    /// For example:
    /// >>> if a {a_branch} else if b {b_branch} else {c_branch}
    /// will be transpiled into...
    /// >>> match true {
    ///      _ if a => a_branch
    ///      _ if b => b_branch
    ///      _ => c_branch
    ///     }
    ///
    /// Additionally, if no 'else' clause is specified, we fill it with an
    /// empty block since an if-block could be assigned to any variable and therefore
    /// we need to know the outcome of all branches for typechecking.
    pub fn parse_if_statement(&self) -> AstGenResult<'c, AstNode<'c, Block<'c>>> {
        debug_assert!(matches!(
            self.current_token().kind,
            TokenKind::Keyword(Keyword::If)
        ));

        let start = self.current_location();

        let mut cases = AstNodes::empty();
        let mut has_else_branch = false;

        while self.has_token() {
            // @@Cleanup: @@Hack: essentially because struct literals begin with an ident and then a block
            //    this creates an ambiguity for the parser because it could also just be an ident
            //    and then a block, therefore, we have to peek ahead to see if we can see two following
            //    trees ('{...}') and if so, then we don't disallow parsing a struct literal, if it's
            //    only one token tree, we prevent it from being parsed as a struct literal
            //    by updating the global state...
            self.disallow_struct_literals.set(true);

            let clause = self.parse_expression_with_precedence(0)?;
            let clause_loc = clause.location();

            // We can re-enable struct literals
            self.disallow_struct_literals.set(false);

            let branch = self.parse_block()?;
            let branch_loc = branch.location();

            cases.nodes.push(
                self.node_from_location(
                    MatchCase {
                        pattern: self.node_from_location(
                            Pattern::If(IfPattern {
                                pattern: self.node_from_location(
                                    Pattern::Ignore(IgnorePattern),
                                    &clause_loc,
                                ),
                                condition: clause,
                            }),
                            &clause_loc,
                        ),
                        expr: self.node_from_location(
                            Expression::new(ExpressionKind::Block(BlockExpr(branch))),
                            &branch_loc,
                        ),
                    },
                    &clause_loc.join(branch_loc),
                ),
                &self.wall,
            );

            // Now check if there is another branch after the else or if, and loop onwards...
            match self.peek() {
                Some(token) if token.has_kind(TokenKind::Keyword(Keyword::Else)) => {
                    self.skip_token();

                    match self.peek() {
                        Some(token) if token.has_kind(TokenKind::Keyword(Keyword::If)) => {
                            // skip trying to convert just an 'else' branch since this is another if-branch
                            self.skip_token();
                            continue;
                        }
                        _ => (),
                    };

                    // this is the final branch of the if statement, and it is added to the end
                    // of the statements...
                    let start = self.current_location();

                    let else_branch = self.parse_block()?;
                    let loc = start.join(else_branch.location());

                    has_else_branch = true;

                    cases.nodes.push(
                        self.node_from_location(
                            MatchCase {
                                pattern: self.node(Pattern::Ignore(IgnorePattern)),
                                expr: self.node_from_location(
                                    Expression::new(ExpressionKind::Block(BlockExpr(else_branch))),
                                    &loc,
                                ),
                            },
                            &loc,
                        ),
                        &self.wall,
                    );

                    break;
                }
                _ => break,
            };
        }

        if !has_else_branch {
            cases.nodes.push(
                self.node(MatchCase {
                    pattern: self.node(Pattern::Ignore(IgnorePattern)),
                    expr: self.node(Expression::new(ExpressionKind::Block(BlockExpr(
                        self.node(Block::Body(BodyBlock {
                            statements: AstNodes::empty(),
                            expr: None,
                        })),
                    )))),
                }),
                &self.wall,
            );
        }

        Ok(self.node_from_joined_location(
            Block::Match(MatchBlock {
                subject: self.make_ident("true", &self.current_location()),
                cases,
                origin: MatchOrigin::If,
            }),
            &start,
        ))
    }

    /// Function to parse a fat arrow component '=>' in any given context.
    fn parse_arrow(&self) -> AstGenResult<'c, ()> {
        let current_location = self.current_location();

        // Essentially, we want to re-map the error into a more concise one given
        // the parsing context.
        if self.parse_token_atom(TokenKind::Eq).is_err() {
            return self.error_with_location(
                AstGenErrorKind::ExpectedArrow,
                None,
                None,
                &current_location,
            )?;
        }

        if self.parse_token_atom(TokenKind::Gt).is_err() {
            return self.error_with_location(
                AstGenErrorKind::ExpectedArrow,
                None,
                None,
                &current_location,
            )?;
        }

        Ok(())
    }

    /// Parse a let declaration statement.
    ///
    /// Let statement parser which parses three possible variations. The let keyword
    /// is parsed and then either a variable declaration, function declaration, or both.
    /// As such a name is returned before parsing a type, function, or both.
    /// Let keyword statement, a destructuring pattern, potential for-all statement, optional
    /// type definition and a potential definition of the right hand side. For example:
    /// ```text
    /// let some_var...<int>: float = ...;
    ///     ^^^^^^^^   ^^^^^  ^^^^^   ^^^─────┐
    ///    pattern     bound   type    the right hand-side expr
    /// ```
    pub fn parse_let_statement(&self) -> AstGenResult<'c, LetStatement<'c>> {
        debug_assert!(matches!(
            self.current_token().kind,
            TokenKind::Keyword(Keyword::Let)
        ));

        let pattern = self.parse_pattern()?;

        let bound = match self.peek() {
            Some(token) if token.has_kind(TokenKind::Lt) => Some(self.parse_type_bound()?),
            _ => None,
        };

        let ty = match self.peek() {
            Some(token) if token.has_kind(TokenKind::Colon) => {
                self.skip_token();
                Some(self.parse_type()?)
            }
            _ => None,
        };

        let value = match self.peek() {
            Some(token) if token.has_kind(TokenKind::Eq) => {
                self.skip_token();
                Some(self.parse_expression_with_precedence(0)?)
            }
            _ => None,
        };

        Ok(LetStatement {
            pattern,
            ty,
            bound,
            value,
        })
    }

    /// Parse a pattern collect which can involve an arbitrary number of patterns which
    /// are comma separated.
    pub fn parse_pattern_collection(
        &self,
        tree: &'stream Row<'stream, Token>,
        span: Location,
    ) -> AstGenResult<'c, AstNodes<'c, Pattern<'c>>> {
        let gen = self.from_stream(tree, span);

        gen.parse_separated_fn(
            || gen.parse_pattern(),
            || gen.parse_token_atom(TokenKind::Comma),
        )
    }

    /// Parse a destructuring pattern. The destructuring pattern refers to destructuring
    /// either a struct or a namespace to extract fields, exported members. The function
    /// takes in a token atom because both syntaxes use different operators as pattern
    /// assigners.
    pub fn parse_destructuring_pattern(
        &self,
    ) -> AstGenResult<'c, AstNode<'c, DestructuringPattern<'c>>> {
        let start = self.current_location();
        let name = self.parse_ident()?;

        // if the next token is the correct assigning operator, attempt to parse a
        // pattern here, if not then we copy the parsed ident and make a binding
        // pattern.
        let pattern = match self.peek_resultant_fn(|| self.parse_token_atom(TokenKind::Eq)) {
            Some(_) => self.parse_pattern()?,
            None => {
                let copy = self.node(Name { ..*name.body() });
                let loc = copy.location();
                self.node_with_location(Pattern::Binding(BindingPattern(copy)), loc)
            }
        };

        Ok(self.node_from_joined_location(DestructuringPattern { name, pattern }, &start))
    }

    /// Parse a collection of destructuring patterns that are comma separated.
    pub fn parse_destructuring_patterns(
        &self,
        tree: &'stream Row<'stream, Token>,
        span: Location,
    ) -> AstGenResult<'c, AstNodes<'c, DestructuringPattern<'c>>> {
        let gen = self.from_stream(tree, span);

        let mut patterns = AstNodes::new(row![&self.wall;], Some(span));

        while gen.has_token() {
            match gen.peek_resultant_fn(|| gen.parse_destructuring_pattern()) {
                Some(pat) => patterns.nodes.push(pat, &self.wall),
                None => break,
            }

            if gen.has_token() {
                gen.parse_token_atom(TokenKind::Comma)?;
            }
        }

        Ok(patterns)
    }

    /// Parse a singular pattern. Singular patterns cannot have any grouped pattern
    /// operators such as a '|', if guards or any form of compound pattern.
    pub fn parse_singular_pattern(&self) -> AstGenResult<'c, AstNode<'c, Pattern<'c>>> {
        let token = self.peek();

        if token.is_none() {
            return self.unexpected_eof()?;
        }

        let token = token.unwrap();
        let start = token.span;

        let pattern = match token {
            Token {
                kind: TokenKind::Ident(ident),
                span,
            } => {
                // this could be either just a binding pattern, enum, or a struct pattern
                self.skip_token();

                // So here we try to parse an access name, if it is only made of a single binding
                // name, we'll just return this as a binding pattern, otherwise it must follow that
                // it is either a enum or struct pattern, if not we report it as an error since
                // access names cannot be used as binding patterns on their own...
                let name = self.parse_access_name(ident)?;

                match self.peek() {
                    // Destructuring pattern for either struct or namespace
                    Some(Token {
                        kind: TokenKind::Tree(Delimiter::Brace, tree_index),
                        span,
                    }) => {
                        self.skip_token();
                        let tree = self.token_trees.get(*tree_index).unwrap();

                        Pattern::Struct(StructPattern {
                            name,
                            fields: self.parse_destructuring_patterns(tree, *span)?,
                        })
                    }
                    // enum_pattern
                    Some(Token {
                        kind: TokenKind::Tree(Delimiter::Paren, tree_index),
                        span,
                    }) => {
                        self.skip_token();
                        let tree = self.token_trees.get(*tree_index).unwrap();

                        Pattern::Enum(EnumPattern {
                            name,
                            fields: self.parse_pattern_collection(tree, *span)?,
                        })
                    }
                    Some(token) if name.path.len() > 1 => self.error(
                        AstGenErrorKind::Expected,
                        Some(TokenKindVector::begin_pattern_collection(&self.wall)),
                        Some(token.kind),
                    )?,
                    _ => {
                        if *ident == CORE_IDENTIFIERS.underscore {
                            Pattern::Ignore(IgnorePattern)
                        } else {
                            Pattern::Binding(BindingPattern(
                                self.node_from_location(Name { ident: *ident }, span),
                            ))
                        }
                    }
                }
            }
            token if token.kind.is_literal() => {
                self.skip_token();
                Pattern::Literal(self.convert_literal_kind_into_pattern(&token.kind))
            }
            Token {
                kind: TokenKind::Tree(Delimiter::Paren, tree_index),
                span,
            } => {
                self.skip_token();
                let tree = self.token_trees.get(*tree_index).unwrap();

                // check here if the tree length is 1, and the first token is the comma to check if it is an
                // empty tuple pattern...
                if let Some(token) = tree.get(0) {
                    if token.has_kind(TokenKind::Comma) {
                        return Ok(self.node_from_location(
                            Pattern::Tuple(TuplePattern {
                                fields: AstNodes::empty(),
                            }),
                            span,
                        ));
                    }
                }

                // @@Hack: here it might actually be a nested pattern in parenthesees. So we perform a slight
                // transformation if the number of parsed patterns is only one. So essentially we handle the case
                // where a pattern is wrapped in parentheses and so we just unwrap it.
                let mut elements = self.parse_pattern_collection(tree, *span)?;

                if elements.len() == 1 {
                    let element = elements.nodes.pop().unwrap();
                    return Ok(element);
                } else {
                    Pattern::Tuple(TuplePattern { fields: elements })
                }
            }
            Token {
                kind: TokenKind::Tree(Delimiter::Brace, tree_index),
                span,
            } => {
                self.skip_token();
                let tree = self.token_trees.get(*tree_index).unwrap();

                Pattern::Namespace(NamespacePattern {
                    fields: self.parse_destructuring_patterns(tree, *span)?,
                })
            }
            // @@Future: List patterns aren't supported yet.
            // Token {kind: TokenKind::Tree(Delimiter::Bracket, tree), span} => {
            //                 self.skip_token();
            //     // this is a list pattern
            //
            // }
            token => self.error_with_location(
                AstGenErrorKind::Expected,
                Some(TokenKindVector::begin_pattern(&self.wall)),
                Some(token.kind),
                &token.span,
            )?,
        };

        Ok(self.node_from_joined_location(pattern, &start))
    }

    /// Parse a block.
    pub fn parse_block(&self) -> AstGenResult<'c, AstNode<'c, Block<'c>>> {
        let (gen, start) = match self.peek() {
            Some(Token {
                kind: TokenKind::Tree(Delimiter::Brace, tree_index),
                span,
            }) => {
                self.skip_token(); // step-along since we matched a block...

                let tree = self.token_trees.get(*tree_index).unwrap();

                (self.from_stream(tree, self.current_location()), *span)
            }
            Some(token) => self.error(AstGenErrorKind::Block, None, Some(token.kind))?,
            // @@ErrorReporting
            None => {
                self.error_with_location(AstGenErrorKind::Block, None, None, &self.next_location())?
            }
        };

        self.parse_block_from_gen(&gen, start, None)
    }

    /// Function to parse a block body
    pub fn parse_block_from_gen(
        &self,
        gen: &Self,
        start: Location,
        initial_statement: Option<AstNode<'c, Statement<'c>>>,
    ) -> AstGenResult<'c, AstNode<'c, Block<'c>>> {
        // Edge case where the statement is parsed and the 'last_statement_is_expr' is set, here
        // we take the expression and return a block that has the expression left here.

        // Append the initial statement if there is one.
        let mut block = if initial_statement.is_some() {
            BodyBlock {
                statements: ast_nodes![&self.wall; initial_statement.unwrap()],
                expr: None,
            }
        } else {
            BodyBlock {
                statements: AstNodes::empty(),
                expr: None,
            }
        };

        // Just return an empty block if we don't get anything
        if !gen.has_token() {
            return Ok(self.node_with_location(Block::Body(block), start));
        }

        // firstly check if the first token signals a beginning of a statement, we can tell
        // this by checking for keywords that must begin a statement...
        while gen.has_token() {
            let token = gen.peek().unwrap();

            if token.kind.begins_statement() {
                block
                    .statements
                    .nodes
                    .push(gen.parse_statement()?, &self.wall);
                continue;
            }

            // if we can't tell if this is a statement, we parse an expression, and if there
            // is a following semi-colon, then we make this a statement and continue...
            let expr = gen.parse_expression_with_precedence(0)?;
            let expr_loc = expr.location();

            // check for assigning operators here if the lhs expression is not compound
            match gen.peek_resultant_fn(|| gen.parse_re_assignment_op()) {
                Some(op) => {
                    // since this is followed by an expression, we try to parse another expression, and then
                    // ensure that after an expression there is a ending semi colon.
                    let rhs = gen.parse_expression_with_precedence(0)?;
                    gen.parse_token_atom(TokenKind::Semi)?;

                    block.statements.nodes.push(
                        gen.node_from_joined_location(
                            Statement::Expr(ExprStatement(
                                self.transform_binary_expression(expr, rhs, op),
                            )),
                            &expr_loc,
                        ),
                        &self.wall,
                    );
                }
                None => {
                    match gen.peek() {
                        Some(token) if token.has_kind(TokenKind::Semi) => {
                            gen.skip_token();

                            block.statements.nodes.push(
                                gen.node_from_joined_location(
                                    Statement::Expr(ExprStatement(expr)),
                                    &expr_loc,
                                ),
                                &self.wall,
                            );
                        }
                        Some(token) if token.has_kind(TokenKind::Eq) => {
                            gen.skip_token();

                            // Parse the rhs and the semi
                            let rhs = gen.parse_expression_with_precedence(0)?;
                            gen.parse_token_atom(TokenKind::Semi)?;

                            block.statements.nodes.push(
                                gen.node_from_joined_location(
                                    Statement::Assign(AssignStatement { lhs: expr, rhs }),
                                    &start,
                                ),
                                &self.wall,
                            );
                        }
                        Some(token) => {
                            match expr.into_body().move_out().into_kind() {
                                ExpressionKind::Block(BlockExpr(inner_block)) => {
                                    block.statements.nodes.push(
                                        gen.node_from_joined_location(
                                            Statement::Block(BlockStatement(inner_block)),
                                            &expr_loc,
                                        ),
                                        &self.wall,
                                    )
                                }
                                _ => gen.error(
                                    AstGenErrorKind::Expected,
                                    Some(TokenKindVector::from_row(
                                        row![&self.wall; TokenKind::Semi],
                                    )),
                                    Some(token.kind),
                                )?,
                            };
                        }
                        None => {
                            block.expr = Some(expr);
                            break;
                        }
                    };
                }
            }
        }

        Ok(self.node_from_joined_location(Block::Body(block), &start))
    }

    /// Parse an expression which can be compound.
    pub fn parse_expression(&self) -> AstGenResult<'c, AstNode<'c, Expression<'c>>> {
        let token = self.next_token();

        // Rather than just reporting that we reached 'EOF' which isn't necessarily true if we're in a
        // block, we will simply specify that we expected an expression...
        if token.is_none() {
            return self.error_with_location(
                AstGenErrorKind::ExpectedExpression,
                None,
                None,
                &self.next_location(),
            );
        }

        let prev_allowance = self.disallow_struct_literals.get();
        let token = token.unwrap();

        // ::CompoundExpressions: firstly, we have to get the initial part of the expression, and then we can check
        // if there are any additional parts in the forms of either property accesses, indexing or infix function calls
        let subject = match &token.kind {
            kind if kind.is_unary_op() => return self.parse_unary_expression(),

            // Handle primitive literals
            kind if kind.is_literal() => self.parse_literal(),
            TokenKind::Ident(ident) => {
                // record the starting span
                let start = self.current_location();

                let (name, type_args) = self.parse_name_with_type_args(ident)?;
                let type_args = type_args.unwrap_or_else(AstNodes::empty);

                // create the lhs expr.
                self.node_with_location(
                    Expression::new(ExpressionKind::Variable(VariableExpr { name, type_args })),
                    start.join(self.current_location()),
                )
            }

            // @@Note: This doesn't cover '{' case.
            kind if kind.begins_block() => {
                let start = self.current_location();

                let block = match kind {
                    TokenKind::Keyword(Keyword::For) => self.parse_for_loop()?,
                    TokenKind::Keyword(Keyword::While) => self.parse_while_loop()?,
                    TokenKind::Keyword(Keyword::Loop) => self.node_from_joined_location(
                        Block::Loop(LoopBlock(self.parse_block()?)),
                        &start,
                    ),
                    TokenKind::Keyword(Keyword::If) => self.parse_if_statement()?,
                    TokenKind::Keyword(Keyword::Match) => self.parse_match_block()?,
                    _ => unreachable!(),
                };

                self.node_from_joined_location(
                    Expression::new(ExpressionKind::Block(BlockExpr(block))),
                    &start,
                )
            }
            // Import
            TokenKind::Keyword(Keyword::Import) => self.parse_import()?,
            // Handle tree literals
            TokenKind::Tree(Delimiter::Brace, tree_index) => {
                let tree = self.token_trees.get(*tree_index).unwrap();

                self.parse_block_or_braced_literal(tree, &self.current_location())?
            }
            TokenKind::Tree(Delimiter::Bracket, tree_index) => {
                let tree = self.token_trees.get(*tree_index).unwrap();

                self.parse_array_literal(tree, &self.current_location())?
            }
            TokenKind::Tree(Delimiter::Paren, tree_index) => {
                self.disallow_struct_literals.set(true); // @@Cleanup

                // check whether a function return type is following...
                let mut is_func =
                    matches!(self.peek(), Some(token) if token.has_kind(TokenKind::Colon));

                // Now here we have to look ahead after the token_tree to see if there is an arrow
                if !is_func {
                    // @@Speed: avoid using parse_token_atom() because we don't care about error messages
                    //          We just want to purely look if there are is a combination of symbols following
                    //          which make up an '=>'.
                    let has_arrow = self
                        .peek_resultant_fn(|| -> Result<(), ()> {
                            self.parse_token_atom_fast(TokenKind::Eq).ok_or(())?;
                            self.parse_token_atom_fast(TokenKind::Gt).ok_or(())?;
                            Ok(())
                        })
                        .is_some();

                    if has_arrow {
                        self.offset.set(self.offset.get() - 2);
                        is_func = true;
                    }
                }

                let tree = self.token_trees.get(*tree_index).unwrap();

                match is_func {
                    true => {
                        let gen = self.from_stream(tree, token.span);
                        self.parse_function_literal(&gen)?
                    }
                    false => self.parse_expression_or_tuple(tree, &self.current_location())?,
                }
            }

            kind @ TokenKind::Keyword(_) => {
                return self.error_with_location(
                    AstGenErrorKind::Keyword,
                    None,
                    Some(*kind),
                    &token.span,
                )
            }
            kind => {
                return self.error_with_location(
                    AstGenErrorKind::ExpectedExpression,
                    None,
                    Some(*kind),
                    &token.span,
                )
            }
        };

        // If this is an import, we need to return here...
        if let ExpressionKind::Import(_) = &subject.kind() {
            return Ok(subject);
        }

        // reset the struct literal state in any case
        self.disallow_struct_literals.set(prev_allowance);

        self.parse_singular_expression(subject)
    }

    /// Provided an initial subject expression that is parsed by the parent caller, this function
    /// will check if there are any additional components to the expression; in the form of either
    /// property access, infix function calls, indexing, etc.
    pub fn parse_singular_expression(
        &self,
        subject: AstNode<'c, Expression<'c>>,
    ) -> AstGenResult<'c, AstNode<'c, Expression<'c>>> {
        // record the starting span
        let start = self.current_location();

        let mut lhs_expr = subject;

        // so here we need to peek to see if this is either a index_access, field access or a function call...
        while let Some(next_token) = self.peek() {
            match &next_token.kind {
                // Property access or infix function call
                TokenKind::Dot => {
                    self.skip_token(); // eat the token since there isn't any alternative to being an ident or fn call.

                    let name_or_fn_call = self.parse_name_or_infix_call()?;
                    let kind = name_or_fn_call.into_body().move_out().into_kind();

                    match kind {
                        ExpressionKind::FunctionCall(FunctionCallExpr { subject, mut args }) => {
                            // @@Future: ##FunctionArguments:
                            // In the future when we consider function named arguments and optional arguments and variadic arguments,
                            // is it correct to apply the same behaviour of placing the argument first if it is an infix call ?
                            // The current behaviour is that the lhs is inserted as the first argument, but that might change:
                            //
                            // >>> foo.bar()
                            // vvv Is transpiled to..
                            // >>> bar(foo)
                            //
                            // Additionally, if the RHS has arguments, they are shifted for the LHS to be inserted as the first argument...
                            //
                            // >>> foo.bar(baz)
                            // vvv Is transpiled to..
                            // >>> bar(foo, baz)

                            // insert lhs_expr first...
                            args.entries.nodes.insert(0, lhs_expr, &self.wall);

                            lhs_expr = self.node_from_joined_location(
                                Expression::new(ExpressionKind::FunctionCall(FunctionCallExpr {
                                    subject,
                                    args,
                                })),
                                &start,
                            );
                        }
                        ExpressionKind::Variable(VariableExpr { name, type_args: _ }) => {
                            // @@Cleanup: This produces an AstNode<AccessName> whereas we just want the single name...
                            let location = name.location();
                            let ident = name.body().path.get(0).unwrap();

                            let node = self.node_with_location(Name { ident: *ident }, location);

                            lhs_expr = self.node_with_location(
                                Expression::new(ExpressionKind::PropertyAccess(
                                    PropertyAccessExpr {
                                        subject: lhs_expr,
                                        property: node,
                                    },
                                )),
                                location,
                            );
                        }
                        _ => self.error(AstGenErrorKind::InfixCall, None, None)?,
                    }
                }
                // Array index access syntax: ident[...]
                TokenKind::Tree(Delimiter::Bracket, tree_index) => {
                    self.skip_token();

                    let tree = self.token_trees.get(*tree_index).unwrap();
                    lhs_expr = self.parse_array_index(lhs_expr, tree, self.current_location())?;
                }
                // Function call
                TokenKind::Tree(Delimiter::Paren, tree_index) => {
                    self.skip_token();

                    let tree = self.token_trees.get(*tree_index).unwrap();
                    lhs_expr = self.parse_function_call(lhs_expr, tree, self.current_location())?;
                }
                // Struct literal
                TokenKind::Tree(Delimiter::Brace, tree_index)
                    if !self.disallow_struct_literals.get() =>
                {
                    // Ensure that the LHS of the brace is a variable, since struct literals can only
                    // be begun with variable names and type arguments, any other expression cannot be
                    // the beginning of a struct literal.
                    let location = lhs_expr.location();
                    let mut break_now = false;

                    lhs_expr = match lhs_expr.into_body().move_out().into_kind() {
                        ExpressionKind::Variable(VariableExpr { name, type_args }) => {
                            self.skip_token();

                            let tree = self.token_trees.get(*tree_index).unwrap();
                            self.parse_struct_literal(name, type_args, tree)?
                        }
                        expr => {
                            break_now = true;
                            self.node_with_location(Expression::new(expr), location)
                        }
                    };

                    if break_now {
                        break;
                    }
                }
                _ => break,
            }
        }

        Ok(lhs_expr)
    }

    /// Parsing module import statement which are in the form of a function
    /// call that have a single argument in the form of a string literal.
    /// The syntax is as follows:
    ///
    /// import("./relative/path/to/module")
    ///
    /// The path argument to imports automatically assumes that the path you provide
    /// is references '.hash' extension file or a directory with a 'index.hash' file
    /// contained within the directory.
    pub fn parse_import(&self) -> AstGenResult<'c, AstNode<'c, Expression<'c>>> {
        let pre = self.current_token().span;
        let start = self.current_location();

        let (tree, span) = match self.peek() {
            Some(Token {
                kind: TokenKind::Tree(Delimiter::Paren, tree_index),
                span,
            }) => {
                self.skip_token();

                let tree = self.token_trees.get(*tree_index).unwrap();
                (tree, *span)
            }
            Some(token) => self.error(
                AstGenErrorKind::Expected,
                Some(TokenKindVector::from_row(
                    row![&self.wall; TokenKind::Delimiter(Delimiter::Paren, true)],
                )),
                Some(token.kind),
            )?,
            None => self.unexpected_eof()?,
        };

        let gen = self.from_stream(tree, span);

        let (raw, path, span) = match gen.peek() {
            Some(Token {
                kind: TokenKind::StrLiteral(str),
                span,
            }) => (str, STRING_LITERAL_MAP.lookup(*str), span),
            _ => gen.error(AstGenErrorKind::ImportPath, None, None)?,
        };

        gen.skip_token(); // eat the string argument

        if gen.has_token() {
            gen.expected_eof()?;
        }

        // Attempt to add the module via the resolver
        let import_path = PathBuf::from_str(path).unwrap_or_else(|err| match err {});
        let resolved_import_path = self
            .resolver
            .parse_import(&import_path, self.source_location(span));

        match resolved_import_path {
            Ok(resolved_import_path) => Ok(self.node_from_joined_location(
                Expression::new(ExpressionKind::Import(ImportExpr(
                    self.node_from_joined_location(
                        Import {
                            path: *raw,
                            resolved_path: resolved_import_path,
                        },
                        &start,
                    ),
                ))),
                &start,
            )),
            Err(err) => self.error_with_location(
                AstGenErrorKind::ErroneousImport(err),
                None,
                None,
                &pre.join(self.current_location()),
            ),
        }
    }

    /// Parse a function call which requires that the [AccessName] is pre-parsed and passed
    /// into the function which deals with the call arguments.
    pub fn parse_function_call(
        &self,
        ident: AstNode<'c, Expression<'c>>,
        tree: &'stream Row<'stream, Token>,
        span: Location,
    ) -> AstGenResult<'c, AstNode<'c, Expression<'c>>> {
        let gen = self.from_stream(tree, span);
        let mut args = AstNode::new(
            FunctionCallArgs {
                entries: AstNodes::empty(),
            },
            span,
            &self.wall,
        );

        while gen.has_token() {
            let arg = gen.parse_expression_with_precedence(0);
            args.entries.nodes.push(arg?, &self.wall);

            // now we eat the next token, checking that it is a comma
            match gen.peek() {
                Some(token) if token.has_kind(TokenKind::Comma) => gen.next_token(),
                _ => break,
            };
        }

        // form the span from the beginning variable expression to the end of the arguments...
        let span = &ident.location().join(self.current_location());

        Ok(self.node_with_location(
            Expression::new(ExpressionKind::FunctionCall(FunctionCallExpr {
                subject: ident,
                args,
            })),
            *span,
        ))
    }

    /// Function to parse a token atom optionally. If the appropriate token atom is
    /// present we advance the token count, if not then just return None
    pub fn parse_token_atom_fast(&self, atom: TokenKind) -> Option<()> {
        match self.peek() {
            Some(token) if token.has_kind(atom) => {
                self.skip_token();
                Some(())
            }
            _ => None,
        }
    }

    /// Function to parse the next token with the same kind as the specified kind, this
    /// is a useful utility function for parsing singular tokens in the place of more complex
    /// compound statements and expressions.
    pub fn parse_token_atom(&self, atom: TokenKind) -> AstGenResult<'c, ()> {
        match self.peek() {
            Some(token) if token.has_kind(atom) => {
                self.skip_token();
                Ok(())
            }
            Some(token) => self.error_with_location(
                AstGenErrorKind::Expected,
                Some(TokenKindVector::singleton(&self.wall, atom)),
                Some(token.kind),
                &token.span,
            ),
            _ => self.error(
                AstGenErrorKind::Expected,
                Some(TokenKindVector::singleton(&self.wall, atom)),
                None,
            ),
        }
    }

    /// Parse a struct literal.
    pub fn parse_struct_literal(
        &self,
        name: AstNode<'c, AccessName<'c>>,
        type_args: AstNodes<'c, Type<'c>>,
        tree: &'stream Row<'stream, Token>,
    ) -> AstGenResult<'c, AstNode<'c, Expression<'c>>> {
        let start = self.current_location();
        let gen = self.from_stream(tree, start);

        let mut entries = AstNodes::empty();

        while gen.has_token() {
            let name = gen.parse_ident()?;
            let location = name.location();

            // we want to support the syntax where we can just assign a struct field that has
            // the same name as a variable in scope. For example, if you were to create a
            // struct like so:
            //
            // >>> let name = "Viktor";
            // >>> let dog = Dog { name };
            //
            // This should be de-sugared into:
            //
            // ...
            // >>> let dog = Dog { name = name };
            //
            // So, here we handle for this case...
            match gen.peek() {
                Some(token) if token.has_kind(TokenKind::Eq) => {
                    gen.skip_token();

                    let value = gen.parse_expression_with_precedence(0)?;

                    entries.nodes.push(
                        gen.node_with_location(
                            StructLiteralEntry { name, value },
                            location.join(gen.current_location()),
                        ),
                        &self.wall,
                    );

                    // now we eat the next token, checking that it is a comma
                    match gen.peek() {
                        Some(token) if token.has_kind(TokenKind::Comma) => gen.skip_token(),
                        Some(token) => gen.error_with_location(
                            AstGenErrorKind::Expected,
                            Some(TokenKindVector::from_row(
                                row![&self.wall; TokenKind::Comma, TokenKind::Delimiter(Delimiter::Brace, false)],
                            )),
                            Some(token.kind),
                            &token.span,
                        )?,
                        None => break,
                    };
                }
                Some(token) if token.has_kind(TokenKind::Comma) => {
                    gen.skip_token();

                    // we need to copy the name node and make it into a new expression with the same span
                    let name_copy = gen.make_variable_from_identifier(name.ident, name.location());

                    entries.nodes.push(
                        gen.node_with_location(
                            StructLiteralEntry {
                                name,
                                value: name_copy,
                            },
                            location.join(gen.current_location()),
                        ),
                        &self.wall,
                    );
                }
                None => {
                    // we need to copy the name node and make it into a new expression with the same span
                    let name_copy = gen.make_variable_from_identifier(name.ident, name.location());

                    entries.nodes.push(
                        gen.node_with_location(
                            StructLiteralEntry {
                                name,
                                value: name_copy,
                            },
                            location.join(gen.current_location()),
                        ),
                        &self.wall,
                    );

                    break;
                }
                Some(token) => gen.error_with_location(
                    AstGenErrorKind::Expected,
                    Some(TokenKindVector::from_row(
                        row![&self.wall; TokenKind::Eq, TokenKind::Comma, TokenKind::Delimiter(Delimiter::Brace, false)],
                    )),
                    Some(token.kind),
                    &token.span,
                )?,
            }
        }

        Ok(self.node_from_joined_location(
            Expression::new(ExpressionKind::LiteralExpr(LiteralExpr(
                self.node_from_joined_location(
                    Literal::Struct(StructLiteral {
                        name,
                        type_args,
                        entries,
                    }),
                    &start,
                ),
            ))),
            &start,
        ))
    }

    /// Parse an array index. Array indexes are constructed with square brackets
    /// wrapping a singular expression.
    pub fn parse_array_index(
        &self,
        ident: AstNode<'c, Expression<'c>>,
        tree: &'stream Row<'stream, Token>,
        span: Location,
    ) -> AstGenResult<'c, AstNode<'c, Expression<'c>>> {
        let gen = self.from_stream(tree, span);
        let start = gen.current_location();

        // parse the indexing expression between the square brackets...
        let index_expr = gen.parse_expression_with_precedence(0)?;
        let index_loc = index_expr.location();

        // since nothing should be after the expression, we can check that no tokens
        // are left and the generator is empty, otherwise report this as an unexpected_token
        if gen.has_token() {
            gen.expected_eof()?;
        }

        Ok(self.node_with_location(
            Expression::new(ExpressionKind::FunctionCall(FunctionCallExpr {
                subject: self.make_ident("index", &start),
                args: self.node_with_location(
                    FunctionCallArgs {
                        entries: ast_nodes![&self.wall; ident, index_expr],
                    },
                    index_loc,
                ),
            })),
            gen.current_location(),
        ))
    }

    /// Parses a unary operator followed by a singular expression. Once the unary operator
    /// is picked up, the expression is transformed into a function call to the corresponding
    /// trait that implements the unary operator operation.
    pub fn parse_unary_expression(&self) -> AstGenResult<'c, AstNode<'c, Expression<'c>>> {
        let token = self.current_token();
        let start = self.current_location();

        let expr_kind = match &token.kind {
            TokenKind::Star => ExpressionKind::Deref(DerefExpr(self.parse_expression()?)),
            TokenKind::Amp => {
                // Check if this reference is raw...
                match self.peek() {
                    Some(token) if token.has_kind(TokenKind::Keyword(Keyword::Raw)) => {
                        self.skip_token();
                        ExpressionKind::Ref(RefExpr {
                            inner_expr: self.parse_expression()?,
                            kind: RefKind::Raw,
                        })
                    }
                    _ => ExpressionKind::Ref(RefExpr {
                        inner_expr: self.parse_expression()?,
                        kind: RefKind::Normal,
                    }),
                }
            }
            kind @ (TokenKind::Plus | TokenKind::Minus) => {
                let expr = self.parse_expression()?;
                let loc = expr.location();

                let fn_name = match kind {
                    TokenKind::Plus => "pos",
                    TokenKind::Minus => "neg",
                    _ => unreachable!(),
                };

                ExpressionKind::FunctionCall(FunctionCallExpr {
                    subject: self.make_ident(fn_name, &start),
                    args: self.node_from_location(
                        FunctionCallArgs {
                            entries: ast_nodes![&self.wall; expr],
                        },
                        &loc,
                    ),
                })
            }
            TokenKind::Tilde => {
                let arg = self.parse_expression()?;
                let loc = arg.location();

                ExpressionKind::FunctionCall(FunctionCallExpr {
                    subject: self.make_ident("notb", &start),
                    args: self.node_from_location(
                        FunctionCallArgs {
                            entries: ast_nodes![&self.wall; arg],
                        },
                        &loc,
                    ),
                })
            }
            TokenKind::Hash => {
                // First get the intrinsic subject, and expect a possible singular expression
                // followed by the intrinsic.
                let subject = self.parse_ident()?;
                let name = subject.ident;

                // create the subject node
                let subject_node = self.node_from_joined_location(
                    Expression::new(ExpressionKind::Intrinsic(IntrinsicKey { name })),
                    &start,
                );

                return self.parse_singular_expression(subject_node);
            }
            TokenKind::Exclamation => {
                let arg = self.parse_expression()?;
                let loc = arg.location();

                ExpressionKind::FunctionCall(FunctionCallExpr {
                    subject: self.make_ident("not", &start),
                    args: self.node_from_location(
                        FunctionCallArgs {
                            entries: ast_nodes![&self.wall; arg],
                        },
                        &loc,
                    ),
                })
            }
            kind => panic!("Expected token to be a unary operator, but got '{}'", kind),
        };

        Ok(self.node_from_joined_location(Expression::new(expr_kind), &start))
    }

    /// Parse a trait bound.
    pub fn parse_trait_bound(
        &self,
        ident: &Identifier,
    ) -> AstGenResult<'c, (AstNode<'c, AccessName<'c>>, AstNodes<'c, Type<'c>>)> {
        let name = self.parse_access_name(ident)?;
        let args = self.parse_type_args()?;

        Ok((name, args))
    }

    /// Parse an access name followed by optional type arguments..
    pub fn parse_name_with_type_args(
        &self,
        ident: &Identifier,
    ) -> AstGenResult<'c, (AstNode<'c, AccessName<'c>>, Option<AstNodes<'c, Type<'c>>>)> {
        let name = self.parse_access_name(ident)?;

        // @@Speed: so here we want to be efficient about type_args, we'll just try to
        // see if the next token atom is a 'Lt' rather than using parse_token_atom
        // because it throws an error essentially and thus allocates a stupid amount
        // of strings which at the end of the day aren't even used...
        let args = match self.peek() {
            Some(token) if token.has_kind(TokenKind::Lt) => {
                self.peek_resultant_fn(|| self.parse_type_args())
            }
            _ => None,
        };

        Ok((name, args))
    }

    /// Parses a single identifier, essentially converting the current [TokenKind::Ident] into
    /// an [AstNode<Name>], assuming that the next token is an identifier.
    pub fn parse_ident(&self) -> AstGenResult<'c, AstNode<'c, Name>> {
        match self.peek() {
            Some(Token {
                kind: TokenKind::Ident(ident),
                span,
            }) => {
                self.skip_token();

                Ok(AstNode::new(Name { ident: *ident }, *span, &self.wall))
            }
            Some(token) => self.error_with_location(
                AstGenErrorKind::ExpectedIdentifier,
                None,
                Some(token.kind),
                &token.span,
            ),
            None => self.unexpected_eof(),
        }
    }

    /// Parse an [AccessName] from the current token stream. An [AccessName] is defined as
    /// a number of identifiers that are separated by the namespace operator '::'. The function
    /// presumes that the current token is an identifier an that the next token is a colon.
    pub fn parse_access_name(
        &self,
        start_id: &Identifier,
    ) -> AstGenResult<'c, AstNode<'c, AccessName<'c>>> {
        let start = self.current_location();
        let mut path = row![&self.wall; *start_id];

        loop {
            match self.peek() {
                Some(token) if token.has_kind(TokenKind::Colon) => {
                    self.skip_token(); // :

                    match self.peek() {
                        Some(token) if token.has_kind(TokenKind::Colon) => {
                            self.skip_token(); // :

                            match self.peek() {
                                Some(Token {
                                    kind: TokenKind::Ident(id),
                                    span: _,
                                }) => {
                                    self.skip_token();
                                    path.push(*id, &self.wall);
                                }
                                _ => self.error(AstGenErrorKind::AccessName, None, None)?,
                            }
                        }
                        _ => {
                            // backtrack the token count by one
                            self.offset.set(self.offset() - 1);
                            break;
                        }
                    }
                }
                _ => break,
            }
        }

        Ok(AstNode::new(
            AccessName { path },
            start.join(self.current_location()),
            &self.wall,
        ))
    }

    /// Special variant of expression to handle interactive statements that have relaxed rules about
    /// semi-colons for some statements.
    pub fn generate_expression_from_interactive(
        &mut self,
    ) -> AstGenResult<'c, AstNode<'c, BodyBlock<'c>>> {
        Ok(AstNode::new(
            BodyBlock {
                statements: AstNodes::empty(),
                expr: None,
            },
            Location::span(0, 0),
            &self.wall,
        ))
    }

    /// Parse an expression whilst taking into account binary precedence operators.
    /// Parse chain of expressions with chain links being binary operators. Whilst
    /// parsing the chain, figure out the applicative precedence of each operator using
    /// Pratt parsing.
    pub fn parse_expression_with_precedence(
        &self,
        mut min_prec: u8,
    ) -> AstGenResult<'c, AstNode<'c, Expression<'c>>> {
        // first of all, we want to get the lhs...
        let mut lhs = self.parse_expression()?;

        // reset the compound_expr flag, since this is a new expression...
        self.is_compound_expr.set(false);

        loop {
            let op_start = self.next_location();
            // this doesn't consider operators that have an 'eq' variant because that is handled at the statement level,
            // since it isn't really a binary operator...
            let (op, consumed_tokens) = self.parse_operator();

            match op {
                // check if the operator here is re-assignable, as in '+=', '/=', if so then we need to stop
                // parsing onwards because this might be an assignable expression...
                // Only perform this check if know prior that the expression is not made of compounded components.
                Some(op) if !op.assignable => {
                    // consume the number of tokens eaten whilst getting the operator...
                    self.offset.update(|x| x + consumed_tokens as usize);

                    let op_span = op_start.join(self.current_location());

                    // check if we have higher precedence than the lhs expression...
                    let (l_prec, r_prec) = op.kind.infix_binding_power();

                    if l_prec < min_prec {
                        self.offset.update(|x| x - consumed_tokens as usize);
                        break;
                    }

                    // if the operator is a non-functional, (e.g. as) we need to perform a different conversion
                    // where we transform the AstNode into a different
                    if matches!(op.kind, OperatorKind::As) {
                        lhs = self.node_from_joined_location(
                            Expression::new(ExpressionKind::Typed(TypedExpr {
                                expr: lhs,
                                ty: self.parse_type()?,
                            })),
                            &op_span,
                        );

                        // since we don't descend, we still need to update the precedence to
                        // being 'r_prec'.
                        min_prec = r_prec;
                    } else {
                        let rhs = self.parse_expression_with_precedence(r_prec)?;
                        self.is_compound_expr.set(true);

                        // transform the operator into an OperatorFn
                        lhs = self.transform_binary_expression(
                            lhs,
                            rhs,
                            self.node_with_location(op, op_span),
                        );
                    }
                }
                _ => break,
            }
        }

        Ok(lhs)
    }

    /// This parses some type args after an [AccessName], however due to the nature of the
    /// language grammar, since the [TokenKind] could be a `TokenKind::Lt` or `<`, it could
    /// also be a comparison rather than the beginning of a type argument. Therefore, we have to
    /// lookahead to see if there is another type followed by either a comma (which locks the
    /// type_args) or a closing `TokenKind::Gt`. Otherwise, we back track and let the expression
    /// be parsed as an order comparison.
    pub fn parse_type_args(&self) -> AstGenResult<'c, AstNodes<'c, Type<'c>>> {
        self.parse_token_atom(TokenKind::Lt)?;
        let start = self.current_location();

        let mut type_args = AstNodes::empty();

        loop {
            // Check if the type argument is parsed, if we have already encountered a comma, we
            // return a hard error because it has already started on a comma.
            match self.parse_type() {
                Ok(ty) => type_args.nodes.push(ty, &self.wall),
                Err(err) => return Err(err),
            };

            // Now consider if the bound is closing or continuing with a comma...
            match self.peek() {
                Some(token) if token.has_kind(TokenKind::Comma) => {
                    self.skip_token();
                }
                Some(token) if token.has_kind(TokenKind::Gt) => {
                    self.skip_token();
                    break;
                }
                Some(token) => self.error(
                    AstGenErrorKind::Expected,
                    Some(TokenKindVector::from_row(
                        row![&self.wall; TokenKind::Comma, TokenKind::Gt],
                    )),
                    Some(token.kind),
                )?,
                None => self.unexpected_eof()?,
            }
        }

        // Update the location of the type bound to reflect the '<' and '>' tokens...
        type_args.set_span(start.join(self.current_location()));
        Ok(type_args)
    }

    /// Parses a function type which involves a parenthesis token tree with some arbitrary
    /// number of comma separated types followed by a return type that is preceded by an
    /// arrow after the parentheses.
    ///
    ///  (e.g. (i32) => str)
    ///
    pub fn parse_function_or_tuple_type(
        &self,
        must_be_function: bool,
    ) -> AstGenResult<'c, AstNode<'c, Type<'c>>> {
        let start = self.current_location();

        let mut args = AstNodes::empty();

        // handle the function arguments first by checking for parentheses
        match self.peek() {
            Some(Token {
                kind: TokenKind::Tree(Delimiter::Paren, tree_index),
                span,
            }) => {
                self.skip_token();

                // update the type argument span...
                args.span = Some(*span);

                let tree = self.token_trees.get(*tree_index).unwrap();
                let gen = self.from_stream(tree, *span);

                match gen.peek() {
                    // Handle special case where there is only one comma and no following items...
                    // Special edge case for '(,)' or an empty tuple type...
                    Some(token) if token.has_kind(TokenKind::Comma) && gen.stream.len() == 1 => {
                        gen.skip_token();
                    }
                    _ => {
                        args = gen.parse_separated_fn(
                            || gen.parse_type(),
                            || gen.parse_token_atom(TokenKind::Comma),
                        )?;
                    }
                };
            }
            Some(token) => self.error(
                AstGenErrorKind::Expected,
                Some(TokenKindVector::from_row(
                    row![&self.wall; TokenKind::Delimiter(Delimiter::Paren, false)],
                )),
                Some(token.kind),
            )?,
            None => self.unexpected_eof()?,
        };

        // If there is an arrow '=>', then this must be a function type
        match self.peek_resultant_fn(|| self.parse_arrow()) {
            Some(_) => {
                // Parse the return type here, and then give the function name
<<<<<<< HEAD
                type_args.push(self.parse_type()?, &self.wall);
                IDENTIFIER_MAP.create_ident_existing(FUNCTION_TYPE_NAME)
=======
                Ok(self.node_from_joined_location(
                    Type::Fn(FnType {
                        args,
                        return_ty: self.parse_type()?,
                    }),
                    &start,
                ))
>>>>>>> d2a9110f
            }
            None => {
                if must_be_function {
                    self.error(AstGenErrorKind::ExpectedFnArrow, None, None)?;
                }

<<<<<<< HEAD
                IDENTIFIER_MAP.create_ident_existing(TUPLE_TYPE_NAME)
=======
                Ok(
                    self.node_from_joined_location(
                        Type::Tuple(TupleType { entries: args }),
                        &start,
                    ),
                )
>>>>>>> d2a9110f
            }
        }
    }

    /// Function to parse a type
    pub fn parse_type(&self) -> AstGenResult<'c, AstNode<'c, Type<'c>>> {
        let token = self
            .peek()
            .ok_or_else(|| self.unexpected_eof::<()>().err().unwrap())?;

        let start = token.span;
        let variant = match &token.kind {
            TokenKind::Amp => {
                self.skip_token();

                // Check if this is a raw ref by checking if the keyword is present...
                let is_ref = match self.peek() {
                    Some(token) if token.has_kind(TokenKind::Keyword(Keyword::Raw)) => {
                        self.skip_token();
                        true
                    }
                    _ => false,
                };

                match self.parse_type() {
                    Ok(ty) if is_ref => Type::RawRef(RawRefType(ty)),
                    Ok(ty) => Type::Ref(RefType(ty)),
                    err => return err,
                }
            }
            // This is a type var
            TokenKind::Dollar => {
                self.skip_token();
                let name = self.parse_ident()?;

                Type::TypeVar(TypeVar { name })
            }
            TokenKind::Question => {
                self.skip_token();
                Type::Existential(ExistentialType)
            }
            TokenKind::Ident(id) => {
                self.skip_token();

                let (name, args) = self.parse_name_with_type_args(id)?;
                // if the type_args are None, this means that the name could be either a
                // infer_type, or a type_var...
                match args {
                    Some(type_args) => Type::Named(NamedType { name, type_args }),
                    None => {
                        // @@Cleanup: This produces an AstNode<AccessName> whereas we just want the single name...
                        let ident = name.body().path.get(0).unwrap();

                        match *ident {
                            i if i == CORE_IDENTIFIERS.underscore => Type::Infer(InferType),
                            _ => Type::Named(NamedType {
                                name,
                                type_args: AstNodes::empty(),
                            }),
                        }
                    }
                }
            }

            // Map or set type
            TokenKind::Tree(Delimiter::Brace, tree_index) => {
                self.skip_token();

                let tree = self.token_trees.get(*tree_index).unwrap();
                let gen = self.from_stream(tree, token.span);

                let lhs_type = gen.parse_type()?;

                match gen.peek() {
                    // This must be a map
                    Some(token) if token.has_kind(TokenKind::Colon) => {
                        gen.skip_token();

                        let rhs_type = gen.parse_type()?;

                        // @@CopyPasta
                        if gen.has_token() {
                            gen.expected_eof()?;
                        }

                        // @@Incomplete: inline type names into ident map...
                        let name = IDENTIFIER_MAP.create_ident_existing(MAP_TYPE_NAME);

                        Type::Named(NamedType {
                            name: self.make_access_name_from_identifier(name, token.span),
                            type_args: ast_nodes![&self.wall; lhs_type, rhs_type],
                        })
                    }
                    Some(_) => gen.expected_eof()?,
                    None => {
                        // @@Incomplete: inline type names into ident map...
                        let name = IDENTIFIER_MAP.create_ident_existing(SET_TYPE_NAME);

                        Type::Named(NamedType {
                            name: self.make_access_name_from_identifier(name, token.span),
                            type_args: ast_nodes![&self.wall; lhs_type],
                        })
                    }
                }
            }

            // List type
            TokenKind::Tree(Delimiter::Bracket, tree_index) => {
                self.skip_token();

                let tree = self.token_trees.get(*tree_index).unwrap();
                let gen = self.from_stream(tree, token.span);

                let inner_type = gen.parse_type()?;

                // @@CopyPasta
                if gen.has_token() {
                    gen.expected_eof()?;
                }

                // @@Incomplete: inline type names into ident map...
                let name = IDENTIFIER_MAP.create_ident_existing(LIST_TYPE_NAME);

                Type::Named(NamedType {
                    name: self.make_access_name_from_identifier(name, token.span),
                    type_args: ast_nodes![&self.wall; inner_type],
                })
            }

            // Tuple or function type
            TokenKind::Tree(Delimiter::Paren, _) => self
                .parse_function_or_tuple_type(false)?
                .into_body()
                .move_out(),
            _ => self.error(AstGenErrorKind::ExpectedType, None, None)?,
        };

        Ok(self.node_from_joined_location(variant, &start))
    }

    /// Parse an single name or a function call that is applied on the left hand side
    /// expression. Infix calls and name are only separated by infix calls having
    /// parenthesees at the end of the name.
    pub fn parse_name_or_infix_call(&self) -> AstGenResult<'c, AstNode<'c, Expression<'c>>> {
        debug_assert!(self.current_token().has_kind(TokenKind::Dot));

        let start = self.current_location();

        match &self.next_token() {
            Some(Token {
                kind: TokenKind::Ident(id),
                span: id_span,
            }) => {
                let type_args = self.peek_resultant_fn(|| self.parse_type_args());
                let type_args = type_args.unwrap_or_else(AstNodes::empty);

                // create the subject of the call
                let subject = self.node_with_location(
                    Expression::new(ExpressionKind::Variable(VariableExpr {
                        name: self.make_access_name_from_identifier(*id, *id_span),
                        type_args,
                    })),
                    start.join(self.current_location()),
                );

                match self.peek() {
                    Some(Token {
                        kind: TokenKind::Tree(Delimiter::Paren, tree_index),
                        span,
                    }) => {
                        // Eat the generator now...
                        self.skip_token();

                        // @@Parallelisable: Since this is a vector of tokens, we should be able to give the resolver, create a new
                        //                   generator and form function call arguments from the stream...
                        let mut args = self.node_with_location(
                            FunctionCallArgs {
                                entries: AstNodes::empty(),
                            },
                            *span,
                        );

                        // so we know that this is the beginning of the function call, so we have to essentially parse an arbitrary number
                        // of expressions separated by commas as arguments to the call.
                        let tree = self.token_trees.get(*tree_index).unwrap();
                        let gen = self.from_stream(tree, *span);

                        while gen.has_token() {
                            let arg = gen.parse_expression_with_precedence(0);
                            args.entries.nodes.push(arg?, &self.wall);

                            // now we eat the next token, checking that it is a comma
                            match gen.peek() {
                                Some(token) if token.has_kind(TokenKind::Comma) => gen.next_token(),
                                _ => break,
                            };
                        }

                        Ok(self.node_with_location(
                            Expression::new(ExpressionKind::FunctionCall(FunctionCallExpr {
                                subject,
                                args,
                            })),
                            start.join(self.current_location()),
                        ))
                    }
                    _ => Ok(subject),
                }
            }
            _ => self.error(AstGenErrorKind::InfixCall, None, None)?,
        }
    }

    /// Parse either a block, a set, or a map. The function has to parse
    /// an initial expression and then determine the type of needed parsing
    /// by the following operator, whether it is a colon, comma or a semicolon.
    pub fn parse_block_or_braced_literal(
        &self,
        tree: &'stream Row<'stream, Token>,
        span: &Location,
    ) -> AstGenResult<'c, AstNode<'c, Expression<'c>>> {
        let gen = self.from_stream(tree, *span);

        // handle two special cases for empty map and set literals, if the only token
        // is a colon, this must be a map literal, or if the only token is a comma it is
        // an empty set literal.
        if gen.stream.len() == 1 {
            match gen.peek().unwrap() {
                token if token.has_kind(TokenKind::Colon) => {
                    return Ok(self.node_from_location(
                        Expression::new(ExpressionKind::LiteralExpr(LiteralExpr(
                            self.node_from_location(
                                Literal::Map(MapLiteral {
                                    elements: AstNodes::empty(),
                                }),
                                span,
                            ),
                        ))),
                        span,
                    ))
                }
                token if token.has_kind(TokenKind::Comma) => {
                    return Ok(self.node_from_location(
                        Expression::new(ExpressionKind::LiteralExpr(LiteralExpr(
                            self.node_from_location(
                                Literal::Set(SetLiteral {
                                    elements: AstNodes::empty(),
                                }),
                                span,
                            ),
                        ))),
                        span,
                    ))
                }
                _ => (),
            }
        }

        // Is this an empty block?
        if !gen.has_token() {
            return Ok(self.node_from_location(
                Expression::new(ExpressionKind::Block(BlockExpr(self.node_from_location(
                    Block::Body(BodyBlock {
                        statements: AstNodes::empty(),
                        expr: None,
                    }),
                    span,
                )))),
                span,
            ));
        }

        // Here we have to parse the initial expression and then check if there is a specific
        // separator. We have to check:
        //
        // - If an expression is followed by a comma separator, it must be a set literal.
        //
        // - If an expression is followed by a ':' (colon), it must be a map literal.
        //
        // - Otherwise, it must be a block and we should continue parsing the block from here
        let initial_offset = gen.offset();
        let expr = gen.parse_expression();

        match (gen.peek(), expr) {
            (Some(token), Ok(expr)) if token.has_kind(TokenKind::Comma) => {
                gen.skip_token(); // ','

                let literal = self.parse_set_literal(gen, expr)?;

                Ok(self.node_from_location(
                    Expression::new(ExpressionKind::LiteralExpr(LiteralExpr(literal))),
                    span,
                ))
            }
            (Some(token), Ok(expr)) if token.has_kind(TokenKind::Colon) => {
                gen.skip_token(); // ':'

                let start_pos = expr.location();
                let entry = self.node_from_joined_location(
                    MapLiteralEntry {
                        key: expr,
                        value: gen.parse_expression_with_precedence(0)?,
                    },
                    &start_pos,
                );

                // Peek ahead to check if there is a comma, if there is then we'll parse more map entries,
                // and pass it into parse_map_literal.
                match gen.peek() {
                    Some(token) if token.has_kind(TokenKind::Comma) => {
                        gen.skip_token();

                        let literal = self.parse_map_literal(gen, entry)?;

                        Ok(self.node_from_location(
                            Expression::new(ExpressionKind::LiteralExpr(LiteralExpr(literal))),
                            span,
                        ))
                    }
                    _ => Ok(self.node_from_location(
                        Expression::new(ExpressionKind::LiteralExpr(LiteralExpr(
                            self.node_from_location(
                                Literal::Map(MapLiteral {
                                    elements: ast_nodes![&self.wall; entry],
                                }),
                                span,
                            ),
                        ))),
                        span,
                    )),
                }
            }
            (Some(_), _) => {
                // reset the position and attempt to parse a statement
                gen.offset.set(initial_offset);
                let statement = gen.parse_statement()?;

                // check here if there is a 'semi', and then convert the expression into a statement.
                let block = self.parse_block_from_gen(&gen, *span, Some(statement))?;

                Ok(self.node_from_location(
                    Expression::new(ExpressionKind::Block(BlockExpr(block))),
                    span,
                ))
            }
            (None, Ok(expr)) => {
                // This block is just a block with a single expression

                Ok(self.node_from_location(
                    Expression::new(ExpressionKind::Block(BlockExpr(self.node_from_location(
                        Block::Body(BodyBlock {
                            statements: AstNodes::empty(),
                            expr: Some(expr),
                        }),
                        span,
                    )))),
                    span,
                ))
            }
            (None, Err(_)) => {
                // reset the position and attempt to parse a statement
                gen.offset.set(initial_offset);
                let statement = gen.parse_statement()?;

                Ok(self.node_from_location(
                    Expression::new(ExpressionKind::Block(BlockExpr(self.node_from_location(
                        Block::Body(BodyBlock {
                            statements: ast_nodes![&self.wall; statement],
                            expr: None,
                        }),
                        span,
                    )))),
                    span,
                ))
            }
        }
    }

    /// Parse a single map entry in a literal.
    pub fn parse_map_entry(&self) -> AstGenResult<'c, AstNode<'c, MapLiteralEntry<'c>>> {
        let start = self.current_location();

        let key = self.parse_expression_with_precedence(0)?;
        self.parse_token_atom(TokenKind::Colon)?;
        let value = self.parse_expression_with_precedence(0)?;

        Ok(self.node_from_joined_location(MapLiteralEntry { key, value }, &start))
    }

    /// Parse a map literal which is made of braces with an arbitrary number of
    /// fields separated by commas.
    pub fn parse_map_literal(
        &self,
        gen: Self,
        initial_entry: AstNode<'c, MapLiteralEntry<'c>>,
    ) -> AstGenResult<'c, AstNode<'c, Literal<'c>>> {
        let start = gen.current_location();
        let mut elements = gen.parse_separated_fn(
            || gen.parse_map_entry(),
            || gen.parse_token_atom(TokenKind::Comma),
        )?;

        elements.nodes.insert(0, initial_entry, &self.wall);

        Ok(self.node_from_joined_location(Literal::Map(MapLiteral { elements }), &start))
    }

    /// Parse a set literal which is made of braces with an arbitrary number of
    /// fields separated by commas.
    pub fn parse_set_literal(
        &self,
        gen: Self,
        initial_entry: AstNode<'c, Expression<'c>>,
    ) -> AstGenResult<'c, AstNode<'c, Literal<'c>>> {
        let start = self.current_location();

        let mut elements = gen.parse_separated_fn(
            || gen.parse_expression_with_precedence(0),
            || gen.parse_token_atom(TokenKind::Comma),
        )?;

        // insert the first item into elements
        elements.nodes.insert(0, initial_entry, &self.wall);

        Ok(self.node_from_joined_location(Literal::Set(SetLiteral { elements }), &start))
    }

    /// Parse a pattern with an optional if guard after the singular pattern.
    pub fn parse_pattern_with_if(&self) -> AstGenResult<'c, AstNode<'c, Pattern<'c>>> {
        let start = self.next_location();
        let pattern = self.parse_singular_pattern()?;

        match self.peek() {
            Some(token) if token.has_kind(TokenKind::Keyword(Keyword::If)) => {
                self.skip_token();

                let condition = self.parse_expression_with_precedence(0)?;

                Ok(self.node_from_joined_location(
                    Pattern::If(IfPattern { pattern, condition }),
                    &start,
                ))
            }
            _ => Ok(pattern),
        }
    }

    /// Parse a compound pattern.
    pub fn parse_pattern(&self) -> AstGenResult<'c, AstNode<'c, Pattern<'c>>> {
        // attempt to get the next token location as we're starting a pattern here, if there is no token
        // we should exit and return an error
        let start = self.next_location();

        // Parse the first pattern, but throw away the location information since that will be
        // computed at the end anyway...
        let mut patterns = ast_nodes![&self.wall;];

        while self.has_token() {
            let pattern = self.parse_pattern_with_if()?;
            patterns.nodes.push(pattern, &self.wall);

            // Check if this is going to be another pattern following the current one.
            match self.peek() {
                Some(token) if token.has_kind(TokenKind::Pipe) => {
                    self.skip_token();
                }
                _ => break,
            }
        }

        // if the length of patterns is greater than one, we return an 'OR' pattern,
        // otherwise just the first pattern.
        if patterns.len() == 1 {
            let pat = patterns.nodes.pop().unwrap();
            Ok(pat)
        } else {
            Ok(self
                .node_from_joined_location(Pattern::Or(OrPattern { variants: patterns }), &start))
        }
    }

    /// Parse a function definition argument, which is made of an identifier and a function type.
    pub fn parse_function_def_arg(&self) -> AstGenResult<'c, AstNode<'c, FunctionDefArg<'c>>> {
        let name = self.parse_ident()?;
        let start = name.location();

        // @@Future: default values for argument...
        let ty = match self.peek() {
            Some(token) if token.has_kind(TokenKind::Colon) => {
                self.skip_token();
                Some(self.parse_type()?)
            }
            _ => None,
        };

        Ok(self.node_from_joined_location(FunctionDefArg { name, ty }, &start))
    }

    /// Parse a function literal. Function literals are essentially definitions of lambdas
    /// that can be assigned to variables or passed as arguments into other functions.
    pub fn parse_function_literal(
        &self,
        gen: &Self,
    ) -> AstGenResult<'c, AstNode<'c, Expression<'c>>> {
        let start = self.current_location();

        // parse function definition arguments.
        let args = gen.parse_separated_fn(
            || gen.parse_function_def_arg(),
            || gen.parse_token_atom(TokenKind::Comma),
        )?;

        // check if there is a return type
        let return_ty = match self.peek_resultant_fn(|| self.parse_token_atom(TokenKind::Colon)) {
            Some(_) => Some(self.parse_type()?),
            _ => None,
        };

        self.parse_arrow()?;

        let fn_body = match self.peek() {
            Some(_) => self.parse_expression_with_precedence(0)?,
            None => self.error(AstGenErrorKind::ExpectedFnBody, None, None)?,
        };

        Ok(self.node_from_joined_location(
            Expression::new(ExpressionKind::LiteralExpr(LiteralExpr(
                gen.node_from_joined_location(
                    Literal::Function(FunctionDef {
                        args,
                        return_ty,
                        fn_body,
                    }),
                    &start,
                ),
            ))),
            &start,
        ))
    }

    /// Function to either parse an expression that is wrapped in parentheses or a tuple literal. If this
    /// is a tuple literal, the first expression must be followed by a comma separator, after that the comma
    /// after the expression is optional.
    ///
    ///
    /// Tuples have a familiar syntax with many other languages, but exhibit two distinct differences between the common syntax.
    /// These differences are:
    ///
    /// - Empty tuples: (,)
    /// - Singleton tuple : (A,)
    /// - Many membered tuple: (A, B, C) or (A, B, C,)
    ///
    pub fn parse_expression_or_tuple(
        &self,
        tree: &'stream Row<'stream, Token>,
        span: &Location,
    ) -> AstGenResult<'c, AstNode<'c, Expression<'c>>> {
        let gen = self.from_stream(tree, *span);
        let start = self.current_location();

        // Handle the empty tuple case
        if gen.stream.len() == 1 {
            match gen.peek().unwrap() {
                token if token.has_kind(TokenKind::Comma) => {
                    gen.skip_token();

                    return Ok(gen.node_from_joined_location(
                        Expression::new(ExpressionKind::LiteralExpr(LiteralExpr(
                            gen.node_from_joined_location(
                                Literal::Tuple(TupleLiteral {
                                    elements: ast_nodes![&self.wall;],
                                }),
                                &start,
                            ),
                        ))),
                        &start,
                    ));
                }
                _ => (),
            };
        }

        let lhs = gen.parse_expression_with_precedence(0)?;
        let (expr, re_assigned) = gen.try_parse_re_assignment_operation(lhs)?;

        if re_assigned && gen.peek().is_some() {
            return gen.error(AstGenErrorKind::EOF, None, Some(gen.peek().unwrap().kind));
        }

        // Check if this is just a singularly wrapped expression
        if gen.peek().is_none() {
            return Ok(expr);
        }

        let mut elements = ast_nodes![&self.wall; expr];

        loop {
            match gen.peek() {
                Some(token) if token.has_kind(TokenKind::Comma) => {
                    gen.skip_token();

                    // Handles the case where this is a trailing comma and no tokens after...
                    if !gen.has_token() {
                        break;
                    }

                    elements
                        .nodes
                        .push(gen.parse_expression_with_precedence(0)?, &self.wall)
                }
                Some(token) => gen.error(
                    AstGenErrorKind::ExpectedExpression,
                    Some(TokenKindVector::begin_expression(&self.wall)),
                    Some(token.kind),
                )?,
                None => break,
            }
        }

        Ok(gen.node_from_joined_location(
            Expression::new(ExpressionKind::LiteralExpr(LiteralExpr(
                gen.node_from_joined_location(Literal::Tuple(TupleLiteral { elements }), &start),
            ))),
            &start,
        ))
    }

    /// Parse an array literal.
    pub fn parse_array_literal(
        &self,
        tree: &'stream Row<'stream, Token>,
        span: &Location,
    ) -> AstGenResult<'c, AstNode<'c, Expression<'c>>> {
        let gen = self.from_stream(tree, *span);
        let start = gen.current_location();

        let mut elements = AstNodes::empty();

        while gen.has_token() {
            let expr = gen.parse_expression_with_precedence(0)?;
            elements.nodes.push(expr, &self.wall);

            match gen.peek() {
                Some(token) if token.has_kind(TokenKind::Comma) => {
                    gen.skip_token();
                }
                Some(token) => {
                    // if we haven't exhausted the whole token stream, then report this as a unexpected
                    // token error
                    return gen.error(
                        AstGenErrorKind::Expected,
                        Some(TokenKindVector::singleton(&self.wall, TokenKind::Comma)),
                        Some(token.kind),
                    );
                }
                None => break,
            }
        }

        Ok(gen.node_from_joined_location(
            Expression::new(ExpressionKind::LiteralExpr(LiteralExpr(
                gen.node_from_joined_location(Literal::List(ListLiteral { elements }), &start),
            ))),
            &start,
        ))
    }

    /// Convert a literal kind into a pattern literal kind.
    pub fn convert_literal_kind_into_pattern(&self, kind: &TokenKind) -> LiteralPattern {
        match kind {
            TokenKind::StrLiteral(s) => LiteralPattern::Str(StrLiteralPattern(*s)),
            TokenKind::CharLiteral(s) => LiteralPattern::Char(CharLiteralPattern(*s)),
            TokenKind::IntLiteral(s) => LiteralPattern::Int(IntLiteralPattern(*s)),
            TokenKind::FloatLiteral(s) => LiteralPattern::Float(FloatLiteralPattern(*s)),
            _ => unreachable!(),
        }
    }

    /// Convert the current token (provided it is a primitive literal) into a [ExpressionKind::LiteralExpr]
    /// by simply matching on the type of the expr.
    pub fn parse_literal(&self) -> AstNode<'c, Expression<'c>> {
        let token = self.current_token();
        let literal = AstNode::new(
            match token.kind {
                TokenKind::IntLiteral(num) => Literal::Int(IntLiteral(num)),
                TokenKind::FloatLiteral(num) => Literal::Float(FloatLiteral(num)),
                TokenKind::CharLiteral(ch) => Literal::Char(CharLiteral(ch)),
                TokenKind::StrLiteral(str) => Literal::Str(StrLiteral(str)),
                _ => unreachable!(),
            },
            token.span,
            &self.wall,
        );

        self.node_from_location(
            Expression::new(ExpressionKind::LiteralExpr(LiteralExpr(literal))),
            &token.span,
        )
    }

    /// This function is used to pickup 'glued' operator tokens to form more complex binary operators
    /// that might be made up of multiple tokens. The function will peek ahead (2 tokens at most since
    /// all binary operators are made of that many tokens). The function returns an optional derived
    /// operator, and the number of tokens that was consumed deriving the operator, it is the responsibility
    /// of the caller to increment the token stream by the provided number.
    pub(crate) fn parse_operator(&self) -> (Option<Operator>, u8) {
        let token = self.peek();

        // check if there is a token that we can peek at ahead...
        if token.is_none() {
            return (None, 0);
        }

        let (op, mut consumed): (_, u8) = match &(token.unwrap()).kind {
            // Since the 'as' keyword is also a binary operator, we have to handle it here...
            TokenKind::Keyword(Keyword::As) => (Some(OperatorKind::As), 1),
            TokenKind::Eq => match self.peek_second() {
                Some(token) if token.kind == TokenKind::Eq => (Some(OperatorKind::EqEq), 2),
                _ => (None, 0),
            },
            TokenKind::Lt => match self.peek_second() {
                Some(token) if token.kind == TokenKind::Eq => (Some(OperatorKind::LtEq), 2),
                Some(token) if token.kind == TokenKind::Lt => (Some(OperatorKind::Shl), 2),
                _ => (Some(OperatorKind::Lt), 1),
            },
            TokenKind::Gt => match self.peek_second() {
                Some(token) if token.kind == TokenKind::Eq => (Some(OperatorKind::GtEq), 2),
                Some(token) if token.kind == TokenKind::Gt => (Some(OperatorKind::Shr), 2),
                _ => (Some(OperatorKind::Gt), 1),
            },
            TokenKind::Plus => (Some(OperatorKind::Add), 1),
            TokenKind::Minus => (Some(OperatorKind::Sub), 1),
            TokenKind::Star => (Some(OperatorKind::Mul), 1),
            TokenKind::Slash => (Some(OperatorKind::Div), 1),
            TokenKind::Percent => (Some(OperatorKind::Mod), 1),
            TokenKind::Caret => match self.peek_second() {
                Some(token) if token.kind == TokenKind::Caret => (Some(OperatorKind::Exp), 2),
                _ => (Some(OperatorKind::BitXor), 1),
            },
            TokenKind::Amp => match self.peek_second() {
                Some(token) if token.kind == TokenKind::Amp => (Some(OperatorKind::And), 2),
                _ => (Some(OperatorKind::BitAnd), 1),
            },
            TokenKind::Pipe => match self.peek_second() {
                Some(token) if token.kind == TokenKind::Pipe => (Some(OperatorKind::Or), 2),
                _ => (Some(OperatorKind::BitOr), 1),
            },
            TokenKind::Exclamation => match self.peek_second() {
                Some(token) if token.kind == TokenKind::Eq => (Some(OperatorKind::NotEq), 2),
                _ => (None, 0), // this is a unary operator '!'
            },
            _ => (None, 0),
        };

        match op {
            // check if the operator is re-assignable and if so try to parse a equality operator.
            // If we see this one then we can parse and then just convert the operator into the
            // 'Eq' version.
            Some(kind) => {
                let assignable = match self.peek_nth(consumed as usize) {
                    Some(token) if kind.is_re_assignable() && token.has_kind(TokenKind::Eq) => {
                        consumed += 1;
                        true
                    }
                    _ => false,
                };

                (Some(Operator { kind, assignable }), consumed)
            }
            None => (None, 0),
        }
    }
}<|MERGE_RESOLUTION|>--- conflicted
+++ resolved
@@ -294,7 +294,7 @@
         };
 
         self.node(AccessName {
-            path: row![&self.wall; IDENTIFIER_MAP.create_ident_existing(name_ref)],
+            path: row![&self.wall; IDENTIFIER_MAP.create_ident(name_ref)],
         })
     }
 
@@ -2815,10 +2815,6 @@
         match self.peek_resultant_fn(|| self.parse_arrow()) {
             Some(_) => {
                 // Parse the return type here, and then give the function name
-<<<<<<< HEAD
-                type_args.push(self.parse_type()?, &self.wall);
-                IDENTIFIER_MAP.create_ident_existing(FUNCTION_TYPE_NAME)
-=======
                 Ok(self.node_from_joined_location(
                     Type::Fn(FnType {
                         args,
@@ -2826,23 +2822,18 @@
                     }),
                     &start,
                 ))
->>>>>>> d2a9110f
             }
             None => {
                 if must_be_function {
                     self.error(AstGenErrorKind::ExpectedFnArrow, None, None)?;
                 }
 
-<<<<<<< HEAD
-                IDENTIFIER_MAP.create_ident_existing(TUPLE_TYPE_NAME)
-=======
                 Ok(
                     self.node_from_joined_location(
                         Type::Tuple(TupleType { entries: args }),
                         &start,
                     ),
                 )
->>>>>>> d2a9110f
             }
         }
     }
@@ -2929,7 +2920,7 @@
                         }
 
                         // @@Incomplete: inline type names into ident map...
-                        let name = IDENTIFIER_MAP.create_ident_existing(MAP_TYPE_NAME);
+                        let name = IDENTIFIER_MAP.create_ident(MAP_TYPE_NAME);
 
                         Type::Named(NamedType {
                             name: self.make_access_name_from_identifier(name, token.span),
@@ -2939,7 +2930,7 @@
                     Some(_) => gen.expected_eof()?,
                     None => {
                         // @@Incomplete: inline type names into ident map...
-                        let name = IDENTIFIER_MAP.create_ident_existing(SET_TYPE_NAME);
+                        let name = IDENTIFIER_MAP.create_ident(SET_TYPE_NAME);
 
                         Type::Named(NamedType {
                             name: self.make_access_name_from_identifier(name, token.span),
@@ -2964,7 +2955,7 @@
                 }
 
                 // @@Incomplete: inline type names into ident map...
-                let name = IDENTIFIER_MAP.create_ident_existing(LIST_TYPE_NAME);
+                let name = IDENTIFIER_MAP.create_ident(LIST_TYPE_NAME);
 
                 Type::Named(NamedType {
                     name: self.make_access_name_from_identifier(name, token.span),
