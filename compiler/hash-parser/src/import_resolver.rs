//! Self hosted hash parser, this function contains the implementations for
//! `hash-ast` which provides a general interface to write a parser.
use std::path::{Path, PathBuf};

use crossbeam_channel::Sender;
use hash_pipeline::fs::{read_in_path, resolve_path, ImportError};
use hash_source::{constant::InternedStr, SourceId};

use crate::ParserAction;

/// The [ImportResolver] contains internal logic for resolving the path
/// and contents of a module import, in order to prepare it for lexing
/// and parsing.
pub struct ImportResolver<'p> {
    /// The associated [SourceId] with the import resolution.
    source_id: SourceId,
    /// Working directory from where the import path resolution occurs.
    root_dir: &'p Path,
    /// The parser message queue sender.
    sender: Sender<ParserAction>,
}

impl<'p> ImportResolver<'p> {
    /// Create a new [ImportResolver] with a specified [SourceId], working
    /// directory and a message queue sender.
    pub(crate) fn new(
        source_id: SourceId,
        root_dir: &'p Path,
        sender: Sender<ParserAction>,
    ) -> Self {
        Self { root_dir, sender, source_id }
    }

    /// Get the [SourceId] associated with the current [ImportResolver]
    pub(crate) fn current_source_id(&self) -> SourceId {
        self.source_id
    }

    /// Function to perform import resolution. It will attempt to resolve the
    /// contents of the provided `import_path`, resolve the contents of the
    /// module, and then proceed to send a [ParserAction::ParseImport]
    /// through the message queue.
    pub(crate) fn resolve_import(&self, path: InternedStr) -> Result<PathBuf, ImportError> {
        // Read the contents of the file
<<<<<<< HEAD
        let resolved_path = resolve_path(import_path, self.root_dir, Some(source_location))?;
        let contents = read_in_path(&resolved_path)?;
=======
        let resolved_path = resolve_path(path, self.root_dir)?;
        let contents = read_in_path(resolved_path.as_path())?;
>>>>>>> 3f9bc28b

        // Send over the resolved path and the contents of the file
        self.sender
            .send(ParserAction::ParseImport {
                resolved_path: resolved_path.clone(),
                contents,
                sender: self.sender.clone(),
            })
            .unwrap();
        Ok(resolved_path)
    }

    /// Yield a [Sender<ParserAction>] whilst consuming self.
    pub(crate) fn into_sender(self) -> Sender<ParserAction> {
        self.sender
    }
}<|MERGE_RESOLUTION|>--- conflicted
+++ resolved
@@ -42,13 +42,8 @@
     /// through the message queue.
     pub(crate) fn resolve_import(&self, path: InternedStr) -> Result<PathBuf, ImportError> {
         // Read the contents of the file
-<<<<<<< HEAD
-        let resolved_path = resolve_path(import_path, self.root_dir, Some(source_location))?;
-        let contents = read_in_path(&resolved_path)?;
-=======
         let resolved_path = resolve_path(path, self.root_dir)?;
         let contents = read_in_path(resolved_path.as_path())?;
->>>>>>> 3f9bc28b
 
         // Send over the resolved path and the contents of the file
         self.sender
