--- conflicted
+++ resolved
@@ -12,14 +12,9 @@
 use crate::gen::AstGen;
 use crate::lexer::Lexer;
 
-<<<<<<< HEAD
 pub struct HashParser<'c> {
     castle: &'c Castle,
 }
-=======
-#[derive(Clone)]
-pub struct HashParser;
->>>>>>> 197dfd47
 
 impl<'c> HashParser<'c> {
     pub fn new(castle: &'c Castle) -> Self {
@@ -42,13 +37,7 @@
             |elapsed| println!("tokenise:    {:?}", elapsed),
         );
 
-<<<<<<< HEAD
-        println!("Tokens bro: {:#?}", tokens);
-
-        let mut gen = AstGen::new(tokens, resolver, self.castle);
-=======
-        let gen = AstGen::new(tokens, &resolver);
->>>>>>> 197dfd47
+        let gen = AstGen::new(tokens, &resolver, wall);
 
         timed(
             || gen.parse_module(),
@@ -61,18 +50,11 @@
         &self,
         resolver: impl ModuleResolver,
         contents: &str,
-<<<<<<< HEAD
     ) -> ParseResult<ast::AstNode<'c, ast::BodyBlock<'c>>> {
         let wall = self.castle.wall();
 
         let tokens = Lexer::new(contents, &wall).tokenise();
-        let mut gen = AstGen::new(tokens, resolver, self.castle);
-=======
-    ) -> ParseResult<ast::AstNode<ast::BodyBlock>> {
-        let tokens = tokenise(contents).collect::<Vec<_>>();
-        let gen = AstGen::new(tokens, &resolver);
-        // let gen = AstGen::new(tokens.clone(), &resolver);
->>>>>>> 197dfd47
+        let gen = AstGen::new(tokens, &resolver, wall);
 
         // for token in tokens.into_iter() {
         //     println!("{}", token);
