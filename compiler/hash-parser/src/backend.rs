//! Self hosted hash parser, this function contains the implementations for `hash-ast`
//! which provides a general interface to write a parser.
//!
//! All rights reserved 2021 (c) The Hash Language authors
use crate::error::{ParseError, ParseResult};
use crate::gen::AstGen;
use crate::lexer::Lexer;
use crossbeam_channel::{unbounded, Sender};
use hash_alloc::Castle;
use hash_ast::ast;
use hash_pipeline::fs::{resolve_path, ImportError};
use hash_pipeline::{CompilerResult, Module, Parser, Sources};
use hash_source::location::SourceLocation;
use hash_source::{InteractiveId, ModuleId, SourceId};
use std::borrow::Cow;
use std::env;
use std::fs;
use std::path::{Path, PathBuf};

#[derive(Debug)]
pub enum ParserAction<'c> {
    Error(ParseError),
    ParseImport {
        resolved_path: PathBuf,
        sender: Sender<ParserAction<'c>>,
    },
    SetInteractiveInfo {
        interactive_id: InteractiveId,
        node: ast::AstNode<'c, ast::BodyBlock<'c>>,
    },
    SetModuleInfo {
        module_id: ModuleId,
        contents: String,
        node: ast::AstNode<'c, ast::Module<'c>>,
    },
}

pub struct ImportResolver<'c> {
    source_id: SourceId,
    root_dir: PathBuf,
    sender: Sender<ParserAction<'c>>,
}

impl<'c> ImportResolver<'c> {
    pub fn new(source_id: SourceId, root_dir: PathBuf, sender: Sender<ParserAction<'c>>) -> Self {
        Self {
            root_dir,
            sender,
            source_id,
        }
    }

    pub fn current_source_id(&self) -> SourceId {
        self.source_id
    }

    pub fn parse_import(
        &self,
        import_path: &Path,
        source_location: SourceLocation,
    ) -> Result<PathBuf, ImportError> {
        let resolved_path = resolve_path(import_path, &self.root_dir, Some(source_location))?;
        self.sender
            .send(ParserAction::ParseImport {
                resolved_path: resolved_path.clone(),
                sender: self.sender.clone(),
            })
            .unwrap();
        Ok(resolved_path)
    }

    pub fn into_sender(self) -> Sender<ParserAction<'c>> {
        self.sender
    }
}

enum ParseSource {
    Module {
        resolved_path: PathBuf,
        module_id: ModuleId,
    },
    Interactive {
        current_dir: PathBuf,
        interactive_contents: String,
        interactive_id: InteractiveId,
    },
}

impl<'c> ParseSource {
    pub fn from_module(module_id: ModuleId, sources: &Sources<'c>) -> Self {
        let module = sources.get_module(module_id);
        Self::Module {
            module_id,
            resolved_path: module.path().to_owned(),
        }
    }
    pub fn from_interactive(
        interactive_id: InteractiveId,
        sources: &Sources<'c>,
        current_dir: PathBuf,
    ) -> Self {
        let interactive = sources.get_interactive_block(interactive_id);
        Self::Interactive {
            interactive_id,
            interactive_contents: interactive.contents().to_owned(),
            current_dir,
        }
    }

    pub fn from_source(source_id: SourceId, sources: &Sources<'c>, current_dir: PathBuf) -> Self {
        match source_id {
            SourceId::Interactive(interactive_id) => {
                Self::from_interactive(interactive_id, sources, current_dir)
            }
            SourceId::Module(module_id) => Self::from_module(module_id, sources),
        }
    }

    pub fn contents(&self) -> ParseResult<Cow<str>> {
        match self {
            ParseSource::Module { resolved_path, .. } => Ok(Cow::Owned(
                fs::read_to_string(&resolved_path).map_err(|_| {
                    let path = resolved_path.to_string_lossy();
                    ParseError::Import(ImportError {
                        src: None,
                        message: format!("Cannot read file: {}", path),
                        filename: resolved_path.to_owned(),
                    })
                })?,
            )),
            ParseSource::Interactive {
                interactive_contents,
                ..
            } => Ok(Cow::Borrowed(interactive_contents.as_str())),
        }
    }

    pub fn source_id(&self) -> SourceId {
        match self {
            ParseSource::Module { module_id, .. } => SourceId::Module(*module_id),
            ParseSource::Interactive { interactive_id, .. } => {
                SourceId::Interactive(*interactive_id)
            }
        }
    }

    pub fn current_dir(&self) -> PathBuf {
        match self {
            ParseSource::Module { resolved_path, .. } => resolved_path.parent().unwrap().to_owned(),
            ParseSource::Interactive { current_dir, .. } => current_dir.to_owned(),
        }
    }
}

fn parse_source<'c>(source: ParseSource, sender: Sender<ParserAction<'c>>, castle: &'c Castle) {
    let contents = match source.contents() {
        Ok(source) => source,
        Err(err) => {
            return sender.send(ParserAction::Error(err)).unwrap();
        }
    };
    let current_dir = source.current_dir();
    let source_id = source.source_id();

    let wall = castle.wall();
    let mut lexer = Lexer::new(&contents, source_id, &wall);
    let tokens = match lexer.tokenise() {
        Ok(source) => source,
        Err(err) => {
            return sender.send(ParserAction::Error(err)).unwrap();
        }
    };
    let trees = lexer.into_token_trees();

    let wall = castle.wall();
    let resolver = ImportResolver::new(source_id, current_dir, sender);
    let gen = AstGen::new(&tokens, &trees, &resolver, wall);

    let action = match &source {
        ParseSource::Module { module_id, .. } => match gen.parse_module() {
            Err(err) => ParserAction::Error(err.into()),
            Ok(node) => ParserAction::SetModuleInfo {
                module_id: *module_id,
                node,
                contents: contents.into_owned(),
            },
        },
        ParseSource::Interactive { interactive_id, .. } => {
            match gen.parse_expression_from_interactive() {
                Err(err) => ParserAction::Error(err.into()),
                Ok(node) => ParserAction::SetInteractiveInfo {
                    interactive_id: *interactive_id,
                    node,
                },
            }
        }
    };

    let sender = resolver.into_sender();
    sender.send(action).unwrap();
}

/// Implementation structure for the parser.
pub struct HashParser<'c> {
    castle: &'c Castle,
    pool: rayon::ThreadPool,
}

impl<'c> HashParser<'c> {
    /// Create a new Hash parser with the self hosted backend.
    pub fn new(worker_count: usize, castle: &'c Castle) -> Self {
        let pool = rayon::ThreadPoolBuilder::new()
            .num_threads(worker_count + 1)
            .thread_name(|id| format!("parse-worker-{}", id))
            .build()
            .unwrap();
        Self { pool, castle }
    }

    pub fn parse_main(
        &mut self,
        sources: &mut Sources<'c>,
        entry_point_id: SourceId,
        current_dir: PathBuf,
    ) -> Vec<ParseError> {
        let castle = self.castle;
        let mut errors = Vec::new();
        let (sender, receiver) = unbounded::<ParserAction>();

        // Parse the entry point
        let entry_source_kind = ParseSource::from_source(entry_point_id, sources, current_dir);
        parse_source(entry_source_kind, sender, castle);

        self.pool.scope(|scope| {
            while let Ok(message) = receiver.recv() {
                match message {
                    ParserAction::SetInteractiveInfo {
                        interactive_id,
                        node,
                    } => {
                        sources
                            .get_interactive_block_mut(interactive_id)
                            .set_node(node);
                    }
                    ParserAction::SetModuleInfo {
                        module_id,
                        node,
                        contents,
                    } => {
                        let module = sources.get_module_mut(module_id);
                        module.set_contents(contents);
                        module.set_node(node);
                    }
                    ParserAction::ParseImport {
                        resolved_path,
                        sender,
                    } => {
                        if sources.get_module_id_by_path(&resolved_path).is_some() {
                            continue;
                        }

                        let module_id = sources.add_module(Module::new(resolved_path.clone()));
                        let source = ParseSource::from_module(module_id, sources);
                        scope.spawn(move |_| parse_source(source, sender, castle));
                    }
                    ParserAction::Error(err) => {
                        errors.push(err);
                    }
                }
            }
        });

        errors
    }
}

impl<'c> Parser<'c> for HashParser<'c> {
    fn parse(&mut self, target: SourceId, sources: &mut Sources<'c>) -> CompilerResult<()> {
<<<<<<< HEAD
        let current_dir = env::current_dir().map_err(ParseError::from)?;
=======
        let current_dir = env::current_dir().map_err(|e| ParseError::from(e))?;
>>>>>>> e2779804
        let errors = self.parse_main(sources, target, current_dir);

        // @@Todo: merge errors
        match errors.into_iter().next() {
            Some(err) => Err(err.into()),
            None => Ok(()),
        }
    }
}<|MERGE_RESOLUTION|>--- conflicted
+++ resolved
@@ -276,11 +276,7 @@
 
 impl<'c> Parser<'c> for HashParser<'c> {
     fn parse(&mut self, target: SourceId, sources: &mut Sources<'c>) -> CompilerResult<()> {
-<<<<<<< HEAD
         let current_dir = env::current_dir().map_err(ParseError::from)?;
-=======
-        let current_dir = env::current_dir().map_err(|e| ParseError::from(e))?;
->>>>>>> e2779804
         let errors = self.parse_main(sources, target, current_dir);
 
         // @@Todo: merge errors
