//! Self hosted hash parser, this function contains the implementations for `hash-ast`
//! which provides a general interface to write a parser.
//!
//! All rights reserved 2021 (c) The Hash Language authors
use std::path::Path;

use hash_alloc::Castle;
use hash_ast::{ast, module::ModuleIdx};
use hash_ast::{error::ParseResult, parse::ParserBackend, resolve::ModuleResolver};
use hash_utils::timed;

use crate::gen::AstGen;
use crate::lexer::Lexer;

pub struct HashParser<'c> {
    castle: &'c Castle,
}

impl<'c> HashParser<'c> {
    pub fn new(castle: &'c Castle) -> Self {
        Self { castle }
    }
}

impl<'c> ParserBackend<'c> for HashParser<'c> {
    fn parse_module(
        &self,
        resolver: impl ModuleResolver,
        _path: &Path,
        contents: &str,
    ) -> ParseResult<ast::Module<'c>> {
        let wall = self.castle.wall();

        let index = resolver.module_index().unwrap_or(ModuleIdx(0));
        let tokens = timed(
            || Lexer::new(contents, index, &wall).tokenise(),
            log::Level::Debug,
            |elapsed| println!("tokenise:    {:?}", elapsed),
        )?;

        let gen = AstGen::new(&tokens, &resolver, wall);

        timed(
            || gen.parse_module(),
            log::Level::Debug,
            |elapsed| println!("translation: {:?}", elapsed),
        )
    }

    fn parse_interactive(
        &self,
        resolver: impl ModuleResolver,
        contents: &str,
    ) -> ParseResult<ast::AstNode<'c, ast::BodyBlock<'c>>> {
        let wall = self.castle.wall();

<<<<<<< HEAD
        let index = resolver.module_index().unwrap_or(ModuleIdx(0));
        let tokens = Lexer::new(contents, index, &wall).tokenise()?;
        let gen = AstGen::new(tokens, &resolver, wall);
=======
        let tokens = Lexer::new(contents, &wall).tokenise();
        let gen = AstGen::new(&tokens, &resolver, wall);
>>>>>>> dfce5e07

        // for token in tokens.into_iter() {
        //     println!("{}", token);
        // }

        gen.parse_expression_from_interactive()
    }
}

#[cfg(test)]
mod tests {
    use hash_ast::resolve::ParModuleResolver;

    use super::*;

    #[test]
    fn type_size() {
        println!("{:?}", std::mem::size_of::<ParModuleResolver<HashParser>>());
    }
}<|MERGE_RESOLUTION|>--- conflicted
+++ resolved
@@ -54,14 +54,9 @@
     ) -> ParseResult<ast::AstNode<'c, ast::BodyBlock<'c>>> {
         let wall = self.castle.wall();
 
-<<<<<<< HEAD
         let index = resolver.module_index().unwrap_or(ModuleIdx(0));
         let tokens = Lexer::new(contents, index, &wall).tokenise()?;
-        let gen = AstGen::new(tokens, &resolver, wall);
-=======
-        let tokens = Lexer::new(contents, &wall).tokenise();
         let gen = AstGen::new(&tokens, &resolver, wall);
->>>>>>> dfce5e07
 
         // for token in tokens.into_iter() {
         //     println!("{}", token);
