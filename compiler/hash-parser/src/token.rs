//! File describing all the variants of Tokens that can be present within a
//! Hash source file.
//!
//! All rights reserved 2021 (c) The Hash Language authors

use std::fmt;
use std::vec;

use hash_alloc::collections::row::Row;
use hash_ast::ident::Identifier;
use hash_ast::ident::IDENTIFIER_MAP;
<<<<<<< HEAD
use hash_ast::literal::{StringLiteral, STRING_LITERAL_MAP};
=======
use hash_ast::keyword::Keyword;
>>>>>>> 197dfd47
use hash_ast::location::Location;

pub type TokenResult<T> = Result<T, TokenError>;

/// A Lexeme token that represents the smallest code unit of a hash source file. The
/// token contains a kind which is elaborated by [TokenKind] and a [Location] in the
/// source that is represented as a span. The span is the beginning byte offset, and the
/// number of bytes for the said token.
<<<<<<< HEAD
#[derive(Debug, PartialEq)]
pub struct Token<'c> {
    pub kind: TokenKind<'c>,
=======
#[derive(Debug, Clone, PartialEq)]
pub struct Token {
    pub kind: TokenKind,
>>>>>>> 197dfd47
    pub span: Location,
}

impl<'c> Token<'c> {
    pub fn new(kind: TokenKind<'c>, span: Location) -> Self {
        Token { kind, span }
    }

    pub fn has_kind(&self, right: TokenKind) -> bool {
        self.kind == right
    }

    pub fn is_brace_tree(&self) -> bool {
        matches!(self.kind, TokenKind::Tree(Delimiter::Brace, _))
    }
}

impl fmt::Display for Token<'_> {
    fn fmt(&self, f: &mut fmt::Formatter<'_>) -> fmt::Result {
        match &self.kind {
<<<<<<< HEAD
            TokenKind::Atom(TokenAtom::Ident(ident)) => {
                write!(f, "Ident ({})", IDENTIFIER_MAP.ident_name(*ident))
            }
            TokenKind::Atom(TokenAtom::StrLiteral(literal)) => {
=======
            TokenKind::Ident(ident) => write!(f, "Ident ({})", IDENTIFIER_MAP.ident_name(*ident)),
            TokenKind::Tree(delim, tree) => {
                writeln!(f, "Delimiter({})", delim.left())?;

                for token in tree {
                    writeln!(f, "{}", token)?;
                }

                write!(f, "Delimiter({})", delim.right())
            }
            TokenKind::StrLiteral(literal) => {
>>>>>>> 197dfd47
                write!(
                    f,
                    "StringLiteral (\"{}\")",
                    STRING_LITERAL_MAP.lookup(*literal)
                )
            }
            // We want to print the actual character, instead of a potential escape code
            TokenKind::Atom(TokenAtom::CharLiteral(ch)) => {
                write!(f, "CharLiteral ('{}')", ch)
            }
            kind => write!(f, "{:?}", kind),
        }
    }
}

#[derive(Debug, Clone, Hash, PartialEq)]
pub enum Delimiter {
    /// '(' or ')'
    Paren,
    /// '{' or '}'
    Brace,
    /// '[' or ']'
    Bracket,
}

impl Delimiter {
    pub fn from_left(ch: char) -> Option<Delimiter> {
        match ch {
            '(' => Some(Delimiter::Paren),
            '[' => Some(Delimiter::Bracket),
            '{' => Some(Delimiter::Brace),
            _ => None,
        }
    }

    /// Get the left-hand side variant of a corresponding delimiter
    pub fn left(&self) -> char {
        match self {
            Delimiter::Paren => '(',
            Delimiter::Bracket => '[',
            Delimiter::Brace => '{',
        }
    }

    /// Get the right-hand side variant of a corresponding delimiter
    pub fn right(&self) -> char {
        match self {
            Delimiter::Paren => ')',
            Delimiter::Bracket => ']',
            Delimiter::Brace => '}',
        }
    }
}

<<<<<<< HEAD
/// An Atom represents all variants of a token that can be present in a source file. Must of the
/// kinds only represen a single character, but some tokens account for an entire literal or an identifier.
#[derive(Debug, PartialEq)]
pub enum TokenAtom {
=======
/// A TokenKind represents all variants of a token that can be present in a source file. Must of the
/// kinds only represents a single character, but some tokens account for an entire literal or an identifier.
#[derive(Debug, Clone, PartialEq)]
pub enum TokenKind {
>>>>>>> 197dfd47
    /// '='
    Eq,
    /// '<'
    Lt,
    /// '>'
    Gt,
    /// '+'
    Plus,
    /// '-'
    Minus,
    /// '*'
    Star,
    /// '/'
    Slash,
    /// '%'
    Percent,
    /// '^'
    Caret,
    /// '&'
    Amp,
    /// '~'
    Tilde,
    /// '|'
    Pipe,
    /// '?'
    Question,
    /// '!'
    Exclamation,
    /// '.'
    Dot,
    /// ':'
    Colon,
    /// ';'
    Semi,
    /// '#'
    Hash,
    /// ','
    Comma,
    /// '"'
    Quote,
    /// "'"
    SingleQuote,
    /// Integer Literal
    IntLiteral(u64),
    /// Float literal
    FloatLiteral(f64),
    /// Character literal
    CharLiteral(char),
    /// StrLiteral,
<<<<<<< HEAD
    StrLiteral(StringLiteral),
    /// Identifier
    Ident(Identifier),

    /// @@Redundant: we should report an error on this?
    /// A token that was unexpected by the lexer, e.g. a unicode symbol not within
    /// string literal.
    Unexpected,
=======
    StrLiteral(StringIdentifier),
    /// Keyword
    Keyword(Keyword),
    /// Identifier
    Ident(Identifier),

    /// Delimiter: '(' '{', '[' and right hand-side variants, useful for error reporting and messages
    Delimiter(Delimiter, bool),

    /// A token tree is represented by an arbitrary number of tokens that are surrounded by
    /// a given delimiter kind, the variants are specified in the [Delimiter] enum.
    Tree(Delimiter, Vec<Token>),

    /// When the lexer hits an unexpected character, just label it as unexpected rather
    /// than declaring it as an immediate error
    Unexpected(char),
}

impl TokenKind {
    /// Check if a [TokenKind] can be considered in a situation as a unary operator.
    pub(crate) fn is_unary_op(&self) -> bool {
        matches!(
            self,
            TokenKind::Plus
                | TokenKind::Minus
                | TokenKind::Star
                | TokenKind::Slash
                | TokenKind::Amp
                | TokenKind::Tilde
                | TokenKind::Exclamation
        )
    }

    /// Checks if the [TokenKind] must begin a statement, as in the specified keywords that
    /// follow a specific syntax, and must be statements.
    pub(crate) fn begins_statement(&self) -> bool {
        matches!(
            self,
            TokenKind::Keyword(Keyword::Let)
                | TokenKind::Keyword(Keyword::For)
                | TokenKind::Keyword(Keyword::While)
                | TokenKind::Keyword(Keyword::Loop)
                | TokenKind::Keyword(Keyword::If)
                | TokenKind::Keyword(Keyword::Else)
                | TokenKind::Keyword(Keyword::Match)
                | TokenKind::Keyword(Keyword::Trait)
                | TokenKind::Keyword(Keyword::Enum)
                | TokenKind::Keyword(Keyword::Struct)
                | TokenKind::Keyword(Keyword::Continue)
                | TokenKind::Keyword(Keyword::Break)
                | TokenKind::Keyword(Keyword::Return)
        )
    }

    /// Check if the [TokenKind] is a primitive literal; either a 'char', 'int', 'float' or a 'string'
    pub(crate) fn is_literal(&self) -> bool {
        matches!(
            self,
            TokenKind::IntLiteral(_)
                | TokenKind::FloatLiteral(_)
                | TokenKind::CharLiteral(_)
                | TokenKind::StrLiteral(_)
        )
    }
}

impl fmt::Display for TokenKind {
    fn fmt(&self, f: &mut fmt::Formatter<'_>) -> fmt::Result {
        match self {
            TokenKind::Eq => write!(f, "="),
            TokenKind::Lt => write!(f, ">"),
            TokenKind::Gt => write!(f, ">"),
            TokenKind::Plus => write!(f, "+"),
            TokenKind::Minus => write!(f, "-"),
            TokenKind::Star => write!(f, "*"),
            TokenKind::Slash => write!(f, "/"),
            TokenKind::Percent => write!(f, "%"),
            TokenKind::Caret => write!(f, "^"),
            TokenKind::Amp => write!(f, "&"),
            TokenKind::Tilde => write!(f, "~"),
            TokenKind::Pipe => write!(f, "|"),
            TokenKind::Question => write!(f, "?"),
            TokenKind::Exclamation => write!(f, "!"),
            TokenKind::Dot => write!(f, "."),
            TokenKind::Colon => write!(f, ":"),
            TokenKind::Semi => write!(f, ";"),
            TokenKind::Hash => write!(f, "#"),
            TokenKind::Comma => write!(f, ","),
            TokenKind::Quote => write!(f, "\""),
            TokenKind::Delimiter(delim, left) => {
                if *left {
                    write!(f, "{}", delim.left())
                } else {
                    write!(f, "{}", delim.right())
                }
            }
            TokenKind::Unexpected(ch) => write!(f, "{}", ch),
            TokenKind::SingleQuote => write!(f, "'"),
            TokenKind::IntLiteral(num) => write!(f, "{}", num),
            TokenKind::FloatLiteral(num) => write!(f, "{}", num),
            TokenKind::CharLiteral(ch) => write!(f, "'{}'", ch),
            TokenKind::StrLiteral(str) => {
                write!(f, "\"{}\"", STRING_LITERAL_MAP.lookup(*str))
            }
            TokenKind::Keyword(kwd) => kwd.fmt(f),
            TokenKind::Ident(ident) => {
                write!(f, "{}", IDENTIFIER_MAP.ident_name(*ident))
            }
            TokenKind::Tree(delim, _) => {
                write!(f, "{}", delim.left())
            }
        }
    }
}

pub struct TokenKindVector(Vec<TokenKind>);

impl TokenKindVector {
    pub fn empty() -> Self {
        Self(vec![])
    }

    pub fn from_slice(items: &[TokenKind]) -> Self {
        Self(items.to_vec())
    }

    // @@Naming
    pub fn expression_glue() -> Self {
        Self(vec![
            TokenKind::Dot,
            TokenKind::Colon,
            TokenKind::Lt,
            TokenKind::Delimiter(Delimiter::Paren, true),
            TokenKind::Delimiter(Delimiter::Brace, true),
            TokenKind::Delimiter(Delimiter::Bracket, true),
        ])
    }
}

/// This is used within error messages, so it is formatted in a pretty way to display the expected token kinds
/// after a particular token. This is useful for constructing re-usable error messages that might appear in multiple
/// places when parsing. We use conjunctives to display multiple variants together, so they are readable. If the
/// length of the vector kind is one, we don't use conjunctives to glue kinds together.
/// @@Improvement: Multiple language support ???
impl fmt::Display for TokenKindVector {
    fn fmt(&self, f: &mut fmt::Formatter<'_>) -> fmt::Result {
        // This is where Haskell would really shine...
        match self.0.len() {
            0 => write!(f, ""),
            1 => write!(f, "{}", self.0.get(0).unwrap()),
            _ => {
                let mut items = self.0.iter().peekable();

                while let Some(item) = items.next() {
                    if items.peek().is_some() {
                        write!(f, "'{}', ", item)?;
                    } else {
                        write!(f, "'{}'", item)?;
                    };
                }

                write!(f, ".")
            }
        }
    }
>>>>>>> 197dfd47
}

#[derive(Debug, PartialEq)]
pub enum TokenKind<'c> {
    Atom(TokenAtom),

    /// A token tree is represnted by an arbitrary number of tokens that are surrounded by
    /// a given delimiter kind, the variants are specified in the [Delimiter] enum.
    Tree(Delimiter, Row<'c, Token<'c>>),
}

/// A [TokenError] represents a encountered error during tokenisation, which includes an optional message
/// with the error, the [TokenErrorKind] which classifies the error, and a [Location] that represents
/// where the tokenisation error occurred.
#[derive(Debug)]
pub struct TokenError {
    pub(crate) message: Option<String>,
    kind: TokenErrorKind,
    location: Location,
}

/// A [TokenErrorKind] represents the kind of [TokenError] which gives additional context to the error
/// with the provided message in [TokenError]
#[derive(Debug)]
pub enum TokenErrorKind {
    /// Occurs when a escape sequence (within a character or a string) is malformed.
    BadEscapeSequence,
    /// Occurs when a numerical literal doesn't follow the language specification, or is too large.
    MalformedNumericalLiteral,
    /// Occurs when a char is unexpected in the current context
    Unexpected(char),
    /// Occurs when the tokeniser expects a particular token next, but could not derive one.
    Expected(TokenAtom),
    /// Unclosed tree block
    Unclosed(Delimiter),
}

impl TokenError {
    pub fn new(message: Option<String>, kind: TokenErrorKind, location: Location) -> Self {
        TokenError {
            message,
            kind,
            location,
        }
    }
}

#[cfg(test)]
mod tests {
    use super::*;

    #[test]
    fn type_size() {
        println!("{:?}", std::mem::size_of::<Delimiter>());
        println!("{:?}", std::mem::size_of::<Token>());
        println!("{:?}", std::mem::size_of::<TokenKind>());
    }
}<|MERGE_RESOLUTION|>--- conflicted
+++ resolved
@@ -4,16 +4,14 @@
 //! All rights reserved 2021 (c) The Hash Language authors
 
 use std::fmt;
-use std::vec;
 
 use hash_alloc::collections::row::Row;
+use hash_alloc::row;
+use hash_alloc::Wall;
 use hash_ast::ident::Identifier;
 use hash_ast::ident::IDENTIFIER_MAP;
-<<<<<<< HEAD
+use hash_ast::keyword::Keyword;
 use hash_ast::literal::{StringLiteral, STRING_LITERAL_MAP};
-=======
-use hash_ast::keyword::Keyword;
->>>>>>> 197dfd47
 use hash_ast::location::Location;
 
 pub type TokenResult<T> = Result<T, TokenError>;
@@ -22,15 +20,9 @@
 /// token contains a kind which is elaborated by [TokenKind] and a [Location] in the
 /// source that is represented as a span. The span is the beginning byte offset, and the
 /// number of bytes for the said token.
-<<<<<<< HEAD
 #[derive(Debug, PartialEq)]
 pub struct Token<'c> {
     pub kind: TokenKind<'c>,
-=======
-#[derive(Debug, Clone, PartialEq)]
-pub struct Token {
-    pub kind: TokenKind,
->>>>>>> 197dfd47
     pub span: Location,
 }
 
@@ -39,36 +31,45 @@
         Token { kind, span }
     }
 
-    pub fn has_kind(&self, right: TokenKind) -> bool {
+    pub fn has_kind(&self, right: TokenKind<'c>) -> bool {
         self.kind == right
+    }
+
+    pub fn has_atom(&self, right: TokenAtom) -> bool {
+        match self.kind {
+            TokenKind::Atom(left) => left == right,
+            _ => false,
+        }
     }
 
     pub fn is_brace_tree(&self) -> bool {
         matches!(self.kind, TokenKind::Tree(Delimiter::Brace, _))
+    }
+
+    pub fn clone_in(&self, wall: &Wall<'c>) -> Self {
+        Token {
+            kind: self.kind.clone_in(wall),
+            span: self.span,
+        }
     }
 }
 
 impl fmt::Display for Token<'_> {
     fn fmt(&self, f: &mut fmt::Formatter<'_>) -> fmt::Result {
         match &self.kind {
-<<<<<<< HEAD
             TokenKind::Atom(TokenAtom::Ident(ident)) => {
                 write!(f, "Ident ({})", IDENTIFIER_MAP.ident_name(*ident))
             }
-            TokenKind::Atom(TokenAtom::StrLiteral(literal)) => {
-=======
-            TokenKind::Ident(ident) => write!(f, "Ident ({})", IDENTIFIER_MAP.ident_name(*ident)),
             TokenKind::Tree(delim, tree) => {
                 writeln!(f, "Delimiter({})", delim.left())?;
 
-                for token in tree {
+                for token in tree.iter() {
                     writeln!(f, "{}", token)?;
                 }
 
                 write!(f, "Delimiter({})", delim.right())
             }
-            TokenKind::StrLiteral(literal) => {
->>>>>>> 197dfd47
+            TokenKind::Atom(TokenAtom::StrLiteral(literal)) => {
                 write!(
                     f,
                     "StringLiteral (\"{}\")",
@@ -84,7 +85,7 @@
     }
 }
 
-#[derive(Debug, Clone, Hash, PartialEq)]
+#[derive(Debug, Copy, Clone, Hash, PartialEq)]
 pub enum Delimiter {
     /// '(' or ')'
     Paren,
@@ -123,17 +124,10 @@
     }
 }
 
-<<<<<<< HEAD
 /// An Atom represents all variants of a token that can be present in a source file. Must of the
 /// kinds only represen a single character, but some tokens account for an entire literal or an identifier.
-#[derive(Debug, PartialEq)]
+#[derive(Debug, PartialEq, Copy, Clone)]
 pub enum TokenAtom {
-=======
-/// A TokenKind represents all variants of a token that can be present in a source file. Must of the
-/// kinds only represents a single character, but some tokens account for an entire literal or an identifier.
-#[derive(Debug, Clone, PartialEq)]
-pub enum TokenKind {
->>>>>>> 197dfd47
     /// '='
     Eq,
     /// '<'
@@ -183,151 +177,87 @@
     /// Character literal
     CharLiteral(char),
     /// StrLiteral,
-<<<<<<< HEAD
     StrLiteral(StringLiteral),
     /// Identifier
     Ident(Identifier),
 
+    Keyword(Keyword),
+
+    /// Delimiter: '(' '{', '[' and right hand-side variants, useful for error reporting and messages
+    Delimiter(Delimiter, bool),
+
     /// @@Redundant: we should report an error on this?
     /// A token that was unexpected by the lexer, e.g. a unicode symbol not within
     /// string literal.
-    Unexpected,
-=======
-    StrLiteral(StringIdentifier),
-    /// Keyword
-    Keyword(Keyword),
-    /// Identifier
-    Ident(Identifier),
-
-    /// Delimiter: '(' '{', '[' and right hand-side variants, useful for error reporting and messages
-    Delimiter(Delimiter, bool),
-
-    /// A token tree is represented by an arbitrary number of tokens that are surrounded by
-    /// a given delimiter kind, the variants are specified in the [Delimiter] enum.
-    Tree(Delimiter, Vec<Token>),
-
-    /// When the lexer hits an unexpected character, just label it as unexpected rather
-    /// than declaring it as an immediate error
     Unexpected(char),
 }
 
-impl TokenKind {
-    /// Check if a [TokenKind] can be considered in a situation as a unary operator.
-    pub(crate) fn is_unary_op(&self) -> bool {
-        matches!(
-            self,
-            TokenKind::Plus
-                | TokenKind::Minus
-                | TokenKind::Star
-                | TokenKind::Slash
-                | TokenKind::Amp
-                | TokenKind::Tilde
-                | TokenKind::Exclamation
-        )
-    }
-
-    /// Checks if the [TokenKind] must begin a statement, as in the specified keywords that
-    /// follow a specific syntax, and must be statements.
-    pub(crate) fn begins_statement(&self) -> bool {
-        matches!(
-            self,
-            TokenKind::Keyword(Keyword::Let)
-                | TokenKind::Keyword(Keyword::For)
-                | TokenKind::Keyword(Keyword::While)
-                | TokenKind::Keyword(Keyword::Loop)
-                | TokenKind::Keyword(Keyword::If)
-                | TokenKind::Keyword(Keyword::Else)
-                | TokenKind::Keyword(Keyword::Match)
-                | TokenKind::Keyword(Keyword::Trait)
-                | TokenKind::Keyword(Keyword::Enum)
-                | TokenKind::Keyword(Keyword::Struct)
-                | TokenKind::Keyword(Keyword::Continue)
-                | TokenKind::Keyword(Keyword::Break)
-                | TokenKind::Keyword(Keyword::Return)
-        )
-    }
-
-    /// Check if the [TokenKind] is a primitive literal; either a 'char', 'int', 'float' or a 'string'
-    pub(crate) fn is_literal(&self) -> bool {
-        matches!(
-            self,
-            TokenKind::IntLiteral(_)
-                | TokenKind::FloatLiteral(_)
-                | TokenKind::CharLiteral(_)
-                | TokenKind::StrLiteral(_)
-        )
-    }
-}
-
-impl fmt::Display for TokenKind {
+impl fmt::Display for TokenAtom {
     fn fmt(&self, f: &mut fmt::Formatter<'_>) -> fmt::Result {
         match self {
-            TokenKind::Eq => write!(f, "="),
-            TokenKind::Lt => write!(f, ">"),
-            TokenKind::Gt => write!(f, ">"),
-            TokenKind::Plus => write!(f, "+"),
-            TokenKind::Minus => write!(f, "-"),
-            TokenKind::Star => write!(f, "*"),
-            TokenKind::Slash => write!(f, "/"),
-            TokenKind::Percent => write!(f, "%"),
-            TokenKind::Caret => write!(f, "^"),
-            TokenKind::Amp => write!(f, "&"),
-            TokenKind::Tilde => write!(f, "~"),
-            TokenKind::Pipe => write!(f, "|"),
-            TokenKind::Question => write!(f, "?"),
-            TokenKind::Exclamation => write!(f, "!"),
-            TokenKind::Dot => write!(f, "."),
-            TokenKind::Colon => write!(f, ":"),
-            TokenKind::Semi => write!(f, ";"),
-            TokenKind::Hash => write!(f, "#"),
-            TokenKind::Comma => write!(f, ","),
-            TokenKind::Quote => write!(f, "\""),
-            TokenKind::Delimiter(delim, left) => {
+            TokenAtom::Eq => write!(f, "="),
+            TokenAtom::Lt => write!(f, ">"),
+            TokenAtom::Gt => write!(f, ">"),
+            TokenAtom::Plus => write!(f, "+"),
+            TokenAtom::Minus => write!(f, "-"),
+            TokenAtom::Star => write!(f, "*"),
+            TokenAtom::Slash => write!(f, "/"),
+            TokenAtom::Percent => write!(f, "%"),
+            TokenAtom::Caret => write!(f, "^"),
+            TokenAtom::Amp => write!(f, "&"),
+            TokenAtom::Tilde => write!(f, "~"),
+            TokenAtom::Pipe => write!(f, "|"),
+            TokenAtom::Question => write!(f, "?"),
+            TokenAtom::Exclamation => write!(f, "!"),
+            TokenAtom::Dot => write!(f, "."),
+            TokenAtom::Colon => write!(f, ":"),
+            TokenAtom::Semi => write!(f, ";"),
+            TokenAtom::Hash => write!(f, "#"),
+            TokenAtom::Comma => write!(f, ","),
+            TokenAtom::Quote => write!(f, "\""),
+            TokenAtom::Delimiter(delim, left) => {
                 if *left {
                     write!(f, "{}", delim.left())
                 } else {
                     write!(f, "{}", delim.right())
                 }
             }
-            TokenKind::Unexpected(ch) => write!(f, "{}", ch),
-            TokenKind::SingleQuote => write!(f, "'"),
-            TokenKind::IntLiteral(num) => write!(f, "{}", num),
-            TokenKind::FloatLiteral(num) => write!(f, "{}", num),
-            TokenKind::CharLiteral(ch) => write!(f, "'{}'", ch),
-            TokenKind::StrLiteral(str) => {
+            TokenAtom::Unexpected(ch) => write!(f, "{}", ch),
+            TokenAtom::SingleQuote => write!(f, "'"),
+            TokenAtom::IntLiteral(num) => write!(f, "{}", num),
+            TokenAtom::FloatLiteral(num) => write!(f, "{}", num),
+            TokenAtom::CharLiteral(ch) => write!(f, "'{}'", ch),
+            TokenAtom::StrLiteral(str) => {
                 write!(f, "\"{}\"", STRING_LITERAL_MAP.lookup(*str))
             }
-            TokenKind::Keyword(kwd) => kwd.fmt(f),
-            TokenKind::Ident(ident) => {
+            TokenAtom::Keyword(kwd) => kwd.fmt(f),
+            TokenAtom::Ident(ident) => {
                 write!(f, "{}", IDENTIFIER_MAP.ident_name(*ident))
             }
-            TokenKind::Tree(delim, _) => {
-                write!(f, "{}", delim.left())
-            }
-        }
-    }
-}
-
-pub struct TokenKindVector(Vec<TokenKind>);
-
-impl TokenKindVector {
-    pub fn empty() -> Self {
-        Self(vec![])
-    }
-
-    pub fn from_slice(items: &[TokenKind]) -> Self {
-        Self(items.to_vec())
+        }
+    }
+}
+
+pub struct TokenKindVector<'c>(Row<'c, TokenKind<'c>>);
+
+impl<'c> TokenKindVector<'c> {
+    pub fn empty(wall: &Wall<'c>) -> Self {
+        Self(row![wall])
+    }
+
+    pub fn from_row(items: Row<'c, TokenKind<'c>>) -> Self {
+        Self(items)
     }
 
     // @@Naming
-    pub fn expression_glue() -> Self {
-        Self(vec![
-            TokenKind::Dot,
-            TokenKind::Colon,
-            TokenKind::Lt,
-            TokenKind::Delimiter(Delimiter::Paren, true),
-            TokenKind::Delimiter(Delimiter::Brace, true),
-            TokenKind::Delimiter(Delimiter::Bracket, true),
+    pub fn expression_glue(wall: &Wall<'c>) -> Self {
+        Self(row![wall;
+            TokenKind::Atom(TokenAtom::Dot),
+            TokenKind::Atom(TokenAtom::Colon),
+            TokenKind::Atom(TokenAtom::Lt),
+            TokenKind::Atom(TokenAtom::Delimiter(Delimiter::Paren, true)),
+            TokenKind::Atom(TokenAtom::Delimiter(Delimiter::Brace, true)),
+            TokenKind::Atom(TokenAtom::Delimiter(Delimiter::Bracket, true)),
         ])
     }
 }
@@ -337,7 +267,7 @@
 /// places when parsing. We use conjunctives to display multiple variants together, so they are readable. If the
 /// length of the vector kind is one, we don't use conjunctives to glue kinds together.
 /// @@Improvement: Multiple language support ???
-impl fmt::Display for TokenKindVector {
+impl fmt::Display for TokenKindVector<'_> {
     fn fmt(&self, f: &mut fmt::Formatter<'_>) -> fmt::Result {
         // This is where Haskell would really shine...
         match self.0.len() {
@@ -358,7 +288,6 @@
             }
         }
     }
->>>>>>> 197dfd47
 }
 
 #[derive(Debug, PartialEq)]
@@ -368,6 +297,79 @@
     /// A token tree is represnted by an arbitrary number of tokens that are surrounded by
     /// a given delimiter kind, the variants are specified in the [Delimiter] enum.
     Tree(Delimiter, Row<'c, Token<'c>>),
+}
+
+impl<'c> fmt::Display for TokenKind<'c> {
+    fn fmt(&self, f: &mut fmt::Formatter<'_>) -> fmt::Result {
+        match self {
+            TokenKind::Atom(atom) => atom.fmt(f),
+            TokenKind::Tree(_, tokens) => write!(f, "{:?}", tokens),
+        }
+    }
+}
+
+impl<'c> TokenKind<'c> {
+    pub(crate) fn clone_in(&self, wall: &Wall<'c>) -> Self {
+        match self {
+            TokenKind::Atom(atom) => TokenKind::Atom(*atom),
+            TokenKind::Tree(delimeter, tokens) => TokenKind::Tree(
+                *delimeter,
+                Row::from_iter(tokens.iter().map(|t| t.clone_in(wall)), wall),
+            ),
+        }
+    }
+
+    /// Check if a [TokenKind] can be considered in a situation as a unary operator.
+    pub(crate) fn is_unary_op(&self) -> bool {
+        matches!(
+            self,
+            TokenKind::Atom(
+                TokenAtom::Plus
+                    | TokenAtom::Minus
+                    | TokenAtom::Star
+                    | TokenAtom::Slash
+                    | TokenAtom::Amp
+                    | TokenAtom::Tilde
+                    | TokenAtom::Exclamation
+            )
+        )
+    }
+
+    /// Checks if the [TokenKind] must begin a statement, as in the specified keywords that
+    /// follow a specific syntax, and must be statements.
+    pub(crate) fn begins_statement(&self) -> bool {
+        matches!(
+            self,
+            TokenKind::Atom(
+                TokenAtom::Keyword(Keyword::Let)
+                    | TokenAtom::Keyword(Keyword::For)
+                    | TokenAtom::Keyword(Keyword::While)
+                    | TokenAtom::Keyword(Keyword::Loop)
+                    | TokenAtom::Keyword(Keyword::If)
+                    | TokenAtom::Keyword(Keyword::Else)
+                    | TokenAtom::Keyword(Keyword::Match)
+                    | TokenAtom::Keyword(Keyword::Trait)
+                    | TokenAtom::Keyword(Keyword::Enum)
+                    | TokenAtom::Keyword(Keyword::Struct)
+                    | TokenAtom::Keyword(Keyword::Continue)
+                    | TokenAtom::Keyword(Keyword::Break)
+                    | TokenAtom::Keyword(Keyword::Return)
+            )
+        )
+    }
+
+    /// Check if the [TokenKind] is a primitive literal; either a 'char', 'int', 'float' or a 'string'
+    pub(crate) fn is_literal(&self) -> bool {
+        matches!(
+            self,
+            TokenKind::Atom(
+                TokenAtom::IntLiteral(_)
+                    | TokenAtom::FloatLiteral(_)
+                    | TokenAtom::CharLiteral(_)
+                    | TokenAtom::StrLiteral(_)
+            )
+        )
+    }
 }
 
 /// A [TokenError] represents a encountered error during tokenisation, which includes an optional message
