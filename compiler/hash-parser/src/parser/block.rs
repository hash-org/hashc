--- conflicted
+++ resolved
@@ -247,13 +247,8 @@
                 Block::Match(MatchBlock {
                     subject: condition,
                     cases: ast_nodes![&self.wall; self.node(MatchCase {
-<<<<<<< HEAD
-                        pattern: self.node(Pattern::Literal(LiteralPattern::Boolean(BooleanLiteralPattern(false)))),
+                        pattern: self.node(Pattern::Literal(LiteralPattern::Bool(BoolLiteralPattern(false)))),
                             expr: self.node_with_span(Expression::new(ExpressionKind::Block(BlockExpr(body))), body_span),
-=======
-                        pattern: self.node(Pattern::Literal(LiteralPattern::Bool(BoolLiteralPattern(false)))),
-                            expr: self.node_with_location(Expression::new(ExpressionKind::Block(BlockExpr(body))), body_span),
->>>>>>> b1c785a7
                         }),
                         self.node(MatchCase {
                             pattern: self.node(Pattern::Literal(LiteralPattern::Bool(BoolLiteralPattern(false)))),
