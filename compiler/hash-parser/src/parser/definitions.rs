--- conflicted
+++ resolved
@@ -1,16 +1,11 @@
 //! Hash Compiler AST generation sources. This file contains the sources to the
 //! logic that transforms tokens into an AST.
-use super::{error::AstGenErrorKind, AstGen, AstGenResult};
-use crate::parser::error::TyArgumentKind;
 use hash_ast::ast::*;
 use hash_token::{delimiter::Delimiter, keyword::Keyword, TokenKind, TokenKindVector};
-<<<<<<< HEAD
+use smallvec::smallvec;
 
 use super::{error::AstGenErrorKind, AstGen, AstGenResult};
 use crate::parser::error::TyArgumentKind;
-=======
-use smallvec::smallvec;
->>>>>>> f29b6d1b
 
 impl<'stream, 'resolver> AstGen<'stream, 'resolver> {
     /// Parse a [StructDef]. The keyword `struct` begins the construct and is
