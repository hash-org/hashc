--- conflicted
+++ resolved
@@ -911,38 +911,6 @@
         ))
     }
 
-<<<<<<< HEAD
-    /// Parse a function definition argument, which is made of an identifier and
-    /// a function type.
-    pub(crate) fn parse_fn_def_param(&mut self) -> ParseResult<AstNode<Param>> {
-        let macros = self.parse_macro_invocations(MacroKind::Ast)?;
-        let start = self.current_pos();
-        let name = self.parse_name()?;
-
-        let ty = match self.peek() {
-            Some(token) if token.has_kind(TokenKind::Colon) => {
-                self.skip_token();
-                Some(self.parse_ty()?)
-            }
-            _ => None,
-        };
-
-        let default = match self.peek() {
-            Some(token) if token.has_kind(TokenKind::Eq) => {
-                self.skip_token();
-                Some(self.parse_expr_with_precedence(0)?)
-            }
-            _ => None,
-        };
-
-        Ok(self.node_with_joined_span(
-            Param { name: Some(name), ty, default, origin: ParamOrigin::Fn, macros },
-            start,
-        ))
-    }
-
-=======
->>>>>>> 1502dd97
     /// Parse a [FnDef]. Function literals are essentially definitions
     /// of lambdas that can be assigned to variables or passed as arguments
     /// into other functions.
