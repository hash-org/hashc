--- conflicted
+++ resolved
@@ -210,11 +210,7 @@
 
     /// Create a new [AstNode] from the information provided by the [AstGen]
     #[inline(always)]
-<<<<<<< HEAD
     pub fn node_with_span<T>(&self, inner: T, location: Location) -> AstNode<'c, T> {
-=======
-    pub(crate) fn node_with_location<T>(&self, inner: T, location: Location) -> AstNode<'c, T> {
->>>>>>> d986b2ea
         AstNode::new(inner, location, &self.wall)
     }
 
