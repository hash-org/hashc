--- conflicted
+++ resolved
@@ -492,7 +492,6 @@
         ))
     }
 
-<<<<<<< HEAD
     /// Parse a [StructLiteral] and turn it into an [Expression].
     ///
     ///
@@ -512,10 +511,6 @@
     /// ```
     ///
     pub fn parse_struct_literal(
-=======
-    /// Parse a struct literal.
-    pub(crate) fn parse_struct_literal(
->>>>>>> d986b2ea
         &self,
         name: AstNode<'c, AccessName<'c>>,
         type_args: AstNodes<'c, Type<'c>>,
@@ -537,11 +532,7 @@
                     let value = gen.parse_expression_with_precedence(0)?;
 
                     entries.nodes.push(
-<<<<<<< HEAD
                         gen.node_with_span(
-=======
-                        gen.node_with_location(
->>>>>>> d986b2ea
                             StructLiteralEntry { name, value },
                             location.join(gen.current_location()),
                         ),
@@ -569,11 +560,7 @@
                     let name_copy = gen.make_variable_from_identifier(name.ident, name.location());
 
                     entries.nodes.push(
-<<<<<<< HEAD
                         gen.node_with_span(
-=======
-                        gen.node_with_location(
->>>>>>> d986b2ea
                             StructLiteralEntry {
                                 name,
                                 value: name_copy,
@@ -588,11 +575,7 @@
                     let name_copy = gen.make_variable_from_identifier(name.ident, name.location());
 
                     entries.nodes.push(
-<<<<<<< HEAD
                         gen.node_with_span(
-=======
-                        gen.node_with_location(
->>>>>>> d986b2ea
                             StructLiteralEntry {
                                 name,
                                 value: name_copy,
@@ -607,12 +590,8 @@
                 Some(token) => gen.error_with_location(
                     AstGenErrorKind::Expected,
                     Some(TokenKindVector::from_row(row![&self.wall; TokenKind::Eq,
-<<<<<<< HEAD
                             TokenKind::Comma,
                             TokenKind::Delimiter(Delimiter::Brace, false)])),
-=======
-                             TokenKind::Comma, TokenKind::Delimiter(Delimiter::Brace, false)])),
->>>>>>> d986b2ea
                     Some(token.kind),
                     token.span,
                 )?,
