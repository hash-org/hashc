//! Hash Compiler filesystem utility functions.
use std::{
    fmt::Display,
    fs,
    path::{Path, PathBuf},
};

use hash_reporting::{
    builder::ReportBuilder,
    report::{Report, ReportKind},
};
use hash_source::constant::{InternedStr, CONSTANT_MAP};

/// The location of a build directory of this package, this used to resolve
/// where the standard library is located at.
static STDLIB: &str = env!("STDLIB_PATH");

/// Name of the prelude module
pub static PRELUDE: &str = concat!(env!("STDLIB_PATH"), "/", "prelude");

#[derive(Debug, Clone)]
pub enum ImportErrorKind {
    /// If the file cannot be read by the current session.
    UnreadableFile,
    /// If the path is referencing a directory, but the directory does not
    /// have a `index.hash`.
    MissingIndex,
    /// When the module file is not found in the file system.
    NotFound,
}

impl Display for ImportErrorKind {
    fn fmt(&self, f: &mut std::fmt::Formatter<'_>) -> std::fmt::Result {
        match self {
            ImportErrorKind::UnreadableFile => write!(f, "unable to read file"),
            ImportErrorKind::MissingIndex => write!(
                f,
                "this directory likely doesn't have a `index.hash` module, consider creating one"
            ),
            ImportErrorKind::NotFound => write!(f, "module not found"),
        }
    }
}

/// Import error is an abstraction to represent errors that are in relevance to
/// IO operations rather than parsing operations.
#[derive(Debug, Clone)]
pub struct ImportError {
    pub path: InternedStr,
    pub kind: ImportErrorKind,
}

impl Display for ImportError {
    fn fmt(&self, f: &mut std::fmt::Formatter<'_>) -> std::fmt::Result {
        write!(f, "couldn't import `{}`, {}", self.path, self.kind)
    }
}

impl ImportError {
    /// Create a [Report] from the [ImportError].
    pub fn create_report(&self) -> Report {
        let mut builder = ReportBuilder::new();
        builder.with_kind(ReportKind::Error).with_message(format!("{self}")).build()
    }
}

/// Function that builds a module map of the standard library that is shipped
/// with the compiler distribution. Standard library modules are referenced
/// within imports
fn get_stdlib_modules(dir: impl AsRef<Path>) -> Vec<PathBuf> {
    let mut paths: Vec<PathBuf> = Vec::new();

    if dir.as_ref().is_dir() {
        for entry in fs::read_dir(dir).unwrap() {
            match entry {
                Ok(p) => {
                    let path = p.path();

                    if path.is_dir() {
                        // recurse and get all of the files with the prefix
                        let prefix: &Path = path.file_stem().unwrap().as_ref();

                        for entry in get_stdlib_modules(path.as_path()) {
                            paths.push(prefix.join(entry));
                        }
                    } else if path.is_file() {
                        let file_name = path.file_stem().unwrap();

                        // Special case, don't add prelude to the module list since we don't want to
                        // allow it to be imported under the normal standard
                        // library imports.
                        if file_name == PRELUDE {
                            continue;
                        }

                        // This shouldn't happen but if there is a file which does not have a hash
                        // extension, we shouldn't add it
                        if path.extension().unwrap_or_default() != "hash" {
                            continue;
                        }

                        paths.push(PathBuf::from(file_name));
                    }
                }
                Err(e) => panic!("Unable to read standard library folder: {}", e),
            }
        }
    }

    paths
}

/// Function to read in the contents of a file specified by a [Path]. If
/// reading the file fails, an [ImportError] is returned.
<<<<<<< HEAD
pub fn read_in_path(path: &Path) -> Result<String, ImportError> {
    fs::read_to_string(path).map_err(|_| ImportError {
        location: None,
        message: format!("Cannot read file: {}", path.to_string_lossy()),
        filename: path.to_owned(),
    })
=======
pub fn read_in_path(import_path: impl AsRef<Path>) -> Result<String, ImportError> {
    // Create a interned string to represent the path
    let path = CONSTANT_MAP.create_string(import_path.as_ref().to_str().unwrap());

    fs::read_to_string(import_path)
        .map_err(|_| ImportError { kind: ImportErrorKind::UnreadableFile, path })
>>>>>>> 4908c56e
}

/// Function used to resolve the path of a module according to the language
/// resolution rules.
///
/// ## Rules
///
/// The function tries to resolve the path according to the following rules
///
/// - If the module specified path is a relative path in the `root` of the
///   standard library, then it's assumed that this is a reference to a file
///   within the standard library. If the specified path has `.hash` extension,
///   this circumvents the assumption.
///
/// - If the specified path has no `.hash` extension, and the path is not a
///   file, but a directory, then it is assumed that the path might be referring
///   to a `index.hash` file within the directory itself. If there is an
///   `index.hash` within the folder, and no file exists with the same name on
///   the directory level, then it is assumed that `index.hash` is the
///   reference.
///
/// - If the file path exists, relative `wd`, then the combined file path is the
///   module path.
///
/// ## Errors
/// - If the path to the module couldn't be resolved, an [ImportError] is
///   raised.
pub fn resolve_path(path: InternedStr, wd: impl AsRef<Path>) -> Result<PathBuf, ImportError> {
    let import_path = Path::new(path.into());
    let wd = wd.as_ref();

    let modules = get_stdlib_modules(STDLIB);

    // check if the given path is equal to any of the standard library paths
    if modules.contains(&import_path.to_path_buf()) {
        return Ok(import_path.to_path_buf());
    }

    // otherwise, we have to resolve the module path based on the working directory
    let work_dir = wd.canonicalize().unwrap();
    let raw_path = work_dir.join(import_path);

    // If the provided path is a directory, we assume that the user is referencing
    // an index module that is located within the given directory. This takes
    // precedence over checking if a module is named that directory.
    // More info on this topic: https://hash-org.github.io/lang/modules.html#importing
    if raw_path.is_dir() {
        let idx_path = raw_path.join("index.hash");

        if idx_path.exists() {
            return Ok(idx_path);
        }

        // ok now check if the user is referencing a module instead of the dir
        let raw_path_hash = raw_path.with_extension("hash");
        if raw_path_hash.exists() {
            return Ok(raw_path_hash);
        }

        // @@Copied
        Err(ImportError { path, kind: ImportErrorKind::MissingIndex })
    } else {
        // we don't need to anything if the given raw_path already has a extension
        // '.hash', since we don't disallow someone to import a module and
        // reference the module with the name, like so...
        // ```text
        // lib := import("lib.hash");
        // ```
        //
        // same as...
        // ```text
        // lib := import("lib");
        // ```

        match raw_path.extension() {
            Some(k) if k == "hash" => Ok(raw_path),
            _ => {
                // add hash extension regardless and check if the path exists...
                let raw_path_hash = raw_path.with_extension("hash");

                // Only try to check this route if the provided file did not already have an
                // extension
                if raw_path.extension().is_none() && raw_path_hash.exists() {
                    Ok(raw_path_hash)
                } else {
                    Err(ImportError { path, kind: ImportErrorKind::NotFound })
                }
            }
        }
    }
}<|MERGE_RESOLUTION|>--- conflicted
+++ resolved
@@ -112,21 +112,12 @@
 
 /// Function to read in the contents of a file specified by a [Path]. If
 /// reading the file fails, an [ImportError] is returned.
-<<<<<<< HEAD
-pub fn read_in_path(path: &Path) -> Result<String, ImportError> {
-    fs::read_to_string(path).map_err(|_| ImportError {
-        location: None,
-        message: format!("Cannot read file: {}", path.to_string_lossy()),
-        filename: path.to_owned(),
-    })
-=======
 pub fn read_in_path(import_path: impl AsRef<Path>) -> Result<String, ImportError> {
     // Create a interned string to represent the path
     let path = CONSTANT_MAP.create_string(import_path.as_ref().to_str().unwrap());
 
     fs::read_to_string(import_path)
         .map_err(|_| ImportError { kind: ImportErrorKind::UnreadableFile, path })
->>>>>>> 4908c56e
 }
 
 /// Function used to resolve the path of a module according to the language
