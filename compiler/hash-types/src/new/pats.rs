--- conflicted
+++ resolved
@@ -75,21 +75,13 @@
 pub type PatListStore = DefaultSequenceStore<PatListId, PatId>;
 
 impl fmt::Display for WithEnv<'_, PatId> {
-<<<<<<< HEAD
-    fn fmt(&self, f: &mut fmt::Formatter<'_>) -> fmt::Result {
-=======
     fn fmt(&self, _f: &mut fmt::Formatter<'_>) -> fmt::Result {
->>>>>>> 1af6b4be
         todo!()
     }
 }
 
 impl fmt::Display for WithEnv<'_, &Pat> {
-<<<<<<< HEAD
-    fn fmt(&self, f: &mut fmt::Formatter<'_>) -> fmt::Result {
-=======
     fn fmt(&self, _f: &mut fmt::Formatter<'_>) -> fmt::Result {
->>>>>>> 1af6b4be
         todo!()
     }
 }