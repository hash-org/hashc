--- conflicted
+++ resolved
@@ -5,14 +5,10 @@
     SourceId,
 };
 
-<<<<<<< HEAD
 use self::{
-    error::{AnalysisError, AnalysisErrorKind},
+    error::{AnalysisError, AnalysisErrorKind, BlockOrigin},
     warning::{AnalysisWarning, AnalysisWarningKind},
 };
-=======
-use self::error::{AnalysisError, AnalysisErrorKind, BlockOrigin};
->>>>>>> 914aff34
 
 mod block;
 pub(crate) mod error;
@@ -40,20 +36,14 @@
     pub(crate) is_in_loop: bool,
     /// Whether the current visitor is within a function definition.
     pub(crate) is_in_function: bool,
-<<<<<<< HEAD
     /// Any collected errors when passing through the tree.
     pub(crate) errors: Vec<AnalysisError>,
     /// Any collected warning that were found during the walk.
     pub(crate) warnings: Vec<AnalysisWarning>,
     /// The current id of the source that is being passed.
     pub(crate) source_id: SourceId,
-=======
-    /// Any collected errors when passing through the tree
-    pub(crate) errors: Vec<AnalysisError>,
-
     /// The current scope of the traversal, representing which block the analyser is walking.
     pub(crate) current_block: BlockOrigin,
->>>>>>> 914aff34
 }
 
 impl SemanticAnalyser {
@@ -63,12 +53,9 @@
             is_in_loop: false,
             is_in_function: false,
             errors: vec![],
-<<<<<<< HEAD
             warnings: vec![],
             source_id,
-=======
             current_block: BlockOrigin::Root,
->>>>>>> 914aff34
         }
     }
 
