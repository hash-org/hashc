//! Visitor pattern for the semantic analysis stage. This file implements
//! the [AstVisitor] pattern on the AST for [SemanticAnalyser]. During
//! traversal, the visitor calls various functions that are defined on the
//! analyser to perform a variety of semantic checks.

use ::if_chain::if_chain;
use std::{collections::HashSet, convert::Infallible, mem};

use hash_ast::{
    ast::{
        BindingPat, Block, BlockExpr, DestructuringPat, ExprKind, LitExpr, Mutability, ParamOrigin,
        Pat, TuplePatEntry,
    },
    visitor::{walk, AstVisitor},
};
use hash_reporting::macros::panic_on_span;
use hash_source::{identifier::CORE_IDENTIFIERS, ModuleKind};

use crate::{
    analysis::SemanticAnalyser,
    diagnostics::{
        directives::DirectiveArgument,
        error::AnalysisErrorKind,
        origins::{BlockOrigin, PatOrigin},
        warning::AnalysisWarningKind,
    },
};

impl AstVisitor for SemanticAnalyser<'_> {
    type Ctx = ();

    type CollectionContainer<T> = Vec<T>;

    fn try_collect_items<T, E, I: Iterator<Item = Result<T, E>>>(
        _: &Self::Ctx,
        items: I,
    ) -> Result<Self::CollectionContainer<T>, E> {
        items.collect()
    }

    type Error = Infallible;

    type NameRet = ();

    fn visit_name(
        &mut self,
        _: &Self::Ctx,
        _: hash_ast::ast::AstNodeRef<hash_ast::ast::Name>,
    ) -> Result<Self::NameRet, Self::Error> {
        Ok(())
    }

    type AccessNameRet = ();

    fn visit_namespace(
        &mut self,
        _: &Self::Ctx,
        _: hash_ast::ast::AstNodeRef<hash_ast::ast::Namespace>,
    ) -> Result<Self::AccessNameRet, Self::Error> {
        Ok(())
    }

    type LitRet = ();

    fn visit_lit(
        &mut self,
        _: &Self::Ctx,
        _: hash_ast::ast::AstNodeRef<hash_ast::ast::Lit>,
    ) -> Result<Self::LitRet, Self::Error> {
        Ok(())
    }

    type MapLitRet = ();

    fn visit_map_lit(
        &mut self,
        ctx: &Self::Ctx,
        node: hash_ast::ast::AstNodeRef<hash_ast::ast::MapLit>,
    ) -> Result<Self::MapLitRet, Self::Error> {
        let _ = walk::walk_map_lit(self, ctx, node);
        Ok(())
    }

    type MapLitEntryRet = ();

    fn visit_map_lit_entry(
        &mut self,
        ctx: &Self::Ctx,
        node: hash_ast::ast::AstNodeRef<hash_ast::ast::MapLitEntry>,
    ) -> Result<Self::MapLitEntryRet, Self::Error> {
        let _ = walk::walk_map_lit_entry(self, ctx, node);
        Ok(())
    }

    type ListLitRet = ();

    fn visit_list_lit(
        &mut self,
        ctx: &Self::Ctx,
        node: hash_ast::ast::AstNodeRef<hash_ast::ast::ListLit>,
    ) -> Result<Self::ListLitRet, Self::Error> {
        let _ = walk::walk_list_lit(self, ctx, node);
        Ok(())
    }

    type SetLitRet = ();

    fn visit_set_lit(
        &mut self,
        ctx: &Self::Ctx,
        node: hash_ast::ast::AstNodeRef<hash_ast::ast::SetLit>,
    ) -> Result<Self::SetLitRet, Self::Error> {
        let _ = walk::walk_set_lit(self, ctx, node);
        Ok(())
    }

    type TupleLitEntryRet = ();

    fn visit_tuple_lit_entry(
        &mut self,
        ctx: &Self::Ctx,
        node: hash_ast::ast::AstNodeRef<hash_ast::ast::TupleLitEntry>,
    ) -> Result<Self::TupleLitEntryRet, Self::Error> {
        let _ = walk::walk_tuple_lit_entry(self, ctx, node);
        Ok(())
    }

    type TupleLitRet = ();

    fn visit_tuple_lit(
        &mut self,
        ctx: &Self::Ctx,
        node: hash_ast::ast::AstNodeRef<hash_ast::ast::TupleLit>,
    ) -> Result<Self::TupleLitRet, Self::Error> {
        let _ = walk::walk_tuple_lit(self, ctx, node);
        Ok(())
    }

    type StrLitRet = ();

    fn visit_str_lit(
        &mut self,
        _: &Self::Ctx,
        _: hash_ast::ast::AstNodeRef<hash_ast::ast::StrLit>,
    ) -> Result<Self::StrLitRet, Self::Error> {
        Ok(())
    }

    type CharLitRet = ();

    fn visit_char_lit(
        &mut self,
        _: &Self::Ctx,
        _: hash_ast::ast::AstNodeRef<hash_ast::ast::CharLit>,
    ) -> Result<Self::CharLitRet, Self::Error> {
        Ok(())
    }

    type FloatLitRet = ();

    fn visit_float_lit(
        &mut self,
        _: &Self::Ctx,
        _: hash_ast::ast::AstNodeRef<hash_ast::ast::FloatLit>,
    ) -> Result<Self::FloatLitRet, Self::Error> {
        Ok(())
    }

    type BoolLitRet = ();

    fn visit_bool_lit(
        &mut self,
        _: &Self::Ctx,
        _: hash_ast::ast::AstNodeRef<hash_ast::ast::BoolLit>,
    ) -> Result<Self::BoolLitRet, Self::Error> {
        Ok(())
    }

    type IntLitRet = ();

    fn visit_int_lit(
        &mut self,
        _: &Self::Ctx,
        _: hash_ast::ast::AstNodeRef<hash_ast::ast::IntLit>,
    ) -> Result<Self::IntLitRet, Self::Error> {
        Ok(())
    }

    type BinaryOperatorRet = ();

    fn visit_binary_operator(
        &mut self,
        _: &Self::Ctx,
        _: hash_ast::ast::AstNodeRef<hash_ast::ast::BinOp>,
    ) -> Result<Self::BinaryOperatorRet, Self::Error> {
        Ok(())
    }

    type UnaryOperatorRet = ();

    fn visit_unary_operator(
        &mut self,
        _: &Self::Ctx,
        _: hash_ast::ast::AstNodeRef<hash_ast::ast::UnOp>,
    ) -> Result<Self::UnaryOperatorRet, Self::Error> {
        Ok(())
    }

    type ExpressionRet = ();

    fn visit_expr(
        &mut self,
        ctx: &Self::Ctx,
        node: hash_ast::ast::AstNodeRef<hash_ast::ast::Expr>,
    ) -> Result<Self::ExpressionRet, Self::Error> {
        let _ = walk::walk_expr(self, ctx, node);
        Ok(())
    }

    type VariableExprRet = ();

    fn visit_variable_expr(
        &mut self,
        _: &Self::Ctx,
        _: hash_ast::ast::AstNodeRef<hash_ast::ast::VariableExpr>,
    ) -> Result<Self::VariableExprRet, Self::Error> {
        Ok(())
    }

    type DirectiveExprRet = ();

    fn visit_directive_expr(
        &mut self,
        ctx: &Self::Ctx,
        node: hash_ast::ast::AstNodeRef<hash_ast::ast::DirectiveExpr>,
    ) -> Result<Self::DirectiveExprRet, Self::Error> {
        let _ = walk::walk_directive_expr(self, ctx, node);

        let module_kind = self.source_map.module_kind_by_id(self.source_id);

        // Here we should check if in the event that an `intrinsics` directive
        // is being used only within the `prelude` module.
        if node.name.is(CORE_IDENTIFIERS.intrinsics) {
            if !matches!(module_kind, Some(ModuleKind::Prelude)) {
                self.append_error(
                    AnalysisErrorKind::DisallowedDirective { name: node.name.ident, module_kind },
                    node.name.span(),
                );

                // exit early as we don't care about if the arguments of the directive are
                // invalid in an invalid module context.
                return Ok(());
            }

            // @@Cleanup @@Hardcoded: we check here that this particular directive
            // expression must be a `mod` block since otherwise the directive
            // wouldn't make sense...
            if_chain! {
                if let ExprKind::Block(BlockExpr(block)) = node.subject.kind();
                if matches!(block.body(), Block::Mod(_));
                then {}
                else {
                    self.append_error(
                        AnalysisErrorKind::InvalidDirectiveArgument {
                            name: node.name.ident,
                            expected: DirectiveArgument::ModBlock,
                            given: node.subject.kind().into()
                        },
                        node.subject.span(),
                    );
                }
            }
        }

        Ok(())
    }

    type ConstructorCallArgRet = ();

    fn visit_constructor_call_arg(
        &mut self,
        ctx: &Self::Ctx,
        node: hash_ast::ast::AstNodeRef<hash_ast::ast::ConstructorCallArg>,
    ) -> Result<Self::ConstructorCallArgRet, Self::Error> {
        let _ = walk::walk_constructor_call_arg(self, ctx, node);
        Ok(())
    }

    type ConstructorCallArgsRet = ();

    fn visit_constructor_call_args(
        &mut self,
        ctx: &Self::Ctx,
        node: hash_ast::ast::AstNodeRef<hash_ast::ast::ConstructorCallArgs>,
    ) -> Result<Self::ConstructorCallArgsRet, Self::Error> {
        // Here we don't validate ordering of arguments because this is done later
        // at typechecking when we can give more context about the problem (if there is
        // one).

        let _ = walk::walk_constructor_call_args(self, ctx, node);
        Ok(())
    }

    type ConstructorCallExprRet = ();

    fn visit_constructor_call_expr(
        &mut self,
        ctx: &Self::Ctx,
        node: hash_ast::ast::AstNodeRef<hash_ast::ast::ConstructorCallExpr>,
    ) -> Result<Self::ConstructorCallExprRet, Self::Error> {
        let _ = walk::walk_constructor_call_expr(self, ctx, node);
        Ok(())
    }

    type AccessExprRet = ();

    fn visit_access_expr(
        &mut self,
        ctx: &Self::Ctx,
        node: hash_ast::ast::AstNodeRef<hash_ast::ast::AccessExpr>,
    ) -> Result<Self::AccessExprRet, Self::Error> {
        let _ = walk::walk_access_expr(self, ctx, node);
        Ok(())
    }

    type AccessKindRet = ();

    fn visit_access_kind(
        &mut self,
        _: &Self::Ctx,
        _: hash_ast::ast::AccessKind,
    ) -> Result<Self::AccessKindRet, Self::Error> {
        Ok(())
    }

    type RefExprRet = ();

    fn visit_ref_expr(
        &mut self,
        ctx: &Self::Ctx,
        node: hash_ast::ast::AstNodeRef<hash_ast::ast::RefExpr>,
    ) -> Result<Self::RefExprRet, Self::Error> {
        let _ = walk::walk_ref_expr(self, ctx, node);
        Ok(())
    }

    type DerefExprRet = ();

    fn visit_deref_expr(
        &mut self,
        ctx: &Self::Ctx,
        node: hash_ast::ast::AstNodeRef<hash_ast::ast::DerefExpr>,
    ) -> Result<Self::DerefExprRet, Self::Error> {
        let _ = walk::walk_deref_expr(self, ctx, node);
        Ok(())
    }

    type UnsafeExprRet = ();

    fn visit_unsafe_expr(
        &mut self,
        ctx: &Self::Ctx,
        node: hash_ast::ast::AstNodeRef<hash_ast::ast::UnsafeExpr>,
    ) -> Result<Self::UnsafeExprRet, Self::Error> {
        let _ = walk::walk_unsafe_expr(self, ctx, node);
        Ok(())
    }

    type LitExprRet = ();

    fn visit_lit_expr(
        &mut self,
        _: &Self::Ctx,
        _: hash_ast::ast::AstNodeRef<hash_ast::ast::LitExpr>,
    ) -> Result<Self::LitExprRet, Self::Error> {
        Ok(())
    }

    type CastExprRet = ();

    fn visit_cast_expr(
        &mut self,
        ctx: &Self::Ctx,
        node: hash_ast::ast::AstNodeRef<hash_ast::ast::CastExpr>,
    ) -> Result<Self::CastExprRet, Self::Error> {
        let _ = walk::walk_cast_expr(self, ctx, node);
        Ok(())
    }

    type TyExprRet = ();

    fn visit_ty_expr(
        &mut self,
        _: &Self::Ctx,
        _: hash_ast::ast::AstNodeRef<hash_ast::ast::TyExpr>,
    ) -> Result<Self::TyExprRet, Self::Error> {
        Ok(())
    }

    type BlockExprRet = ();

    #[inline]
    fn visit_block_expr(
        &mut self,
        ctx: &Self::Ctx,
        node: hash_ast::ast::AstNodeRef<hash_ast::ast::BlockExpr>,
    ) -> Result<Self::BlockExprRet, Self::Error> {
        let _ = walk::walk_block_expr(self, ctx, node)?;

        Ok(())
    }

    type ImportRet = ();

    fn visit_import(
        &mut self,
        _: &Self::Ctx,
        _: hash_ast::ast::AstNodeRef<hash_ast::ast::Import>,
    ) -> Result<Self::ImportRet, Self::Error> {
        Ok(())
    }

    type ImportExprRet = ();

    fn visit_import_expr(
        &mut self,
        _: &Self::Ctx,
        _: hash_ast::ast::AstNodeRef<hash_ast::ast::ImportExpr>,
    ) -> Result<Self::ImportExprRet, Self::Error> {
        Ok(())
    }

    type TyRet = ();

    fn visit_ty(
        &mut self,
        _: &Self::Ctx,
        _: hash_ast::ast::AstNodeRef<hash_ast::ast::Ty>,
    ) -> Result<Self::TyRet, Self::Error> {
        Ok(())
    }

    type TupleTyRet = ();

    fn visit_tuple_ty(
        &mut self,
        _: &Self::Ctx,
        _: hash_ast::ast::AstNodeRef<hash_ast::ast::TupleTy>,
    ) -> Result<Self::TupleTyRet, Self::Error> {
        Ok(())
    }

    type ListTyRet = ();

    fn visit_list_ty(
        &mut self,
        _: &Self::Ctx,
        _: hash_ast::ast::AstNodeRef<hash_ast::ast::ListTy>,
    ) -> Result<Self::ListTyRet, Self::Error> {
        Ok(())
    }

    type SetTyRet = ();

    fn visit_set_ty(
        &mut self,
        _: &Self::Ctx,
        _: hash_ast::ast::AstNodeRef<hash_ast::ast::SetTy>,
    ) -> Result<Self::SetTyRet, Self::Error> {
        Ok(())
    }

    type MapTyRet = ();

    fn visit_map_ty(
        &mut self,
        _: &Self::Ctx,
        _: hash_ast::ast::AstNodeRef<hash_ast::ast::MapTy>,
    ) -> Result<Self::MapTyRet, Self::Error> {
        Ok(())
    }

    type TyArgRet = ();

    fn visit_ty_arg(
        &mut self,
        _: &Self::Ctx,
        _: hash_ast::ast::AstNodeRef<hash_ast::ast::TyArg>,
    ) -> Result<Self::TyArgRet, Self::Error> {
        Ok(())
    }

    type FnTyRet = ();

    fn visit_fn_ty(
        &mut self,
        _: &Self::Ctx,
        _: hash_ast::ast::AstNodeRef<hash_ast::ast::FnTy>,
    ) -> Result<Self::FnTyRet, Self::Error> {
        Ok(())
    }

    type TyFnRet = ();

    fn visit_ty_fn_ty(
        &mut self,
        _: &Self::Ctx,
        _: hash_ast::ast::AstNodeRef<hash_ast::ast::TyFn>,
    ) -> Result<Self::TyFnRet, Self::Error> {
        Ok(())
    }

    type TyFnCallRet = ();

    fn visit_ty_fn_call(
        &mut self,
        _: &Self::Ctx,
        _: hash_ast::ast::AstNodeRef<hash_ast::ast::TyFnCall>,
    ) -> Result<Self::TyFnCallRet, Self::Error> {
        Ok(())
    }

    type NamedTyRet = ();

    fn visit_named_ty(
        &mut self,
        _: &Self::Ctx,
        _: hash_ast::ast::AstNodeRef<hash_ast::ast::NamedTy>,
    ) -> Result<Self::NamedTyRet, Self::Error> {
        Ok(())
    }

    type RefTyRet = ();

    fn visit_ref_ty(
        &mut self,
        _: &Self::Ctx,
        _: hash_ast::ast::AstNodeRef<hash_ast::ast::RefTy>,
    ) -> Result<Self::RefTyRet, Self::Error> {
        Ok(())
    }

    type MergeTyRet = ();

    fn visit_merge_ty(
        &mut self,
        _: &Self::Ctx,
        _: hash_ast::ast::AstNodeRef<hash_ast::ast::MergeTy>,
    ) -> Result<Self::MergeTyRet, Self::Error> {
        Ok(())
    }

    type UnionTyRet = ();

    fn visit_union_ty(
        &mut self,
        _: &Self::Ctx,
        _: hash_ast::ast::AstNodeRef<hash_ast::ast::UnionTy>,
    ) -> Result<Self::UnionTyRet, Self::Error> {
        Ok(())
    }

    type TyFnDefRet = ();

    fn visit_ty_fn_def(
        &mut self,
        ctx: &Self::Ctx,
        node: hash_ast::ast::AstNodeRef<hash_ast::ast::TyFnDef>,
    ) -> Result<Self::TyFnDefRet, Self::Error> {
        let _ = walk::walk_ty_fn_def(self, ctx, node);
        Ok(())
    }

    type FnDefRet = ();

    fn visit_fn_def(
        &mut self,
        ctx: &Self::Ctx,
        node: hash_ast::ast::AstNodeRef<hash_ast::ast::FnDef>,
    ) -> Result<Self::FnDefRet, Self::Error> {
        // Swap the values with a new `true` and save the old state.
        let last_in_fn = mem::replace(&mut self.is_in_fn, true);

        let _ = walk::walk_fn_def(self, ctx, node);

        // Reset the value to the old value
        self.is_in_fn = last_in_fn;

        Ok(())
    }

    type ParamRet = ();

    fn visit_param(
        &mut self,
        ctx: &Self::Ctx,
        node: hash_ast::ast::AstNodeRef<hash_ast::ast::Param>,
    ) -> Result<Self::ParamRet, Self::Error> {
        let _ = walk::walk_param(self, ctx, node);

        // If both the type definition is missing and the default expression assignment
        // to the struct-def field, then a type cannot be inferred and is thus
        // ambiguous.
        if matches!(node.origin, ParamOrigin::Struct | ParamOrigin::Fn)
            && node.ty.is_none()
            && node.default.is_none()
        {
            self.append_error(
                AnalysisErrorKind::InsufficientTypeAnnotations { origin: node.origin },
                node.span(),
            );
        }

        Ok(())
    }

    type BlockRet = ();

    fn visit_block(
        &mut self,
        ctx: &Self::Ctx,
        node: hash_ast::ast::AstNodeRef<hash_ast::ast::Block>,
    ) -> Result<Self::BlockRet, Self::Error> {
        let _ = walk::walk_block(self, ctx, node);

        Ok(())
    }

    type MatchCaseRet = ();

    fn visit_match_case(
        &mut self,
        ctx: &Self::Ctx,
        node: hash_ast::ast::AstNodeRef<hash_ast::ast::MatchCase>,
    ) -> Result<Self::MatchCaseRet, Self::Error> {
        let _ = walk::walk_match_case(self, ctx, node);
        Ok(())
    }

    type MatchBlockRet = ();

    fn visit_match_block(
        &mut self,
        ctx: &Self::Ctx,
        node: hash_ast::ast::AstNodeRef<hash_ast::ast::MatchBlock>,
    ) -> Result<Self::MatchBlockRet, Self::Error> {
        let _ = walk::walk_match_block(self, ctx, node);
        Ok(())
    }

    type LoopBlockRet = ();

    fn visit_loop_block(
        &mut self,
        ctx: &Self::Ctx,
        node: hash_ast::ast::AstNodeRef<hash_ast::ast::LoopBlock>,
    ) -> Result<Self::LoopBlockRet, Self::Error> {
        // Swap the values with a new `true` and save the old state.
        let last_in_loop = mem::replace(&mut self.is_in_loop, true);

        let _ = walk::walk_loop_block(self, ctx, node);

        // Reset the value to the old value
        self.is_in_loop = last_in_loop;

        Ok(())
    }

    type ForLoopBlockRet = ();

    fn visit_for_loop_block(
        &mut self,
        _: &Self::Ctx,
        node: hash_ast::ast::AstNodeRef<hash_ast::ast::ForLoopBlock>,
    ) -> Result<Self::ForLoopBlockRet, Self::Error> {
        panic_on_span!(
            self.source_location(node.span()),
            self.source_map,
            "hit non de-sugared for-block whilst performing semantic analysis"
        );
    }

    type WhileLoopBlockRet = ();

    fn visit_while_loop_block(
        &mut self,
        _: &Self::Ctx,
        node: hash_ast::ast::AstNodeRef<hash_ast::ast::WhileLoopBlock>,
    ) -> Result<Self::WhileLoopBlockRet, Self::Error> {
        panic_on_span!(
            self.source_location(node.span()),
            self.source_map,
            "hit non de-sugared while-block whilst performing semantic analysis"
        );
    }

    type ModBlockRet = ();

    fn visit_mod_block(
        &mut self,
        _: &Self::Ctx,
        node: hash_ast::ast::AstNodeRef<hash_ast::ast::ModBlock>,
    ) -> Result<Self::ModBlockRet, Self::Error> {
        self.check_constant_body_block(&node.body().0, BlockOrigin::Mod);
        Ok(())
    }

    type ImplBlockRet = ();

    fn visit_impl_block(
        &mut self,
        _: &Self::Ctx,
        node: hash_ast::ast::AstNodeRef<hash_ast::ast::ImplBlock>,
    ) -> Result<Self::ImplBlockRet, Self::Error> {
        self.check_constant_body_block(&node.body().0, BlockOrigin::Impl);
        Ok(())
    }

    type IfClauseRet = ();

    fn visit_if_clause(
        &mut self,
        _: &Self::Ctx,
        node: hash_ast::ast::AstNodeRef<hash_ast::ast::IfClause>,
    ) -> Result<Self::IfClauseRet, Self::Error> {
        panic_on_span!(
            self.source_location(node.span()),
            self.source_map,
            "hit non de-sugared if-clause whilst performing semantic analysis"
        );
    }

    type IfBlockRet = ();

    fn visit_if_block(
        &mut self,
        _: &Self::Ctx,
        node: hash_ast::ast::AstNodeRef<hash_ast::ast::IfBlock>,
    ) -> Result<Self::IfBlockRet, Self::Error> {
        panic_on_span!(
            self.source_location(node.span()),
            self.source_map,
            "hit non de-sugared if-block whilst performing semantic analysis"
        );
    }

    type BodyBlockRet = ();

    fn visit_body_block(
        &mut self,
        ctx: &Self::Ctx,
        node: hash_ast::ast::AstNodeRef<hash_ast::ast::BodyBlock>,
    ) -> Result<Self::BodyBlockRet, Self::Error> {
        // Iterate over the statements in a body block to check if there are any
        // 'useless' expressions... a literal that is constant of made of other
        // constant literals
        for statement in node.statements.iter() {
            match statement.kind() {
                ExprKind::LitExpr(LitExpr(lit)) if lit.body().is_constant() => {
                    self.append_warning(AnalysisWarningKind::UselessExpression, statement.span());
                }
                _ => {}
            }
        }

        let old_block_origin = mem::replace(&mut self.current_block, BlockOrigin::Body);

        let _ = walk::walk_body_block(self, ctx, node);

        self.current_block = old_block_origin;

        Ok(())
    }

    type ReturnStatementRet = ();

    fn visit_return_statement(
        &mut self,
        ctx: &Self::Ctx,
        node: hash_ast::ast::AstNodeRef<hash_ast::ast::ReturnStatement>,
    ) -> Result<Self::ReturnStatementRet, Self::Error> {
        if !self.is_in_fn {
            self.append_error(AnalysisErrorKind::UsingReturnOutsideOfFn, node.span());
        }

        let _ = walk::walk_return_statement(self, ctx, node);
        Ok(())
    }

    type BreakStatementRet = ();

    fn visit_break_statement(
        &mut self,
        _: &Self::Ctx,
        node: hash_ast::ast::AstNodeRef<hash_ast::ast::BreakStatement>,
    ) -> Result<Self::BreakStatementRet, Self::Error> {
        if !self.is_in_loop {
            self.append_error(AnalysisErrorKind::UsingBreakOutsideLoop, node.span());
        }

        Ok(())
    }

    type ContinueStatementRet = ();

    fn visit_continue_statement(
        &mut self,
        _: &Self::Ctx,
        node: hash_ast::ast::AstNodeRef<hash_ast::ast::ContinueStatement>,
    ) -> Result<Self::ContinueStatementRet, Self::Error> {
        if !self.is_in_loop {
            self.append_error(AnalysisErrorKind::UsingContinueOutsideLoop, node.span());
        }

        Ok(())
    }

    type VisibilityRet = ();

    fn visit_visibility_modifier(
        &mut self,
        _: &Self::Ctx,
        _: hash_ast::ast::AstNodeRef<hash_ast::ast::Visibility>,
    ) -> Result<Self::VisibilityRet, Self::Error> {
        Ok(())
    }

    type MutabilityRet = ();

    fn visit_mutability_modifier(
        &mut self,
        _: &Self::Ctx,
        _: hash_ast::ast::AstNodeRef<hash_ast::ast::Mutability>,
    ) -> Result<Self::MutabilityRet, Self::Error> {
        Ok(())
    }

    type RefKindRet = ();

    fn visit_ref_kind(
        &mut self,
        _: &Self::Ctx,
        _: hash_ast::ast::AstNodeRef<hash_ast::ast::RefKind>,
    ) -> Result<Self::RefKindRet, Self::Error> {
        Ok(())
    }

    type DeclarationRet = ();

    fn visit_declaration(
        &mut self,
        ctx: &Self::Ctx,
        node: hash_ast::ast::AstNodeRef<hash_ast::ast::Declaration>,
    ) -> Result<Self::DeclarationRet, Self::Error> {
        let _ = walk::walk_declaration(self, ctx, node);
        Ok(())
    }

    type MergeDeclarationRet = ();

    fn visit_merge_declaration(
        &mut self,
        ctx: &Self::Ctx,
        node: hash_ast::ast::AstNodeRef<hash_ast::ast::MergeDeclaration>,
    ) -> Result<Self::MergeDeclarationRet, Self::Error> {
        // @@Note: We probably don't have to walk this??
        let _ = walk::walk_merge_declaration(self, ctx, node);
        Ok(())
    }

    type AssignExprRet = ();

    fn visit_assign_expr(
        &mut self,
        ctx: &Self::Ctx,
        node: hash_ast::ast::AstNodeRef<hash_ast::ast::AssignExpr>,
    ) -> Result<Self::AssignExprRet, Self::Error> {
        let _ = walk::walk_assign_expr(self, ctx, node);
        Ok(())
    }

    type AssignOpExpressionRet = ();

    fn visit_assign_op_expr(
        &mut self,
        ctx: &Self::Ctx,
        node: hash_ast::ast::AstNodeRef<hash_ast::ast::AssignOpExpr>,
    ) -> Result<Self::AssignOpExpressionRet, Self::Error> {
        let _ = walk::walk_assign_op_statement(self, ctx, node);
        Ok(())
    }

    type BinaryExpressionRet = ();

    fn visit_binary_expr(
        &mut self,
        ctx: &Self::Ctx,
        node: hash_ast::ast::AstNodeRef<hash_ast::ast::BinaryExpr>,
    ) -> Result<Self::BinaryExpressionRet, Self::Error> {
        let _ = walk::walk_binary_expr(self, ctx, node);
        Ok(())
    }

    type UnaryExpressionRet = ();

    fn visit_unary_expr(
        &mut self,
        ctx: &Self::Ctx,
        node: hash_ast::ast::AstNodeRef<hash_ast::ast::UnaryExpr>,
    ) -> Result<Self::UnaryExpressionRet, Self::Error> {
        let _ = walk::walk_unary_expr(self, ctx, node);
        Ok(())
    }

    type IndexExpressionRet = ();

    fn visit_index_expr(
        &mut self,
        ctx: &Self::Ctx,
        node: hash_ast::ast::AstNodeRef<hash_ast::ast::IndexExpr>,
    ) -> Result<Self::IndexExpressionRet, Self::Error> {
        let _ = walk::walk_index_expr(self, ctx, node);
        Ok(())
    }

    type StructDefRet = ();

    fn visit_struct_def(
        &mut self,
        ctx: &Self::Ctx,
        node: hash_ast::ast::AstNodeRef<hash_ast::ast::StructDef>,
    ) -> Result<Self::StructDefRet, Self::Error> {
        let _ = walk::walk_struct_def(self, ctx, node);
        Ok(())
    }

    type EnumDefEntryRet = ();

    fn visit_enum_def_entry(
        &mut self,
        _: &Self::Ctx,
        _: hash_ast::ast::AstNodeRef<hash_ast::ast::EnumDefEntry>,
    ) -> Result<Self::EnumDefEntryRet, Self::Error> {
        Ok(())
    }

    type EnumDefRet = ();

    fn visit_enum_def(
        &mut self,
        _: &Self::Ctx,
        _: hash_ast::ast::AstNodeRef<hash_ast::ast::EnumDef>,
    ) -> Result<Self::EnumDefRet, Self::Error> {
        Ok(())
    }

    type TraitDefRet = ();

    fn visit_trait_def(
        &mut self,
        ctx: &Self::Ctx,
        node: hash_ast::ast::AstNodeRef<hash_ast::ast::TraitDef>,
    ) -> Result<Self::TraitDefRet, Self::Error> {
        let _ = walk::walk_trait_def(self, ctx, node);
        Ok(())
    }

    type TraitImplRet = ();

    fn visit_trait_impl(
        &mut self,
        ctx: &Self::Ctx,
        node: hash_ast::ast::AstNodeRef<hash_ast::ast::TraitImpl>,
    ) -> Result<Self::TraitImplRet, Self::Error> {
        let _ = walk::walk_trait_impl(self, ctx, node);
        Ok(())
    }

    type PatRet = ();

    fn visit_pat(
        &mut self,
        ctx: &Self::Ctx,
<<<<<<< HEAD
        node: hash_ast::ast::AstNodeRef<hash_ast::ast::Pat>,
    ) -> Result<Self::PatRet, Self::Error> {
        let _ = walk::walk_pat(self, ctx, node);

        Ok(())
=======
        node: hash_ast::ast::AstNodeRef<hash_ast::ast::Pattern>,
    ) -> Result<Self::PatternRet, Self::Error> {
        walk::walk_pattern_same_children(self, ctx, node)
>>>>>>> 809510b9
    }

    type ConstructorPatRet = ();

    /// This function verifies that constructor patterns adhere to the following
    /// rules:
    ///
    /// - All named fields must after before any nameless fields.
    ///
    /// - Only one spread pattern is ever present within a compound pattern.
    fn visit_constructor_pat(
        &mut self,
        ctx: &Self::Ctx,
        node: hash_ast::ast::AstNodeRef<hash_ast::ast::ConstructorPat>,
    ) -> Result<Self::ConstructorPatRet, Self::Error> {
        self.check_compound_pat_rules(&node.body().fields, PatOrigin::Constructor);

        let _ = walk::walk_constructor_pat(self, ctx, node);
        Ok(())
    }

    type NamespacePatRet = ();

    fn visit_namespace_pat(
        &mut self,
        ctx: &Self::Ctx,
        node: hash_ast::ast::AstNodeRef<hash_ast::ast::NamespacePat>,
    ) -> Result<Self::NamespacePatRet, Self::Error> {
        let _ = walk::walk_namespace_pat(self, ctx, node);
        Ok(())
    }

    type TuplePatEntryRet = ();

    fn visit_tuple_pat_entry(
        &mut self,
        ctx: &Self::Ctx,
        node: hash_ast::ast::AstNodeRef<hash_ast::ast::TuplePatEntry>,
    ) -> Result<Self::TuplePatEntryRet, Self::Error> {
        let TuplePatEntry { name, pat } = node.body();

        // Spread patterns are always disallowed within a named field entry
        if name.is_some() && matches!(pat.body(), Pat::Spread(_)) {
            self.append_error(
                AnalysisErrorKind::IllegalSpreadPatUse { origin: PatOrigin::NamedField },
                pat.span(),
            );
        } else {
            // We only need to walk the children if it hasn't error'd yet
            let _ = walk::walk_tuple_pat_entry(self, ctx, node);
        }

        Ok(())
    }

    type TuplePatRet = ();

    /// This function verifies that tuple patterns adhere to the following
    /// rules:
    ///
    /// - All named fields must after before any nameless fields.
    ///
    /// - Only one spread pattern is ever present within a compound pattern.
    fn visit_tuple_pat(
        &mut self,
        ctx: &Self::Ctx,
        node: hash_ast::ast::AstNodeRef<hash_ast::ast::TuplePat>,
    ) -> Result<Self::TuplePatRet, Self::Error> {
        self.check_compound_pat_rules(&node.body().fields, PatOrigin::Tuple);

        // Continue walking the tree
        let _ = walk::walk_tuple_pat(self, ctx, node);
        Ok(())
    }

    type ListPatRet = ();

    fn visit_list_pat(
        &mut self,
        ctx: &Self::Ctx,
        node: hash_ast::ast::AstNodeRef<hash_ast::ast::ListPat>,
    ) -> Result<Self::ListPatRet, Self::Error> {
        self.check_list_pat(&node.body().fields);

        // Continue walking the tree
        let _ = walk::walk_list_pat(self, ctx, node);
        Ok(())
    }

    type StrLitPatRet = ();

    fn visit_str_lit_pat(
        &mut self,
        _: &Self::Ctx,
        _: hash_ast::ast::AstNodeRef<hash_ast::ast::StrLitPat>,
    ) -> Result<Self::StrLitPatRet, Self::Error> {
        Ok(())
    }

    type CharLitPatRet = ();

    fn visit_char_lit_pat(
        &mut self,
        _: &Self::Ctx,
        _: hash_ast::ast::AstNodeRef<hash_ast::ast::CharLitPat>,
    ) -> Result<Self::CharLitPatRet, Self::Error> {
        Ok(())
    }

    type IntLitPatRet = ();

    fn visit_int_lit_pat(
        &mut self,
        _: &Self::Ctx,
        _: hash_ast::ast::AstNodeRef<hash_ast::ast::IntLitPat>,
    ) -> Result<Self::IntLitPatRet, Self::Error> {
        Ok(())
    }

    type FloatLitPatRet = ();

    fn visit_float_lit_pat(
        &mut self,
        _: &Self::Ctx,
<<<<<<< HEAD
        _: hash_ast::ast::AstNodeRef<hash_ast::ast::FloatLitPat>,
    ) -> Result<Self::FloatLitPatRet, Self::Error> {
=======
        node: hash_ast::ast::AstNodeRef<hash_ast::ast::FloatLiteralPattern>,
    ) -> Result<Self::FloatLiteralPatternRet, Self::Error> {
        self.append_error(AnalysisErrorKind::DisallowedFloatPattern, node.span());

>>>>>>> 809510b9
        Ok(())
    }

    type BoolLitPatRet = ();

    fn visit_bool_lit_pat(
        &mut self,
        _: &Self::Ctx,
        _: hash_ast::ast::AstNodeRef<hash_ast::ast::BoolLitPat>,
    ) -> Result<Self::BoolLitPatRet, Self::Error> {
        Ok(())
    }

    type LitPatRet = ();

    fn visit_lit_pat(
        &mut self,
<<<<<<< HEAD
        _: &Self::Ctx,
        _: hash_ast::ast::AstNodeRef<hash_ast::ast::LitPat>,
    ) -> Result<Self::LitPatRet, Self::Error> {
        Ok(())
=======
        ctx: &Self::Ctx,
        node: hash_ast::ast::AstNodeRef<hash_ast::ast::LiteralPattern>,
    ) -> Result<Self::LiteralPatternRet, Self::Error> {
        walk::walk_literal_pattern_same_children(self, ctx, node)
>>>>>>> 809510b9
    }

    type OrPatRet = ();

    fn visit_or_pat(
        &mut self,
        ctx: &Self::Ctx,
        node: hash_ast::ast::AstNodeRef<hash_ast::ast::OrPat>,
    ) -> Result<Self::OrPatRet, Self::Error> {
        let _ = walk::walk_or_pat(self, ctx, node);
        Ok(())
    }

    type IfPatRet = ();

    fn visit_if_pat(
        &mut self,
        ctx: &Self::Ctx,
        node: hash_ast::ast::AstNodeRef<hash_ast::ast::IfPat>,
    ) -> Result<Self::IfPatRet, Self::Error> {
        let _ = walk::walk_if_pat(self, ctx, node);
        Ok(())
    }

    type BindingPatRet = ();

    fn visit_binding_pat(
        &mut self,
        _: &Self::Ctx,
        node: hash_ast::ast::AstNodeRef<hash_ast::ast::BindingPat>,
    ) -> Result<Self::BindingPatRet, Self::Error> {
        let BindingPat { mutability, visibility, .. } = node.body();

        // If the pattern is present in a declaration that is within a constant block,
        // it it not allowed to be declared to be mutable. If we are not in a
        // constant scope, then we should check if binding contains a visibility
        // modifier which is disallowed within body blocks.
        if self.is_in_constant_block() {
            if let Some(node) = mutability {
                if *node.body() == Mutability::Mutable {
                    self.append_error(AnalysisErrorKind::IllegalBindingMutability, node.span());
                }
            }
        } else if let Some(node) = visibility {
            self.append_error(
                AnalysisErrorKind::IllegalBindingVisibilityModifier {
                    modifier: *node.body(),
                    origin: self.current_block,
                },
                node.span(),
            );
        }

        Ok(())
    }

    type SpreadPatRet = ();

    fn visit_spread_pat(
        &mut self,
        _: &Self::Ctx,
        _: hash_ast::ast::AstNodeRef<hash_ast::ast::SpreadPat>,
    ) -> Result<Self::SpreadPatRet, Self::Error> {
        Ok(())
    }

    type IgnorePatRet = ();

    fn visit_ignore_pat(
        &mut self,
        _: &Self::Ctx,
        _: hash_ast::ast::AstNodeRef<hash_ast::ast::IgnorePat>,
    ) -> Result<Self::IgnorePatRet, Self::Error> {
        Ok(())
    }

    type DestructuringPatRet = ();

    fn visit_destructuring_pat(
        &mut self,
        ctx: &Self::Ctx,
        node: hash_ast::ast::AstNodeRef<hash_ast::ast::DestructuringPat>,
    ) -> Result<Self::DestructuringPatRet, Self::Error> {
        let DestructuringPat { pat, .. } = node.body();

        // Spread patterns are always disallowed within a named field entry
        if matches!(pat.body(), Pat::Spread(_)) {
            self.append_error(
                AnalysisErrorKind::IllegalSpreadPatUse { origin: PatOrigin::Namespace },
                pat.span(),
            );
        } else {
            // We only need to walk the children if it hasn't error'd yet
            let _ = walk::walk_destructuring_pat(self, ctx, node);
        }

        Ok(())
    }

    type ModuleRet = HashSet<usize>;

    fn visit_module(
        &mut self,
        _: &Self::Ctx,
        node: hash_ast::ast::AstNodeRef<hash_ast::ast::Module>,
    ) -> Result<Self::ModuleRet, Self::Error> {
        let error_indices =
            self.check_members_are_declarative(node.contents.ast_ref_iter(), BlockOrigin::Root);

        Ok(error_indices)
    }
}<|MERGE_RESOLUTION|>--- conflicted
+++ resolved
@@ -981,17 +981,11 @@
     fn visit_pat(
         &mut self,
         ctx: &Self::Ctx,
-<<<<<<< HEAD
         node: hash_ast::ast::AstNodeRef<hash_ast::ast::Pat>,
     ) -> Result<Self::PatRet, Self::Error> {
         let _ = walk::walk_pat(self, ctx, node);
 
         Ok(())
-=======
-        node: hash_ast::ast::AstNodeRef<hash_ast::ast::Pattern>,
-    ) -> Result<Self::PatternRet, Self::Error> {
-        walk::walk_pattern_same_children(self, ctx, node)
->>>>>>> 809510b9
     }
 
     type ConstructorPatRet = ();
@@ -1116,15 +1110,10 @@
     fn visit_float_lit_pat(
         &mut self,
         _: &Self::Ctx,
-<<<<<<< HEAD
-        _: hash_ast::ast::AstNodeRef<hash_ast::ast::FloatLitPat>,
+        node: hash_ast::ast::AstNodeRef<hash_ast::ast::FloatLitPat>,
     ) -> Result<Self::FloatLitPatRet, Self::Error> {
-=======
-        node: hash_ast::ast::AstNodeRef<hash_ast::ast::FloatLiteralPattern>,
-    ) -> Result<Self::FloatLiteralPatternRet, Self::Error> {
-        self.append_error(AnalysisErrorKind::DisallowedFloatPattern, node.span());
-
->>>>>>> 809510b9
+        self.append_error(AnalysisErrorKind::DisallowedFloatPat, node.span());
+
         Ok(())
     }
 
@@ -1142,17 +1131,10 @@
 
     fn visit_lit_pat(
         &mut self,
-<<<<<<< HEAD
-        _: &Self::Ctx,
-        _: hash_ast::ast::AstNodeRef<hash_ast::ast::LitPat>,
+        ctx: &Self::Ctx,
+        node: hash_ast::ast::AstNodeRef<hash_ast::ast::LitPat>,
     ) -> Result<Self::LitPatRet, Self::Error> {
-        Ok(())
-=======
-        ctx: &Self::Ctx,
-        node: hash_ast::ast::AstNodeRef<hash_ast::ast::LiteralPattern>,
-    ) -> Result<Self::LiteralPatternRet, Self::Error> {
-        walk::walk_literal_pattern_same_children(self, ctx, node)
->>>>>>> 809510b9
+        walk::walk_lit_pat_same_children(self, ctx, node)
     }
 
     type OrPatRet = ();
