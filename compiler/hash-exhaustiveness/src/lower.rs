//! Lowering utilities from a [Pat] into a [DeconstructedPat] and
//! vice versa.
<<<<<<< HEAD
use std::{iter::once, mem::size_of};
=======
use std::{mem::size_of};
>>>>>>> 829ef6a6

use hash_ast::ast::RangeEnd;
use hash_repr::{
    constant::Const,
    ty::{ReprTy, ReprTyId, COMMON_REPR_TYS},
};
use hash_storage::store::{
    statics::{SequenceStoreValue, StoreId},
    SequenceStoreKey, TrivialSequenceStoreKey,
};
use hash_tir::{
    intrinsics::utils::{
        numeric_max_val_of_lit, numeric_min_val_of_lit, try_use_ty_as_array_ty,
        try_use_ty_as_lit_ty, LitTy,
    },
    term_as_variant,
    tir::*,
};
use hash_utils::{itertools::Itertools, smallvec::SmallVec};

use super::{
    construct::DeconstructedCtor,
    deconstruct::DeconstructedPat,
    fields::Fields,
    list::{Array, ArrayKind},
    range::IntRange,
};
use crate::{
    storage::DeconstructedPatId, usefulness::MatchArm, ExhaustivenessChecker, ExhaustivenessEnv,
};

/// Expand an `or` pattern into a passed [Vec], whilst also
/// applying the same operation on children patterns.
fn expand_or_pat(id: PatId, vec: &mut Vec<PatId>) {
    if let Term::Pat(Pat::Or(OrPat { alternatives })) = *id.value() {
        for alternative in alternatives.iter() {
            expand_or_pat(alternative.borrow().value, vec);
        }
    } else {
        vec.push(id)
    }
}

/// Internal use for expanding an [Pat::Or] into children
/// patterns. This will also expand any children that are `or`
/// patterns.
fn flatten_or_pat(pat: PatId) -> Vec<PatId> {
    let mut pats = Vec::new();
    expand_or_pat(pat, &mut pats);

    pats
}

/// Representation of a field within a collection of patterns.
#[derive(Debug, Clone)]
pub struct FieldPat {
    /// Relative to the associated definition
    pub(crate) index: usize,

    /// Pattern associated with this field
    pub(crate) pat: PatId,
}

impl<E: ExhaustivenessEnv> ExhaustivenessChecker<'_, E> {
    /// Performs a lowering operation on all of the specified branches.
    ///
    /// This takes in the `term` which is the type of the subject.
    pub(crate) fn lower_pats_to_arms(&mut self, pats: &[PatId], ty: TyId) -> Vec<MatchArm> {
        pats.iter()
            .map(|id| {
                let destructed_pat = self.deconstruct_pat(ty, *id);
                let pat = self.make_pat(destructed_pat);

                MatchArm {
                    deconstructed_pat: pat,
                    has_guard: matches!(*id.value(), Term::Pat(Pat::If(_))),
                    id: *id,
                }
            })
            .collect_vec()
    }

    /// Convert a [Pat] into a [DeconstructedPat].
    pub(crate) fn deconstruct_pat(&mut self, ty_id: TyId, pat_id: PatId) -> DeconstructedPat {
        let (ctor, fields) = match *pat_id.value() {
            Term::Pat(Pat::Binding(_)) => (DeconstructedCtor::Wildcard, vec![]),
            Term::Pat(Pat::Range(range)) => {
                let range = self.lower_pat_range(ty_id, range);
                (DeconstructedCtor::IntRange(range), vec![])
            }
            Term::Lit(lit) => match *lit.value() {
                Lit::Const(constant) => match constant.ty().value() {
                    ty if ty.is_switchable() => {
                        let range = self.make_range_from_constant(constant);
                        (DeconstructedCtor::IntRange(range), vec![])
                    }
                    _ if constant.ty() == COMMON_REPR_TYS.str => {
                        (DeconstructedCtor::Str(constant.as_alloc()), vec![])
                    }
                    _ => unreachable!(),
                },
                _ => unreachable!(),
            },
            Term::Tuple(TupleTerm { data, .. }) => {
                // We need to read the tuple type from the ctx type and then create
                // wildcard fields for all of the inner types
                let tuple_ty = term_as_variant!(ty, ty_id.value(), TupleTy);
                let fields = self.deconstruct_pat_fields(data, tuple_ty.data);

                // Create wild-cards for all of the tuple inner members
                let mut wilds: SmallVec<[_; 2]> = tuple_ty
                    .data
                    .elements()
                    .borrow()
                    .iter()
                    .map(|param| self.wildcard_from_ty(param.ty))
                    .collect();

                // For each provided field, we want to recurse and lower the pattern further
                for field in fields {
                    wilds[field.index] = self.deconstruct_pat(wilds[field.index].ty, field.pat);
                }

                (DeconstructedCtor::Single, wilds.to_vec())
            }
            Term::Ctor(CtorTerm { ctor, ctor_args: args, .. }) => {
                let params = ctor.borrow().params;

                // Lower the fields by resolving what positions the
                // actual fields are with the reference of the
                // constructor's type...
                let fields = self.deconstruct_pat_fields(args, params);

                // Create wild-cards for all of the tuple inner members
                let mut wilds: SmallVec<[_; 2]> = params
                    .elements()
                    .borrow()
                    .iter()
                    .map(|param| self.wildcard_from_ty(param.ty))
                    .collect();

                // For each provided field, we want to recurse and lower
                // the pattern further
                for field in fields {
                    wilds[field.index] = self.deconstruct_pat(wilds[field.index].ty, field.pat);
                }

                let CtorDefId(ctor_defs, index) = ctor;
                let ctor = if index != 0 || ctor_defs.len() > 1 {
                    DeconstructedCtor::Variant(ctor.1 as usize)
                } else {
                    DeconstructedCtor::Single
                };

                (ctor, wilds.to_vec())
            }
            Term::Array(array_term) => {
                let mut prefix = vec![];
                let mut suffix = vec![];

                let pats = array_term.elements_or_repeated().unwrap();
                let spread = array_term.get_spread();

                let Some(ArrayCtorInfo { element_ty, .. }) = try_use_ty_as_array_ty(ty_id) else {
                    panic!("Expected array type")
                };

                let spread_index =
                    if let Some(Spread { index, .. }) = spread { index as isize } else { -1 };

                for (index, pat) in pats.borrow().iter().enumerate() {
                    let deconstructed_pat = self.deconstruct_pat(element_ty, pat.borrow().value);

                    // If the index is `-1`, this will always push to the prefix which
                    // is what should happen if no spread pattern is present.
                    if (index as isize) > spread_index {
                        prefix.push(deconstructed_pat);
                    } else {
                        suffix.push(deconstructed_pat);
                    }
                }

                // If we saw a `...` then we can't be sure of the list length and
                // so it is now considered to be variable length
                let kind = if spread.is_some() {
                    ArrayKind::Var(prefix.len(), suffix.len())
                } else {
                    ArrayKind::Fixed(prefix.len() + suffix.len())
                };

                let ctor = DeconstructedCtor::Array(Array::new(kind));
                let fields = prefix.into_iter().chain(suffix).collect_vec();

                (ctor, fields)
            }
            Term::Pat(Pat::Or(_)) => {
                // here, we need to expand the or pattern, so that all of the
                // children patterns of the `or` become fields of the
                // deconstructed  pat.
                let pats = flatten_or_pat(pat_id);

                // @@Correctness: does it make sense to pass in this `ctx` since the
                // type is the type of the `or` pattern and not each pat itself, but also
                // it should be that the union-ty is simplified into a single term?
                let fields = pats.iter().map(|pat| self.deconstruct_pat(ty_id, *pat)).collect_vec();

                (DeconstructedCtor::Or, fields)
            }
            Term::Pat(Pat::If(IfPat { pat, .. })) => {
                let pat = self.deconstruct_pat(ty_id, pat);
                pat.has_guard.set(true);

                return pat;
            }
            _ => unreachable!(),
        };

        let ctor = self.make_ctor(ctor);

        // Now we need to put them in the store...
        DeconstructedPat::new(
            ctor,
            Fields::from_iter(fields.into_iter().map(|field| self.make_pat(field))),
            ty_id,
            Some(pat_id),
        )
    }

    // Convert a [DeconstructedPat] into a [Pat].
    pub(crate) fn construct_pat(&self, pat: DeconstructedPatId) -> PatId {
        let DeconstructedPat { ty, fields, ctor, .. } = self.get_pat(pat);

        let ctor = self.get_ctor(*ctor);

        let pat = match ctor {
            DeconstructedCtor::Single | DeconstructedCtor::Variant(_) => {
                match *ty.value() {
                    Ty::DataTy(DataTy { data_def, args }) => {
                        let ctor_def_id = data_def.borrow().ctors.assert_defined();

                        // We need to reconstruct the ctor-def-id...
                        let variant_idx = match ctor {
                            DeconstructedCtor::Single => 0,
                            DeconstructedCtor::Variant(idx) => *idx,
<<<<<<< HEAD
                            _ => unreachable!()
                        };
                        let ctor = CtorDefId::new(ctor_def_id.elements(), variant_idx);
                        let pats = self.construct_pat_args(fields, ctor.borrow().params);

                        Term::Ctor(CtorTerm { ctor, ctor_args: pats  })
                    }
                    Ty::TupleTy(TupleTy { data }) => {
                        let pats = self.construct_pat_args(fields, data);
                        Term::Tuple(TupleTerm { data: pats })
                    }
                    _ => unreachable!()
                }
            }
            DeconstructedCtor::IntRange(range) => self.construct_pat_from_range(*ty, *range),
            DeconstructedCtor::Str(str) => Term::Lit(Node::create_gen(Lit::Const(Const::alloc(*str, COMMON_REPR_TYS.str)))),
            DeconstructedCtor::Array(Array { kind }) => {
                let children = fields.iter_patterns().map(|p| self.construct_pat(p)).collect_vec();

                match kind {
                    ArrayKind::Fixed(_) => {
                        let pats = Arg::seq_positional(children, NodeOrigin::Generated);
                        Term::Array(ArrayTerm::Normal(pats))
                    }
                    ArrayKind::Var(prefix, _suffix) => {
                        let xs = &children[..*prefix];
                        let ys = &children[*prefix..];
                        let pats = Arg::seq_positional(
                            xs.iter()
                                .copied()
                                .chain(once(Term::pat(
                                    Spread { name: SymbolId::fresh(NodeOrigin::Generated), index: *prefix },
                                    NodeOrigin::Generated,
                                )))
                                .chain(ys.iter().copied())
                                .collect_vec(),
                            NodeOrigin::Generated,
                        );
=======
                            _ => unreachable!(),
                        };

                        let ctor = CtorDefId::new(ctor_def_id.elements(), variant_idx);
                        let pats = self.construct_pat_args(fields, ctor.borrow().params);

                        Term::Ctor(CtorTerm { ctor, ctor_args: pats })
                    }
                    Ty::TupleTy(TupleTy { data }) => {
                        let pats = self.construct_pat_args(fields, data);
                        Term::Tuple(TupleTerm { data: pats })
                    }
                    _ => unreachable!(),
                }
            }
            DeconstructedCtor::IntRange(range) => self.construct_pat_from_range(*ty, *range),
            DeconstructedCtor::Str(str) => {
                Term::Lit(Node::create_gen(Lit::Const(Const::alloc(*str, COMMON_REPR_TYS.str))))
            }
            DeconstructedCtor::Array(Array { kind }) => {
                let children = fields.iter_patterns().map(|p| self.construct_pat(p)).collect_vec();
                let pats = Arg::seq_positional(children, NodeOrigin::Generated);

                match kind {
                    ArrayKind::Fixed(_) => Term::Array(ArrayTerm::Normal(pats)),
                    ArrayKind::Var(_, _) => {
                        // @@Todo: handle spread
>>>>>>> 829ef6a6
                        Term::Array(ArrayTerm::Normal(pats))
                    }
                }
            }
<<<<<<< HEAD
            DeconstructedCtor::Wildcard | DeconstructedCtor::NonExhaustive => Term::Pat(BindingPat { name: SymbolId::fresh_underscore(NodeOrigin::Generated), is_mutable: false }.into()),
            DeconstructedCtor::Or => {
                panic!("cannot convert an `or` deconstructed pat back into pat")
            }
            DeconstructedCtor::Missing => panic!(
                "trying to convert a `Missing` constructor into a `Pat`; this is probably a bug, `Missing` should have been processed in `apply_ctors`"
            ),
=======
            DeconstructedCtor::Wildcard | DeconstructedCtor::NonExhaustive => Term::Pat(
                BindingPat {
                    name: SymbolId::fresh_underscore(NodeOrigin::Generated),
                    is_mutable: false,
                }
                .into(),
            ),
            DeconstructedCtor::Or => {
                panic!("cannot convert an `or` deconstructed pat back into pat")
            }
            DeconstructedCtor::Missing => {
                // @@Dumbness: rustfmt fails to format the whole file if the string below is
                // inside `panic`...
                let message = "trying to convert a `Missing` constructor into a `Pat`; this is probably a bug, `Missing` should have been processed in `apply_ctors`";
                panic!("{message}")
            }
>>>>>>> 829ef6a6
        };

        // Now put the pat on the store and return it
        Node::create_at(pat, NodeOrigin::Generated)
    }

    /// Construct pattern arguments from provided [ParamsId].
    fn construct_pat_args(&self, fields: &Fields, params: ParamsId) -> PatArgsId {
        // Construct the inner arguments to the constructor by iterating over the
        // pattern fields within the pattern. If possible, lookup the name of the
        // field by using the nominal definition attached to the pattern.
        let fields = fields
            .iter_patterns()
            .enumerate()
            .map(|(index, p)| {
                Node::at(
                    Arg {
                        target: ParamId::new(params.elements(), index).as_param_index(),
                        value: self.construct_pat(p),
                    },
                    NodeOrigin::Generated,
                )
            })
            .collect_vec();

        let field_count = fields.len();
        let args = Node::create_at(Node::<Arg>::seq(fields), NodeOrigin::Generated);

        if field_count != params.len() {
            args
        } else {
            args
        }
    }

    /// Lower a [RangePat] into [IntRange]. This function expects that
    /// the [RangePat] was already validated, and so this function will
    /// read `lo`, and `hi` terms, convert them into bytes and put them
    /// into the [IntRange]
    pub fn lower_pat_range(&self, ty: TyId, range: RangePat) -> IntRange {
        let RangePat { lo, hi, end } = range;

        let lit_to_u128 = |lit, at_end| {
            // The only types we support we support within ranges is currently a
            // `char` and `int` types
            match lit {
                Some(LitPat(pat)) => match *pat.value() {
                    Lit::Const(constant) => {
                        let scalar = constant.as_scalar();
                        scalar.to_bits(scalar.size()).unwrap()
                    }
                    _ => unreachable!(),
                },
                None if at_end => numeric_max_val_of_lit(self.target(), ty).unwrap(),
                None => numeric_min_val_of_lit(self.target(), ty).unwrap(),
            }
        };

        let lo = lit_to_u128(lo, false);
        let hi = lit_to_u128(hi, true);

        let ty = self.ty_lower().repr_ty_from_tir_ty(ty);
        self.make_int_range(ty, lo, hi, &end)
    }

    /// Convert [IntRange] into a [Pat] by judging the given
    /// type that is stored within the parent [DeconstructedPat].
    pub fn construct_pat_from_range(&self, ty: TyId, range: IntRange) -> Term {
        if range.is_singleton() {
            // `ubig` and `ibig` won't appear here since the range will never become
            // a singleton, and in fact the range will never be constructed from a
            // `ubig` or `ibig` type.
            match try_use_ty_as_lit_ty(self.target(), ty).unwrap() {
                int_ty if int_ty.is_int() => {
                    let (lo, _) = range.boundaries();
                    let ty = self.ty_lower().repr_ty_from_tir_ty(ty);
                    let bias = self.signed_bias(ty);
                    let lo = lo ^ bias;

                    let ptr_size = self.target().ptr_size();
                    let val = Const::from_scalar_like(lo, ty, self.target());
                    Term::Lit(Node::create_gen(Lit::Const(val)))
                }
                LitTy::Char => {
                    let (lo, _) = range.boundaries();
                    let val = unsafe { char::from_u32_unchecked(lo as u32) };
                    Term::Lit(Node::create_gen(Lit::Const(Const::char(val))))
                }
                _ => unreachable!(),
            }
        } else {
            let ty = self.ty_lower().repr_ty_from_tir_ty(ty);
            Term::Pat(Pat::Range(self.construct_range_pat(range, ty)))
        }
    }

    /// Function to specifically create a [RangePat] from two specified
    /// boundaries and the type that represents the boundaries. This
    /// function does not consider if the range boundaries are the same
    /// which should yield a [Pat::Lit] instead of a [Pat::Range], if this
    /// is the desired behaviour, then you should use
    /// [`Self::construct_pat_from_range`].
    pub(crate) fn construct_range_pat(&self, range: IntRange, ty_id: ReprTyId) -> RangePat {
        let (lo, hi) = range.boundaries();
        let bias = self.signed_bias(ty_id);
        let (lo, hi) = (lo ^ bias, hi ^ bias);

        let (lo, hi) = match ty_id.value() {
            ty if ty.is_integral() => {
                let lo_val = Const::from_scalar_like(lo, ty_id, self.env.target());
                let hi_val = Const::from_scalar_like(hi, ty_id, self.env.target());
                let lo = LitPat(Node::create_gen(Lit::Const(lo_val)));
                let hi = LitPat(Node::create_gen(Lit::Const(hi_val)));

                (lo, hi)
            }
            ReprTy::Char => {
                let size = size_of::<char>();

                // This must be a `char` literal
                let (lo_val, hi_val) = unsafe {
                    let lo_val = char::from_u32_unchecked(u32::from_le_bytes(
                        lo.to_le_bytes()[0..size].try_into().unwrap(),
                    ));
                    let hi_val = char::from_u32_unchecked(u32::from_le_bytes(
                        hi.to_le_bytes()[0..size].try_into().unwrap(),
                    ));

                    (lo_val, hi_val)
                };

                let lo = LitPat(Node::create_gen(Lit::Const(lo_val.into())));
                let hi = LitPat(Node::create_gen(Lit::Const(hi_val.into())));

                (lo, hi)
            }
            _ => unreachable!(),
        };

        RangePat { lo: Some(lo), hi: Some(hi), end: RangeEnd::Included }
    }

    /// Function to lower a collection of pattern fields. This is used for
    /// tuple and constructor patterns. This function takes account of whether
    /// fields are named or not, and properly computes the `index` of each
    /// field based on the definition position and whether or not it is a
    /// named argument.
    fn deconstruct_pat_fields(&self, fields: PatArgsId, params_id: ParamsId) -> Vec<FieldPat> {
        fields
            .elements()
            .borrow()
            .iter()
            .enumerate()
            // This tries to resolve the `index` of the argument that is being passed
            // within the tuple field. If the tuple has named arguments, then we have
            // to use the parameter list in order to resolve the index. By now it should be
            // verified that no un-named arguments appear after named arguments as this
            // creates an ambiguous ordering of arguments.
            .map(|(index, arg)| -> FieldPat {
                let field = if let Some(arg_index) = params_id.at_param_index(arg.target) {
                    arg_index
                } else {
                    index
                };

                FieldPat { index: field, pat: arg.value }
            })
            .collect_vec()
    }
}<|MERGE_RESOLUTION|>--- conflicted
+++ resolved
@@ -1,10 +1,6 @@
 //! Lowering utilities from a [Pat] into a [DeconstructedPat] and
 //! vice versa.
-<<<<<<< HEAD
-use std::{iter::once, mem::size_of};
-=======
-use std::{mem::size_of};
->>>>>>> 829ef6a6
+use std::mem::size_of;
 
 use hash_ast::ast::RangeEnd;
 use hash_repr::{
@@ -249,46 +245,6 @@
                         let variant_idx = match ctor {
                             DeconstructedCtor::Single => 0,
                             DeconstructedCtor::Variant(idx) => *idx,
-<<<<<<< HEAD
-                            _ => unreachable!()
-                        };
-                        let ctor = CtorDefId::new(ctor_def_id.elements(), variant_idx);
-                        let pats = self.construct_pat_args(fields, ctor.borrow().params);
-
-                        Term::Ctor(CtorTerm { ctor, ctor_args: pats  })
-                    }
-                    Ty::TupleTy(TupleTy { data }) => {
-                        let pats = self.construct_pat_args(fields, data);
-                        Term::Tuple(TupleTerm { data: pats })
-                    }
-                    _ => unreachable!()
-                }
-            }
-            DeconstructedCtor::IntRange(range) => self.construct_pat_from_range(*ty, *range),
-            DeconstructedCtor::Str(str) => Term::Lit(Node::create_gen(Lit::Const(Const::alloc(*str, COMMON_REPR_TYS.str)))),
-            DeconstructedCtor::Array(Array { kind }) => {
-                let children = fields.iter_patterns().map(|p| self.construct_pat(p)).collect_vec();
-
-                match kind {
-                    ArrayKind::Fixed(_) => {
-                        let pats = Arg::seq_positional(children, NodeOrigin::Generated);
-                        Term::Array(ArrayTerm::Normal(pats))
-                    }
-                    ArrayKind::Var(prefix, _suffix) => {
-                        let xs = &children[..*prefix];
-                        let ys = &children[*prefix..];
-                        let pats = Arg::seq_positional(
-                            xs.iter()
-                                .copied()
-                                .chain(once(Term::pat(
-                                    Spread { name: SymbolId::fresh(NodeOrigin::Generated), index: *prefix },
-                                    NodeOrigin::Generated,
-                                )))
-                                .chain(ys.iter().copied())
-                                .collect_vec(),
-                            NodeOrigin::Generated,
-                        );
-=======
                             _ => unreachable!(),
                         };
 
@@ -316,20 +272,10 @@
                     ArrayKind::Fixed(_) => Term::Array(ArrayTerm::Normal(pats)),
                     ArrayKind::Var(_, _) => {
                         // @@Todo: handle spread
->>>>>>> 829ef6a6
                         Term::Array(ArrayTerm::Normal(pats))
                     }
                 }
             }
-<<<<<<< HEAD
-            DeconstructedCtor::Wildcard | DeconstructedCtor::NonExhaustive => Term::Pat(BindingPat { name: SymbolId::fresh_underscore(NodeOrigin::Generated), is_mutable: false }.into()),
-            DeconstructedCtor::Or => {
-                panic!("cannot convert an `or` deconstructed pat back into pat")
-            }
-            DeconstructedCtor::Missing => panic!(
-                "trying to convert a `Missing` constructor into a `Pat`; this is probably a bug, `Missing` should have been processed in `apply_ctors`"
-            ),
-=======
             DeconstructedCtor::Wildcard | DeconstructedCtor::NonExhaustive => Term::Pat(
                 BindingPat {
                     name: SymbolId::fresh_underscore(NodeOrigin::Generated),
@@ -346,7 +292,6 @@
                 let message = "trying to convert a `Missing` constructor into a `Pat`; this is probably a bug, `Missing` should have been processed in `apply_ctors`";
                 panic!("{message}")
             }
->>>>>>> 829ef6a6
         };
 
         // Now put the pat on the store and return it
