//! Hash compiler module for converting from tokens to an AST tree
//!
//! All rights rese name: (), args: ()  name: (), args: () rved 2021 (c) The Hash Language authors

use std::{cell::Cell, iter, path::PathBuf};

use crate::{
    grammar::{HashPair, Rule},
    precedence::PREC_CLIMBER,
    utils::{convert_rule_into_fn_call, CompoundFn, OperatorFn},
};
use hash_ast::{
    ast::*,
    error::{ParseError, ParseResult},
    location::{Location, SourceLocation},
    parse::ModuleResolver,
};
use iter::once;
use num::BigInt;

const FUNCTION_TYPE_NAME: &str = "Function";
const TUPLE_TYPE_NAME: &str = "Tuple";
const LIST_TYPE_NAME: &str = "List";
const SET_TYPE_NAME: &str = "Set";
const MAP_TYPE_NAME: &str = "Map";

/// A wrapper around AstNode to build [AstNode]s with the same information as the builder
/// holds. Creating new [AstNode]s with the the builder will copy over the [ModuleIndex]
/// and the [Location] of the node. An [AstBuilder] can be created from an existing node,
/// or a [pest::iterators::Pair].
pub struct NodeBuilder {
    site: SourceLocation,
}

impl NodeBuilder {
    pub(crate) fn from_pair(pair: &HashPair<'_>) -> NodeBuilder {
        let span = pair.as_span();
        let location = Location::span(span.start(), span.end());
        NodeBuilder {
            site: SourceLocation {
                location,
                path: PathBuf::from(""), // TODO: actually get the filename here!
            },
        }
    }

    pub(crate) fn from_node<T>(node: &AstNode<T>) -> NodeBuilder {
        NodeBuilder {
            site: SourceLocation {
                location: node.pos,
                path: PathBuf::from(""), // TODO: actually get the filename here!
            },
        }
    }

    /// Create a new [AstNode] from the information provided by the [AstBuilder]
    pub fn node<T>(&self, inner: T) -> AstNode<T> {
        AstNode {
            body: Box::new(inner),
            pos: self.site.location,
        }
    }

    pub fn error(&self, message: String) -> ParseError {
        ParseError::AstGeneration {
            src: self.site.clone(),
            message,
        }
    }

    fn make_single_access_name(&self, name: AstString) -> AstNode<AccessName> {
        self.node(AccessName {
            names: vec![self.node(Name { string: name })],
        })
    }

    fn copy_name_node(&self, name: &AstNode<Name>) -> AstNode<Name> {
        self.node(Name {
            string: name.string.clone(),
        })
    }

    fn try_collect<T, I>(&self, iter: I) -> Result<Vec<T>, ParseError>
    where
        I: Iterator<Item = Result<T, ParseError>>,
    {
        iter.collect()
    }

    /// Utility for creating a boolean in enum representation
    fn make_boolean(&self, variant: bool) -> AstNode<AccessName> {
        let name_ref = match variant {
            false => "false",
            true => "true",
        };

        self.node(AccessName {
            names: vec![self.node(Name {
                string: AstString::Borrowed(name_ref),
            })],
        })
    }

    /// Utility finction for creating a variable from a given name.
    fn make_variable(&self, name: AstNode<AccessName>) -> AstNode<Expression> {
        self.node(Expression::Variable(VariableExpr {
            name,
            type_args: vec![],
        }))
    }

    /// Function to make a lambda from a given expression. This takes the expression
    /// and put's the expression as the returning expression of a function body block
    fn make_single_lambda(
        &self,
        expr: AstNode<'ast, Expression<'ast>>,
    ) -> AstNode<'ast, Expression<'ast>> {
        self.node(Expression::LiteralExpr(self.node(Literal::Function(
            FunctionDef {
                args: self.empty_slice(),
                return_ty: None,
                fn_body: expr,
            },
        ))))
    }

    /// Utility function to transform to some expression into a referenced expresison
    /// given some condition. This function is useful when transpilling some types of
    /// operators which might have a side-effect to overwrite the lhs.
    fn transform_expr_into_ref(
        &self,
        expr: AstNode<'ast, Expression<'ast>>,
        transform: bool,
    ) -> AstNode<'ast, Expression<'ast>> {
        if transform {
            self.node(Expression::Ref(expr))
        } else {
            expr
        }
    }

    // we love jon blow
    fn transfrom_compound_ord_fn(
        &self,
        fn_ty: CompoundFn,
        assiging: bool,
        lhs: AstNode<'ast, Expression<'ast>>,
        rhs: AstNode<'ast, Expression<'ast>>,
    ) -> AstNode<'ast, Expression<'ast>> {
        // we need to transform the lhs into a reference if the type of function is 'assigning'
        let lhs = self.transform_expr_into_ref(lhs, assiging);

        let fn_call = self.node(Expression::FunctionCall(FunctionCallExpr {
            subject: self.node(Expression::Variable(VariableExpr {
                name: self.make_single_access_name("ord"),
                type_args: self.allocator.alloc([]),
            })),
            args: self.node(FunctionCallArgs {
                entries: self.allocator.alloc([lhs, rhs]),
            }),
        }));

        // each tuple bool variant represents a branch the match statement
        // should return 'true' on, and all the rest will return false...
        // the order is (Lt, Eq, Gt)
        let mut branches = match fn_ty {
            CompoundFn::Leq => {
                vec![self.node(MatchCase {
                    pattern: self.node(Pattern::Or(OrPattern {
                        a: self.node(Pattern::Enum(EnumPattern {
                            name: self.make_single_access_name("Lt"),
                            args: self.empty_slice(),
                        })),
                        b: self.node(Pattern::Enum(EnumPattern {
                            name: self.make_single_access_name("Eq"),
                            args: self.empty_slice(),
                        })),
                    })),
                    expr: self.make_variable(self.make_boolean(true)),
                })]
            }
            CompoundFn::Geq => {
                vec![self.node(MatchCase {
                    pattern: self.node(Pattern::Or(OrPattern {
                        a: self.node(Pattern::Enum(EnumPattern {
                            name: self.make_single_access_name("Gt"),
                            args: self.empty_slice(),
                        })),
                        b: self.node(Pattern::Enum(EnumPattern {
                            name: self.make_single_access_name("Eq"),
                            args: self.empty_slice(),
                        })),
                    })),
                    expr: self.make_variable(self.make_boolean(true)),
                })]
            }
            CompoundFn::Lt => {
                vec![self.node(MatchCase {
                    pattern: self.node(Pattern::Enum(EnumPattern {
                        name: self.make_single_access_name("Lt"),
                        args: self.empty_slice(),
                    })),
                    expr: self.make_variable(self.make_boolean(false)),
                })]
            }
            CompoundFn::Gt => {
                vec![self.node(MatchCase {
                    pattern: self.node(Pattern::Enum(EnumPattern {
                        name: self.make_single_access_name("Gt"),
                        args: self.empty_slice(),
                    })),
                    expr: self.make_variable(self.make_boolean(false)),
                })]
            }
        };

        // add the '_' case to the branches to return false on any other
        // condition
        branches.push(self.node(MatchCase {
            pattern: self.node(Pattern::Ignore),
            expr: self.make_variable(self.make_boolean(false)),
        }));

        // @@Hack: convert mutable reference into immutable
        let branches = branches;

        self.node(Expression::Block(self.node(Block::Match(MatchBlock {
            subject: fn_call,
            cases: self.allocator.alloc_slice(branches.into_iter()),
        }))))
    }
}

pub(crate) fn build_binary(
    lhs: ParseResult<AstNode<Expression>>,
    op: HashPair<'_>,
    rhs: ParseResult<AstNode<Expression>>,
) -> ParseResult<AstNode<Expression>> {
    let ab = NodeBuilder::from_pair(&op);

    // Panic here if we cannot convert the operator into a function call
    let subject_name = convert_rule_into_fn_call(&op.as_rule()).unwrap();

    match subject_name {
        OperatorFn::Named { name, assigning } => {
            // @@Copied

            Ok(ab.node(Expression::FunctionCall(FunctionCallExpr {
                subject: ab.node(Expression::Variable(VariableExpr {
<<<<<<< HEAD
                    name: ab.make_single_access_name(AstString::Borrowed(fn_name)),
                    type_args: vec![], // we dont need any kind of typeargs since were just transpiling here
                })),
                args: ab.node(FunctionCallArgs {
                    entries: vec![lhs?, rhs?],
=======
                    name: ab.make_single_access_name(name),
                    type_args: ab.empty_slice(), // we dont need any kind of typeargs since were just transpiling here
                })),
                args: ab.node(FunctionCallArgs {
                    entries: allocator.alloc([ab.transform_expr_into_ref(lhs?, assigning), rhs?]),
>>>>>>> fd255eac
                }),
            })))
        }
        OperatorFn::Compound { name, assigning } => {
            // @@Copied
            //
            // for compound functions that include ordering, we essentially transpile
            // into a match block that checks the result of the 'ord' fn call to the
            // 'Ord' enum variants. This also happens for operators such as '>=' which
            // essentially means that we have to check if the result of 'ord()' is either
            // 'Eq' or 'Gt'.
            Ok(ab.transfrom_compound_ord_fn(name, assigning, lhs?, rhs?))
        }
        OperatorFn::LazyNamed { name, assigning } => {
            // @@Copied: transform lhs into ref if assinging

            let fn_call = ab.node(Expression::FunctionCall(FunctionCallExpr {
                subject: ab.node(Expression::Variable(VariableExpr {
                    name: ab.make_single_access_name(name),
                    type_args: allocator.alloc([]),
                })),
                args: ab.node(FunctionCallArgs {
                    entries: allocator.alloc([
                        ab.transform_expr_into_ref(lhs?, assigning),
                        ab.make_single_lambda(rhs?),
                    ]),
                }),
            }));

            Ok(fn_call)
        }
    }
}

pub(crate) struct PestAstBuilder<'resolver, R> {
    resolver: &'resolver mut R,
}

impl<'resolver, R> PestAstBuilder<'resolver, R>
where
    R: ModuleResolver,
{
    pub(crate) fn new(resolver: &'resolver mut R) -> Self {
        Self { resolver }
    }

    pub(crate) fn builder_from_pair(&self, pair: &HashPair<'_>) -> NodeBuilder {
        NodeBuilder::from_pair(pair)
    }

    pub(crate) fn builder_from_node<T>(&self, node: &AstNode<T>) -> NodeBuilder {
        NodeBuilder::from_node(node)
    }

    pub(crate) fn climb<'i, P>(&mut self, pairs: P) -> ParseResult<AstNode<Expression>>
    where
        P: Iterator<Item = HashPair<'i>>,
    {
        PREC_CLIMBER.climb(
            pairs,
            |pair| self.transform_expression(pair),
            |lhs, op, rhs| build_binary(lhs, op, rhs),
        )
    }

    pub(crate) fn transform_name(&mut self, pair: HashPair<'_>) -> ParseResult<AstNode<Name>> {
        match pair.as_rule() {
            Rule::ident => Ok(self.builder_from_pair(&pair).node(Name {
                string: AstString::Owned(pair.as_str().to_owned()),
            })),
            _ => unreachable!(),
        }
    }

    pub(crate) fn transform_struct_def_entry(
        &mut self,
        pair: HashPair<'_>,
    ) -> ParseResult<AstNode<StructDefEntry>> {
        match pair.as_rule() {
            Rule::struct_def_field => {
                let ab = self.builder_from_pair(&pair);
                let mut components = pair.into_inner();

                let name = self.transform_name(components.next().unwrap())?;
                let next_node = components.next();

                let (ty, def) = match next_node {
                    Some(inner_pair) => match inner_pair.as_rule() {
                        Rule::any_type => (
                            Some(self.transform_type(inner_pair)?),
                            components
                                .next()
                                .map(|p| self.transform_expression(p))
                                .transpose()?,
                        ),
                        Rule::expr => (None, Some(self.transform_expression(inner_pair)?)),
                        k => panic!("unexpected rule within literal_pattern: {:?}", k),
                    },
                    None => (None, None),
                };

                Ok(ab.node(StructDefEntry {
                    name,
                    ty,
                    default: def,
                }))
            }
            _ => unreachable!(),
        }
    }

    pub(crate) fn transform_struct_literal_entry(
        &mut self,
        pair: HashPair<'_>,
    ) -> ParseResult<AstNode<StructLiteralEntry>> {
        match pair.as_rule() {
            Rule::struct_literal_field => {
                let ab = self.builder_from_pair(&pair);
                let mut components = pair.into_inner();

                let name = self.transform_name(components.next().unwrap())?;
                let value = self.transform_expression(components.next().unwrap())?;

                Ok(ab.node(StructLiteralEntry { name, value }))
            }
            _ => unreachable!(),
        }
    }

    pub(crate) fn transform_enum_def_entry(
        &mut self,
        pair: HashPair<'_>,
    ) -> ParseResult<AstNode<EnumDefEntry>> {
        match pair.as_rule() {
            Rule::enum_field => {
                let ab = self.builder_from_pair(&pair);
                let mut components = pair.into_inner();

                let name = self.transform_name(components.next().unwrap())?;
                let args = ab.try_collect(components.map(|c| self.transform_type(c)))?;

                Ok(ab.node(EnumDefEntry { name, args }))
            }
            _ => unreachable!(),
        }
    }

    pub(crate) fn transform_bound(&mut self, pair: HashPair<'_>) -> ParseResult<AstNode<Bound>> {
        match pair.as_rule() {
            Rule::bound => {
                let ab = self.builder_from_pair(&pair);
                let mut components = pair.into_inner();

                // firsly convertkk the type args by just iterating the inner component
                // of the type_args rule...
                let type_args = ab.try_collect(
                    components
                        .next()
                        .unwrap()
                        .into_inner()
                        .map(|x| self.transform_type(x)),
                )?;

                // check if there are any trait_bounds attached with this bound
                let trait_bounds = match components.next() {
                    Some(pair) => {
                        ab.try_collect(pair.into_inner().map(|x| self.transform_trait_bound(x)))?
                    }
                    None => vec![],
                };

                Ok(ab.node(Bound {
                    type_args,
                    trait_bounds,
                }))
            }
            _ => unreachable!(),
        }
    }

    pub(crate) fn transform_trait_bound(
        &mut self,
        pair: HashPair<'_>,
    ) -> ParseResult<AstNode<TraitBound>> {
        match pair.as_rule() {
            Rule::trait_bound => {
                let ab = self.builder_from_pair(&pair);
                let mut components = pair.into_inner();

                // convert the access_name rule into a AstNode, each trait bound is guaranteed
                // to have an access name, so it's safe to unwrap here...
                let name = self.transform_access_name(components.next().unwrap())?;

                // convert any type args the trait bound contains
                let type_args = match components.next() {
                    Some(pair) => {
                        ab.try_collect(pair.into_inner().map(|x| self.transform_type(x)))?
                    }
                    None => vec![],
                };

                Ok(ab.node(TraitBound { name, type_args }))
            }
            _ => unreachable!(),
        }
    }

    pub(crate) fn transform_access_name(
        &mut self,
        pair: HashPair<'_>,
    ) -> ParseResult<AstNode<AccessName>> {
        let ab = self.builder_from_pair(&pair);
        match pair.as_rule() {
            Rule::access_name => Ok(self.builder_from_pair(&pair).node(AccessName {
                names: ab.try_collect(pair.into_inner().map(|x| self.transform_name(x)))?,
            })),
            _ => unreachable!(),
        }
    }

    pub(crate) fn transform_type(&mut self, pair: HashPair<'_>) -> ParseResult<AstNode<Type>> {
        let ab = self.builder_from_pair(&pair);

        match pair.as_rule() {
            Rule::any_type => {
                let in_type = pair.into_inner().next().unwrap();
                self.transform_type(in_type)
            }
            Rule::ref_type => {
                let in_type = pair.into_inner().next().unwrap();
                Ok(ab.node(Type::Ref(self.transform_type(in_type)?)))
            }
            Rule::infer_type => Ok(ab.node(Type::Infer)),
            Rule::named_type => {
                let mut in_named = pair.into_inner();

                let name = self.transform_access_name(in_named.next().unwrap())?;
                let type_args = in_named
                    .next()
                    .map(|n| ab.try_collect(n.into_inner().map(|x| self.transform_type(x))))
                    .unwrap_or_else(|| Ok(vec![]))?;

                Ok(ab.node(Type::Named(NamedType { name, type_args })))
            }
            Rule::fn_type => {
                let mut in_func = pair.into_inner();

                let func_args = in_func.next().unwrap();
                let func_return_ty = self.transform_type(in_func.next().unwrap());

                let type_args = ab.try_collect(
                    func_args
                        .into_inner()
                        .map(|x| self.transform_type(x))
                        .chain(once(func_return_ty)),
                )?;

                Ok(ab.node(Type::Named(NamedType {
                    name: ab.make_single_access_name(AstString::Borrowed(FUNCTION_TYPE_NAME)),
                    type_args,
                })))
            }
            Rule::tuple_type => {
                let inner = ab.try_collect(pair.into_inner().map(|x| self.transform_type(x)))?;
                Ok(ab.node(Type::Named(NamedType {
                    name: ab.make_single_access_name(AstString::Borrowed(TUPLE_TYPE_NAME)),
                    type_args: inner,
                })))
            }
            Rule::list_type => {
                let inner = ab.try_collect(pair.into_inner().map(|x| self.transform_type(x)))?;

                // list type should only have one type
                debug_assert_eq!(inner.len(), 1);

                Ok(ab.node(Type::Named(NamedType {
                    name: ab.make_single_access_name(AstString::Borrowed(LIST_TYPE_NAME)),
                    type_args: inner,
                })))
            }
            Rule::set_type => {
                let inner = ab.try_collect(pair.into_inner().map(|x| self.transform_type(x)))?;

                // set type should only have one type
                debug_assert_eq!(inner.len(), 1);

                Ok(ab.node(Type::Named(NamedType {
                    name: ab.make_single_access_name(AstString::Borrowed(SET_TYPE_NAME)),
                    type_args: inner,
                })))
            }
            Rule::map_type => {
                let inner = ab.try_collect(pair.into_inner().map(|x| self.transform_type(x)))?;

                // map type should only have a type for a key and a value
                debug_assert_eq!(inner.len(), 2);

                Ok(ab.node(Type::Named(NamedType {
                    name: ab.make_single_access_name(AstString::Borrowed(MAP_TYPE_NAME)),
                    type_args: inner,
                })))
            }
            Rule::existential_type => Ok(ab.node(Type::Existential)),
            k => panic!("unexpected rule within type: {:?} at {:?}", k, pair),
        }
    }

    pub(crate) fn transform_literal(
        &mut self,
        pair: HashPair<'_>,
    ) -> ParseResult<AstNode<Literal>> {
        let ab = self.builder_from_pair(&pair);

        match pair.as_rule() {
            // If the literal is wrapped in a literal_expr, we unwrap it and then just convert
            // the internal contents of it using the same implementation...
            Rule::literal_expr => self.transform_literal(pair.into_inner().next().unwrap()),
            Rule::integer_literal => {
                let inner = pair.into_inner().next().unwrap();
                // this could be binary, hex, octal or decimal...
                match inner.as_rule() {
                    Rule::decimal_literal => {
                        // check if there is a float exp component since we allow this, although if the specified exponent is
                        // float, we'll cast the result to decimal...
                        let mut components = inner.into_inner();
                        let num = components.next().unwrap();

                        let val = BigInt::parse_bytes(num.as_str().as_bytes(), 10).unwrap();

                        Ok(ab.node(Literal::Int(val)))
                    }
                    Rule::hex_literal => {
                        let item = inner.into_inner().next().unwrap();
                        let val = BigInt::parse_bytes(item.as_str().as_bytes(), 16).unwrap();
                        Ok(ab.node(Literal::Int(val)))
                    }
                    Rule::octal_literal => {
                        let item = inner.into_inner().next().unwrap();
                        let val = BigInt::parse_bytes(item.as_str().as_bytes(), 8).unwrap();
                        Ok(ab.node(Literal::Int(val)))
                    }
                    Rule::bin_literal => {
                        let item = inner.into_inner().next().unwrap();
                        let val = BigInt::parse_bytes(item.as_str().as_bytes(), 2).unwrap();
                        Ok(ab.node(Literal::Int(val)))
                    }
                    _ => unreachable!(),
                }
            }
            Rule::float_literal => {
                let mut components = pair.into_inner();

                // float_literal is made of three parts, the integer part, fractical part
                // and an optional exponent part...
                let float = components.next().unwrap();

                let value: f64 = float
                    .as_str()
                    .parse()
                    .map_err(|_| ab.error("Invalid float literal.".to_owned()))?;

                // apply exponent if any
                let exp_value = match components.next() {
                    Some(pair) => {
                        // since it might also have a -/+ sign, we need join it with the exponent int literal...
                        //
                        // Dumbass pest doesn't produce the right result when just calling
                        // pair.as_ast()...
                        let str_val = pair.into_inner().map(|p| p.as_str()).collect::<String>();

                        let exponent: i32 = str_val.parse().map_err(|_| {
                            ab.error(format!("Invalid float exponent: {}", str_val))
                        })?;

                        value.powi(exponent)
                    }
                    None => value,
                };

                Ok(ab.node(Literal::Float(exp_value)))
            }
            Rule::char_literal => {
                // we need to get the second character in the literal because the first one will be the character quote, since pest includes them in the span
                let c: char = pair.as_str().chars().nth(1).unwrap();
                Ok(ab.node(Literal::Char(c)))
            }
            Rule::string_literal => {
                let s = pair.into_inner().next().map(|s| s.as_str()).unwrap_or("");
                Ok(ab.node(Literal::Str(AstString::Owned(s.to_owned()))))
            }
            Rule::list_literal => {
                // since list literals are just a bunch of expressions, we just call
                // into_ast(resolver) on each member and collect at the end
                let elements =
                    ab.try_collect(pair.into_inner().map(|x| self.transform_expression(x)))?;

                Ok(ab.node(Literal::List(ListLiteral { elements })))
            }
            Rule::set_literal => {
                // since set literals are just a bunch of expressions, we just call
                // into_ast(resolver) on each member and collect at the end
                let elements =
                    ab.try_collect(pair.into_inner().map(|x| self.transform_expression(x)))?;

                Ok(ab.node(Literal::Set(SetLiteral { elements })))
            }
            Rule::tuple_literal => {
                // since tuple literals are just a bunch of expressions, we just call
                // into_ast(resolver) on each member and collect at the end
                let elements =
                    ab.try_collect(pair.into_inner().map(|x| self.transform_expression(x)))?;

                Ok(ab.node(Literal::Tuple(TupleLiteral { elements })))
            }
            Rule::map_literal => {
                // A map is made of a vector of 'map_entries' rules, which are just two
                // expressions.
                let elements = ab.try_collect(pair.into_inner().map(|p| {
                    let mut items = p.into_inner().map(|p| self.transform_expression(p));
                    Ok((items.next().unwrap()?, items.next().unwrap()?))
                }))?;

                Ok(ab.node(Literal::Map(MapLiteral { elements })))
            }
            Rule::fn_literal => {
                // we're looking for a number of function arguments, an optional return and
                // a function body which is just an expression.
                let mut components = pair.into_inner();

                // firstly, take care of the function parameters...
                let args =
                    ab.try_collect(components.next().unwrap().into_inner().map(|param| {
                        let mut param_components = param.into_inner();

                        // get the name of identifier
                        let name = self.transform_name(param_components.next().unwrap())?;

                        // if no type is specified for the param, we just set it to none
                        let ty = param_components
                            .next()
                            .map(|t| self.transform_type(t))
                            .transpose()?;

                        Ok(ab.node(FunctionDefArg { name, ty }))
                    }))?;

                // now check here if the next rule is either a type or a expression,
                // if it is a type, we expect that there are two more rules to follow
                // since function literals cannot be without a fn_body
                let fn_type_or_body = components.next().unwrap();

                let (return_ty, fn_body) = match fn_type_or_body.as_rule() {
                    Rule::any_type => {
                        let body = components.next().unwrap();
                        (
                            Some(self.transform_type(fn_type_or_body)?),
                            self.transform_expression(body)?,
                        )
                    }
                    Rule::fn_body => (None, self.transform_expression(fn_type_or_body)?),
                    k => panic!("unexpected rule within fn_literal: {:?}", k),
                };
                Ok(ab.node(Literal::Function(FunctionDef {
                    args,
                    return_ty,
                    fn_body,
                })))
            }
            Rule::struct_literal => {
                let mut components = pair.into_inner();

                // first sort out the name of the struct
                let name = self.transform_access_name(components.next().unwrap())?;

                // now check if the next rule is either type_args or struct_fields...
                let type_args_or_fields = components.next().unwrap();

                let (type_args, entries) = match type_args_or_fields.as_rule() {
                    Rule::type_args => {
                        // convert the type args into ast nodes...
                        let type_args = ab.try_collect(
                            type_args_or_fields
                                .into_inner()
                                .map(|x| self.transform_type(x)),
                        )?;

                        // convert the struct fields into ast nodes...
                        let fields = ab.try_collect(
                            components
                                .next()
                                .unwrap()
                                .into_inner()
                                .map(|x| self.transform_struct_literal_entry(x)),
                        )?;

                        (type_args, fields)
                    }
                    Rule::struct_literal_fields => (
                        vec![],
                        ab.try_collect(
                            type_args_or_fields
                                .into_inner()
                                .map(|x| self.transform_struct_literal_entry(x)),
                        )?,
                    ),
                    k => panic!("unexpected rule within struct_literal: {:?}", k),
                };

                Ok(ab.node(Literal::Struct(StructLiteral {
                    name,
                    type_args,
                    entries,
                })))
            }
            k => panic!("unexpected rule within literal: {:?} at {:?}", k, pair),
        }
    }

    pub(crate) fn transform_literal_pattern(
        &mut self,
        pair: HashPair<'_>,
    ) -> ParseResult<LiteralPattern> {
        match pair.as_rule() {
            Rule::literal_pattern => {
                let pat = pair.into_inner().next().unwrap();

                // we prematurely convert the first node into a Literal, and then
                // pattern match on the literal, converting into a Literal pattern
                let node = self.transform_literal(pat)?;

                // essentially cast the literal into a literal_pattern
                Ok(match node.body.as_ref() {
                    Literal::Str(s) => LiteralPattern::Str(s.clone()),
                    Literal::Char(s) => LiteralPattern::Char(*s),
                    Literal::Float(s) => LiteralPattern::Float(*s),
                    Literal::Int(s) => LiteralPattern::Int(s.clone()),
                    k => panic!(
                        "literal_pattern should be string, float, char or int, got : {:?}",
                        k
                    ),
                })
            }
            k => panic!("unexpected rule within literal_pattern: {:?}", k),
        }
    }

    pub(crate) fn transform_pattern(
        &mut self,
        pair: HashPair<'_>,
    ) -> ParseResult<AstNode<Pattern>> {
        let ab = self.builder_from_pair(&pair);

        match pair.as_rule() {
            Rule::pattern => self.transform_pattern(pair.into_inner().next().unwrap()),
            Rule::single_pattern => {
                let pat = pair.into_inner().next().unwrap();

                match pat.as_rule() {
                    Rule::enum_pattern => {
                        let mut components = pat.into_inner();

                        let name = self.transform_access_name(components.next().unwrap())?;
                        let args = ab.try_collect(
                            components
                                .next()
                                .unwrap()
                                .into_inner()
                                .map(|x| self.transform_pattern(x)),
                        )?;

                        Ok(ab.node(Pattern::Enum(EnumPattern { name, args })))
                    }
                    Rule::struct_pattern => {
                        let mut components = pat.into_inner();

                        let name = self.transform_access_name(components.next().unwrap())?;

                        // If there is no binding part of the destructuring pattern, as in if
                        // no pattern on the right-handside, we use the name of the field as a
                        // binding pattern here...
                        let entries =
                            ab.try_collect(components.next().unwrap().into_inner().map(|p| {
                                let mut field = p.into_inner();
                                let name = self.transform_name(field.next().unwrap())?;
                                let name_ab = self.builder_from_node(&name);

                                let pattern = match field.next() {
                                    Some(pat) => self.transform_pattern(pat)?,
                                    None => name_ab
                                        .node(Pattern::Binding(name_ab.copy_name_node(&name))),
                                };

                                Ok(name_ab.node(DestructuringPattern { name, pattern }))
                            }))?;

                        Ok(ab.node(Pattern::Struct(StructPattern { name, entries })))
                    }
                    Rule::namespace_pattern => {
                        let patterns = ab.try_collect(pat.into_inner().map(|p| {
                            let mut field = p.into_inner();
                            let name = self.transform_name(field.next().unwrap())?;
                            let name_ab = self.builder_from_node(&name);

                            let pattern = match field.next() {
                                Some(pat) => self.transform_pattern(pat)?,
                                None => {
                                    name_ab.node(Pattern::Binding(name_ab.copy_name_node(&name)))
                                }
                            };

                            Ok(name_ab.node(DestructuringPattern { name, pattern }))
                        }))?;

                        Ok(ab.node(Pattern::Namespace(NamespacePattern { patterns })))
                    }
                    Rule::binding_pattern => {
                        let name = self.transform_name(pat.into_inner().next().unwrap())?;
                        Ok(ab.node(Pattern::Binding(name)))
                    }
                    Rule::ignore_pattern => Ok(ab.node(Pattern::Ignore)),
                    // @@Cleanup: is this right, can we avoid this by just using another AstNode here?
                    Rule::literal_pattern => {
                        let literal = self.transform_literal_pattern(pat)?;
                        Ok(ab.node(Pattern::Literal(literal)))
                    }
                    Rule::tuple_pattern => Ok(ab.node(Pattern::Tuple(TuplePattern {
                        elements: ab
                            .try_collect(pat.into_inner().map(|x| self.transform_pattern(x)))?,
                    }))),

                    // grouped pattern is just a pattern surrounded by parentheses, to specify precedence...
                    Rule::grouped_pattern => self.transform_pattern(pat),
                    k => panic!("unexpected rule within single_pattern: {:?}", k),
                }
            }
            Rule::compound_pattern => {
                let mut components = pair.into_inner();

                let pattern_rule = components.next().unwrap();
                let mut pats = pattern_rule.into_inner().map(|p| self.transform_pattern(p));

                let lhs = ab.node(Pattern::Or(OrPattern {
                    a: pats.next().unwrap()?,
                    b: pats.next().unwrap()?,
                }));

                Ok(match components.next() {
                    Some(k) => {
                        // the 'if' guared expects the rhs to be an expression
                        debug_assert_eq!(k.as_rule(), Rule::expr);

                        self.builder_from_pair(&k).node(Pattern::If(IfPattern {
                            pattern: lhs,
                            condition: self.transform_expression(k)?,
                        }))
                    }
                    None => lhs,
                })
            }
            k => panic!("unexpected rule within expr: {:?}", k),
        }
    }

    pub(crate) fn transform_expression<'s>(
        &mut self,
        pair: HashPair<'s>,
    ) -> ParseResult<AstNode<Expression>> {
        let ab = self.builder_from_pair(&pair);
        let rule = pair.as_rule();
        let mut expr = pair.into_inner();

        match rule {
            Rule::fn_body => self.transform_expression(expr.next().unwrap()),
            Rule::expr => {
                let expr = expr.next().unwrap();

                match expr.as_rule() {
                    Rule::block => Ok(ab.node(Expression::Block(self.transform_block(expr)?))),
                    Rule::struct_literal => {
                        Ok(ab.node(Expression::LiteralExpr(self.transform_literal(expr)?)))
                    }
                    Rule::binary_expr => {
                        let mut items = expr.into_inner();

                        // if this is an actual binary expr, we need to check if the second token is a
                        // binary_op and the invoke prec_climber.
                        let lhs = items.next().unwrap();

                        Ok(match items.next() {
                            Some(op) => self.climb(once(lhs).chain(once(op)).chain(items))?,
                            None => self.transform_expression(lhs)?,
                        })
                    }
                    k => panic!("unexpected rule within inner_expr: {:?}", k),
                }
            }
            Rule::typed_expr => {
                // this is the unary expression...
                let unary = self.transform_expression(expr.next().unwrap())?;

                // check if this expression has a type...
                match expr.next() {
                    Some(ty) => Ok(ab.node(Expression::Typed(TypedExpr {
                        ty: self.transform_type(ty)?, // convert the type into an AstNode
                        expr: unary,
                    }))),
                    None => Ok(unary),
                }
            }
            Rule::unary_expr => {
                // check the first token to is if it is a unary expression, if so we
                // need convert this into the appropriate function call...
                let op_or_single_expr = expr.next().unwrap();

                match op_or_single_expr.as_rule() {
                    Rule::unary_op => {
                        let operator = op_or_single_expr.into_inner().next().unwrap();

                        enum UnaryOpType {
                            FnCall(&'static str),
                            Ref,
                            Deref,
                        }
                        use UnaryOpType::*;

                        let op_type = match operator.as_rule() {
                            Rule::notb_op => FnCall("notb"),
                            Rule::not_op => FnCall("not"),
                            Rule::neg_op => FnCall("neg"),
                            Rule::pos_op => FnCall("pos"),
                            Rule::ref_op => Ref,
                            Rule::deref_op => Deref,
                            _ => unreachable!(),
                        };

                        // get the internal operand of the unary operator
                        let operand = expr.next().unwrap();

                        match op_type {
                            FnCall(fn_call) => {
                                Ok(ab.node(Expression::FunctionCall(FunctionCallExpr {
                                    subject: ab.node(Expression::Variable(VariableExpr {
                                        name: ab
                                            .make_single_access_name(AstString::Borrowed(fn_call)),
                                        // name: ab.node(AccessName {
                                        //     names: vec![inab.node(Name { string:  })],
                                        // }),
                                        type_args: vec![],
                                    })),
                                    args: ab.node(FunctionCallArgs {
                                        entries: vec![self.transform_expression(operand)?],
                                    }),
                                })))
                            }
                            Ref => {
                                Ok(ab.node(Expression::Ref(self.transform_expression(operand)?)))
                            }
                            Deref => Ok(
                                ab.node(Expression::Deref(self.transform_expression(operand)?))
                            ),
                        }
                    }
                    _ => self.transform_expression(op_or_single_expr),
                }
            }
            Rule::single_expr => {
                // a single expression is made of a 'subject' and then an accessor like a
                // an index, property_access or func args. So, we firstly convert the
                // subject into an ast_node and then deal with a potential 'accessor'...
                let subject_expr = expr.next().unwrap().into_inner().next().unwrap();
                let subject_rule = subject_expr.as_rule();

                let subject = match subject_rule {
                    // We throw away the '#' here since we already know that it is an intrinsic call
                    Rule::intrinsic_expr => Ok(ab.node(Expression::Intrinsic(IntrinsicKey {
                        name: subject_expr.as_str().to_owned().into(),
                    }))),
                    Rule::import_expr => {
                        // we only care about the string literal here
                        let import_call = subject_expr.into_inner().next().unwrap();
                        let import_path = import_call.into_inner().next().unwrap();
                        let s = import_path.as_span().as_str();
                        let module_idx = self.resolver.add_module(s, Some(ab.site.clone()))?;

<<<<<<< HEAD
                        let import = self.builder_from_pair(&import_path).node(Import {
                            path: s.to_owned().into(),
                            index: module_idx,
                        });

                        println!("{}", import);

=======
>>>>>>> fd255eac
                        // get the string, but then convert into an AstNode using the string literal ast info
                        Ok(ab.node(Expression::Import(
                            self.builder_from_pair(&import_path).node(Import {
                                path: s.to_owned().into(),
                                index: module_idx,
                            }),
                        )))
                    }
                    Rule::literal_expr => Ok(ab.node(Expression::LiteralExpr(
                        self.transform_literal(subject_expr)?,
                    ))),
                    Rule::variable_expr => {
                        // so since this is going to be an access_name, which is a list of 'ident' rules,
                        // we can directly convert this into a VariableExpr
                        let mut var_expr = subject_expr.into_inner();
                        let access_name_inner = var_expr.next().unwrap();
                        let access_name = self.transform_access_name(access_name_inner)?;
                        let type_args = var_expr.next().map_or(Ok(vec![]), |ty| {
                            ab.try_collect(ty.into_inner().map(|x| self.transform_type(x)))
                        })?;

                        Ok(ab.node(Expression::Variable(VariableExpr {
                            name: access_name,
                            type_args,
                        })))
                    }
                    Rule::paren_expr => self.transform_expression(subject_expr),
                    k => panic!("unexpected rule within expr: {:?}", k),
                };

                // now let's check if there is an 'accessor' node with the subject. Since there
                // can be zero or more accessors, we need continue looking at each rule until there
                // are no more accessors. If there is an accessor, we pattern match for the type,
                // transform the old 'subject' and continue
                //
                // since there can be zero or more 'accessor' rules, we are sure that the current
                // expr has been transformed as required, essentially nesting each form of
                // accessor in each other
                expr.fold(subject, |prev_subject, accessor| {
                    let prev_subject = prev_subject?;
                    match accessor.as_rule() {
                        Rule::property_access => {
                            Ok(ab.node(Expression::PropertyAccess(PropertyAccessExpr {
                                subject: prev_subject,

                                // it's safe to unwrap here since property access will always
                                // provide the ident rule as the first one, otherwise it is a parsing error
                                property: self
                                    .transform_name(accessor.into_inner().next().unwrap())?,
                            })))
                        }
                        Rule::fn_args => {
                            // if it is func args, we need convert the 'subject' which is going
                            // to be a VariableExpr into a FunctionCallExpr
                            Ok(ab.node(Expression::FunctionCall(FunctionCallExpr {
                                subject: prev_subject,
                                args: self.builder_from_pair(&accessor).node(FunctionCallArgs {
                                    entries: ab.try_collect(
                                        accessor
                                            .into_inner()
                                            .map(|x| self.transform_expression(x)),
                                    )?,
                                }),
                            })))
                        }
                        // we need to convert this into a 'index' function call on the
                        // current variable
                        Rule::index_arg => {
                            // if subject isn't a variable, how tf did we end up here
                            debug_assert_eq!(subject_rule, Rule::variable_expr);

                            // this is the expression within the brackets.
                            let index_expr =
                                self.transform_expression(accessor.into_inner().next().unwrap())?;

                            // @@Cutnpaste: move this into a seprate function for transpilling built-in functions
                            Ok(ab.node(Expression::FunctionCall(FunctionCallExpr {
                                subject: ab.node(Expression::Variable(VariableExpr {
                                    name: ab.make_single_access_name(AstString::Borrowed("index")),
                                    type_args: vec![],
                                })),
                                args: ab.node(FunctionCallArgs {
                                    entries: vec![prev_subject, index_expr],
                                }),
                            })))
                        }
                        k => panic!("unexpected rule within variable expr: {:?}", k),
                    }
                })
            }
            k => panic!("unexpected rule within expr: {:?}", k),
        }
    }

    pub(crate) fn transform_block(&mut self, pair: HashPair<'_>) -> ParseResult<AstNode<Block>> {
        let ab = self.builder_from_pair(&pair);

        match pair.as_rule() {
            Rule::block => {
                let block = pair.into_inner().next().unwrap();

                match block.as_rule() {
                    Rule::if_else_block => {
                        // we transpile if-else blocks into match blocks in order to simplify
                        // the typechecking process and optimisation effors.
                        // Firstly, since we always want to check each case, we convert the
                        // if statement into a series of and-patterns, where the right handside
                        // pattern is the condition to execute the branch...
                        //
                        // For example:
                        // >>> if a {a_branch} else if b {b_branch} else {c_branch}
                        // will be transpiled into...
                        // >>> match true {
                        //      _ if a => a_branch
                        //      _ if b => b_branch
                        //      _ => c_branch
                        //     }
                        //
                        // Adittionally, if no 'else' clause is specified, we fill it with an
                        // empty block since an if-block could be assigned to any variable and therefore
                        // we need to know the outcome of all branches for typechecking.
                        let append_else = Cell::new(true);
                        let cases = ab.try_collect(
                            block
                                .into_inner()
                                .map(|if_condition| {
                                    let block_builder = self.builder_from_pair(&if_condition);

                                    match if_condition.as_rule() {
                                        Rule::if_block => {
                                            let mut components = if_condition.into_inner();

                                            // get the clause and block from the if-block components
                                            let clause = self.transform_expression(
                                                components.next().unwrap(),
                                            )?;
                                            let block =
                                                self.transform_block(components.next().unwrap())?;

                                            Ok(block_builder.node(MatchCase {
                                                pattern: block_builder.node(Pattern::If(
                                                    IfPattern {
                                                        pattern: block_builder
                                                            .node(Pattern::Ignore),
                                                        condition: clause,
                                                    },
                                                )),
                                                expr: self
                                                    .builder_from_node(&block)
                                                    .node(Expression::Block(block)),
                                            }))
                                        }
                                        Rule::else_block => {
                                            append_else.set(false);

                                            let block = self.transform_block(
                                                if_condition.into_inner().next().unwrap(),
                                            )?;

                                            Ok(block_builder.node(MatchCase {
                                                pattern: block_builder.node(Pattern::Ignore),
                                                expr: self
                                                    .builder_from_node(&block)
                                                    .node(Expression::Block(block)),
                                            }))
                                        }
                                        k => {
                                            panic!("unexpected rule within if-else-block: {:?}", k)
                                        }
                                    }
                                })
                                .chain(
                                    {
                                        if append_else.get() {
                                            Some(Ok(ab.node(MatchCase {
                                                pattern: ab.node(Pattern::Ignore),
                                                expr: ab.node(Expression::Block(ab.node(
                                                    Block::Body(BodyBlock {
                                                        statements: vec![],
                                                        expr: None,
                                                    }),
                                                ))),
                                            })))
                                        } else {
                                            None
                                        }
                                    }
                                    .into_iter(),
                                ),
                        )?;

                        // if no else-block was provided, we need to add one manually

                        Ok(ab.node(Block::Match(MatchBlock {
                            subject: ab.make_variable(ab.make_boolean(true)),
                            cases,
                        })))
                    }
                    Rule::match_block => {
                        let mut match_block = block.into_inner();

                        // firstly get the expresion condition from the match block, the
                        // next rule will be a bunch of match_case rules which can be
                        // converted into ast using the pattern and block implementations...
                        let subject = self.transform_expression(match_block.next().unwrap())?;
                        let match_cases = match_block.next().unwrap();

                        let cases = ab.try_collect(match_cases.into_inner().map(|case| {
                            let case_builder = self.builder_from_pair(&case);

                            match case.as_rule() {
                                Rule::match_case => {
                                    let mut components = case.into_inner();

                                    let pattern =
                                        self.transform_pattern(components.next().unwrap())?;
                                    let expr =
                                        self.transform_expression(components.next().unwrap())?;

                                    Ok(case_builder.node(MatchCase { pattern, expr }))
                                }
                                k => panic!("unexpected rule within match_case: {:?}", k),
                            }
                        }))?;

                        Ok(ab.node(Block::Match(MatchBlock { subject, cases })))
                    }
                    Rule::loop_block => {
                        let body_block =
                            self.transform_block(block.into_inner().next().unwrap())?;
                        Ok(ab.node(Block::Loop(body_block)))
                    }
                    Rule::for_block => {
                        let mut for_block = block.into_inner();

                        let pattern = self.transform_pattern(for_block.next().unwrap())?;
                        let pat_builder = self.builder_from_node(&pattern);

                        let iterator = self.transform_expression(for_block.next().unwrap())?;
                        let iter_builder = self.builder_from_node(&iterator);

                        let body = self.transform_block(for_block.next().unwrap())?;
                        let body_builder = self.builder_from_node(&body);

                        Ok(ab.node(Block::Loop(ab.node(Block::Match(MatchBlock {
                            subject: iter_builder.node(Expression::FunctionCall(
                                FunctionCallExpr {
                                    subject: iter_builder.node(Expression::Variable(
                                        VariableExpr {
                                            name: ab.make_single_access_name(AstString::Borrowed(
                                                "next",
                                            )),
                                            type_args: vec![],
                                        },
                                    )),
                                    args: iter_builder.node(FunctionCallArgs {
                                        entries: vec![iterator],
                                    }),
                                },
                            )),
                            cases: vec![
                                body_builder.node(MatchCase {
                                    pattern: pat_builder.node(Pattern::Enum(EnumPattern {
                                        name:
                                            iter_builder.make_single_access_name(
                                                AstString::Borrowed("Some"),
                                            ),
                                        args: vec![pattern],
                                    })),
                                    expr: body_builder.node(Expression::Block(body)),
                                }),
                                body_builder.node(MatchCase {
                                    pattern: pat_builder.node(Pattern::Enum(EnumPattern {
                                        name:
                                            iter_builder.make_single_access_name(
                                                AstString::Borrowed("None"),
                                            ),
                                        args: vec![],
                                    })),
                                    expr: body_builder.node(Expression::Block(body_builder.node(
                                        Block::Body(BodyBlock {
                                            statements: vec![body_builder.node(Statement::Break)],
                                            expr: None,
                                        }),
                                    ))),
                                }),
                            ],
                        })))))
                    }
                    Rule::while_block => {
                        let mut while_block = block.into_inner();

                        let condition = self.transform_expression(while_block.next().unwrap())?;
                        let condition_builder = self.builder_from_node(&condition);

                        let body = self.transform_block(while_block.next().unwrap())?;
                        let body_builder = self.builder_from_node(&body);

                        Ok(ab.node(Block::Loop(ab.node(Block::Match(MatchBlock {
                            subject: condition,
                            cases: vec![
                                body_builder.node(MatchCase {
                                    pattern: condition_builder.node(Pattern::Enum(EnumPattern {
                                        name: condition_builder.make_boolean(true),
                                        args: vec![],
                                    })),
                                    expr: body_builder.node(Expression::Block(body)),
                                }),
                                body_builder.node(MatchCase {
                                    pattern: condition_builder.node(Pattern::Enum(EnumPattern {
                                        name: condition_builder.make_boolean(false),
                                        args: vec![],
                                    })),
                                    expr: body_builder.node(Expression::Block(body_builder.node(
                                        Block::Body(BodyBlock {
                                            statements: vec![body_builder.node(Statement::Break)],
                                            expr: None,
                                        }),
                                    ))),
                                }),
                            ],
                        })))))
                    }
                    Rule::body_block => self.transform_block(block),
                    k => panic!("unexpected rule within block variant: {:?}", k),
                }
            }
            Rule::body_block => {
                let mut statements = pair.into_inner();
                let last_statement = statements.next_back();

                let (statements, expr) = match last_statement {
                    Some(last) => {
                        let parsed = self.transform_statement(last)?;
                        let ab = self.builder_from_node(&parsed);
                        match *parsed.body {
                            Statement::Expr(expr) => (
                                ab.try_collect(statements.map(|s| self.transform_statement(s)))?,
                                Some(ab.node(*expr.body)),
                            ),
                            _ => (
                                ab.try_collect(
                                    statements
                                        .map(|s| self.transform_statement(s))
                                        .chain(once(Ok(parsed))),
                                )?,
                                None,
                            ),
                        }
                    }
                    None => (vec![], None),
                };

                Ok(ab.node(Block::Body(BodyBlock { statements, expr })))
            }
            k => panic!("unexpected rule within block: {:?}", k),
        }
    }

    pub(crate) fn transform_statement(
        &mut self,
        pair: HashPair<'_>,
    ) -> ParseResult<AstNode<Statement>> {
        let ab = self.builder_from_pair(&pair);

        match pair.as_rule() {
            Rule::statement => {
                let statement = pair.into_inner().next().unwrap();

                // since we have block statements and semi statements, we can check here
                // to see which path it is, if this is a block statement, we just call
                // into_ast(resolver) since there is an implementation for block convetsions
                match statement.as_rule() {
                    Rule::block => Ok(ab.node(Statement::Block(self.transform_block(statement)?))),
                    Rule::break_st => Ok(ab.node(Statement::Break)),
                    Rule::continue_st => Ok(ab.node(Statement::Continue)),
                    Rule::return_st => {
                        let ret_expr = statement.into_inner().next();

                        if let Some(node) = ret_expr {
                            Ok(ab.node(Statement::Return(Some(self.transform_expression(node)?))))
                        } else {
                            Ok(ab.node(Statement::Return(None)))
                        }
                    }
                    Rule::let_st => {
                        // the first rule will be the pattern which can be automatically converted, whereas
                        // then we have a trait bound and finally an optional expression which is used as an
                        // assignment to the let statement
                        let mut components = statement.into_inner();

                        let pattern = self.transform_pattern(components.next().unwrap())?;

                        let bound_or_ty = components.next();
                        let (bound, ty, value) = match bound_or_ty {
                            Some(pair) => match pair.as_rule() {
                                Rule::bound => {
                                    let bound = Some(self.transform_bound(pair)?);

                                    let ty_or_expr = components.next();

                                    match ty_or_expr {
                                        Some(r) => match r.as_rule() {
                                            Rule::any_type => (
                                                bound,
                                                Some(self.transform_type(r)?),
                                                // check if the optional value component is present with the let statement...
                                                components
                                                    .next()
                                                    .map(|p| self.transform_expression(p))
                                                    .transpose()?,
                                            ),
                                            Rule::expr => {
                                                (bound, None, Some(self.transform_expression(r)?))
                                            }
                                            k => {
                                                panic!(
                                                    "Unexpected rule within ty_or_expr: {:?}",
                                                    k
                                                )
                                            }
                                        },
                                        None => (bound, None, None),
                                    }
                                }
                                Rule::any_type => (
                                    None,
                                    Some(self.transform_type(pair)?),
                                    components
                                        .next()
                                        .map(|p| self.transform_expression(p))
                                        .transpose()?,
                                ),
                                Rule::expr => (None, None, Some(self.transform_expression(pair)?)),
                                k => panic!("Unexpected rule within let_st: {:?}", k),
                            },
                            None => (None, None, None),
                        };

                        Ok(ab.node(Statement::Let(LetStatement {
                            pattern,
                            ty,
                            bound,
                            value,
                        })))
                    }
                    Rule::expr_or_assign_st => {
                        let mut components = statement.into_inner();

                        let lhs: AstNode<Expression> =
                            self.transform_expression(components.next().unwrap())?;

                        // if no rhs is present, this is just an singular expression instead of an
                        // assignment
                        match components.next() {
                            Some(op_wrap) => {
                                // get the assignment operator out of 'assign_op'
                                let op = op_wrap.into_inner().next().unwrap();
                                let transform = convert_rule_into_fn_call(&op.as_rule());

                                let rhs = self.transform_expression(components.next().unwrap())?;
                                let builder = self.builder_from_node(&rhs);

                                match transform {
                                    Some(OperatorFn::Named { name, assigning }) => {
                                        let assign_call = builder.node(Expression::FunctionCall(
                                            FunctionCallExpr {
                                                subject: builder.node(Expression::Variable(
                                                    VariableExpr {
<<<<<<< HEAD
                                                        name: builder.make_single_access_name(
                                                            AstString::Borrowed(fn_name),
                                                        ),
                                                        type_args: vec![],
=======
                                                        name: builder.make_single_access_name(name),
                                                        type_args: self.allocator.alloc([]),
>>>>>>> fd255eac
                                                    },
                                                )),
                                                args: self.builder_from_node(&rhs).node(
                                                    FunctionCallArgs {
<<<<<<< HEAD
                                                        entries: vec![
                                                            ab.node(Expression::Ref(lhs)),
=======
                                                        entries: self.allocator.alloc([
                                                            ab.transform_expr_into_ref(
                                                                lhs, assigning,
                                                            ),
>>>>>>> fd255eac
                                                            rhs,
                                                        ],
                                                    },
                                                ),
                                            },
                                        ));
                                        Ok(ab.node(Statement::Expr(assign_call)))
                                    }
                                    Some(OperatorFn::LazyNamed { name, assigning }) => {
                                        // some functions have to ehxibit a short-circuiting behaviour, namely
                                        // the logical 'and' and 'or' operators. To do this, we expect the 'and'
                                        // 'or' trait (and their assignment counterparts) to expect the rhs part
                                        // as a lambda. So, we essentially create a lambda that calls the rhs, or
                                        // in other words, something like this happens:
                                        //
                                        // >>> lhs && rhs
                                        // vvv (transpiles to...)
                                        // >>> and(lhs, () => rhs)
                                        //

                                        let fn_call = builder.node(Expression::FunctionCall(
                                            FunctionCallExpr {
                                                subject: builder.node(Expression::Variable(
                                                    VariableExpr {
                                                        name: builder.make_single_access_name(name),
                                                        type_args: self.allocator.alloc([]),
                                                    },
                                                )),
                                                args: ab.node(FunctionCallArgs {
                                                    entries: self.allocator.alloc([
                                                        ab.transform_expr_into_ref(lhs, assigning),
                                                        ab.make_single_lambda(rhs),
                                                    ]),
                                                }),
                                            },
                                        ));

                                        Ok(ab.node(Statement::Expr(fn_call)))
                                    }
                                    Some(OperatorFn::Compound { name, assigning }) => {
                                        // @@Copied
                                        //
                                        // for compound functions that include ordering, we essentially transpile
                                        // into a match block that checks the result of the 'ord' fn call to the
                                        // 'Ord' enum variants. This also happens for operators such as '>=' which
                                        // essentially means that we have to check if the result of 'ord()' is either
                                        // 'Eq' or 'Gt'.
                                        Ok(ab.node(Statement::Expr(
                                            builder.transfrom_compound_ord_fn(
                                                name, assigning, lhs, rhs,
                                            ),
                                        )))
                                    }
                                    None => {
                                        Ok(ab
                                            .node(Statement::Assign(AssignStatement { lhs, rhs })))
                                    }
                                }
                            }
                            None => Ok(ab.node(Statement::Expr(lhs))),
                        }
                    }
                    Rule::struct_def => {
                        let mut components = statement.into_inner();
                        let name = self.transform_name(components.next().unwrap())?;

                        let bound_or_fields = components.next().unwrap();
                        let (bound, entries) = match bound_or_fields.as_rule() {
                            Rule::bound => (
                                Some(self.transform_bound(bound_or_fields)?),
                                // It's guaranteed to have zero or more struct def fields and so it is
                                // safe to unwrap the following rule after the bound...
                                ab.try_collect(
                                    components
                                        .next()
                                        .unwrap()
                                        .into_inner()
                                        .map(|x| self.transform_struct_def_entry(x)),
                                )?,
                            ),

                            Rule::struct_def_fields => (
                                None,
                                ab.try_collect(
                                    bound_or_fields
                                        .into_inner()
                                        .map(|x| self.transform_struct_def_entry(x)),
                                )?,
                            ),
                            k => panic!("Unexpected rule within struct_def: {:?}", k),
                        };
                        Ok(ab.node(Statement::StructDef(StructDef {
                            name,
                            bound,
                            entries,
                        })))
                    }
                    Rule::enum_def => {
                        let mut components = statement.into_inner();
                        let name = self.transform_name(components.next().unwrap())?;

                        let bound_or_fields = components.next().unwrap();
                        let (bound, entries) = match bound_or_fields.as_rule() {
                            Rule::bound => (
                                Some(self.transform_bound(bound_or_fields)?),
                                ab.try_collect(
                                    components
                                        .next()
                                        .unwrap()
                                        .into_inner()
                                        .map(|x| self.transform_enum_def_entry(x)),
                                )?,
                            ),
                            // It's guaranteed to have zero or more enum def fields and so it is
                            // safe to unwrap the following rule after the bound...
                            Rule::enum_fields => (
                                None,
                                ab.try_collect(
                                    bound_or_fields
                                        .into_inner()
                                        .map(|x| self.transform_enum_def_entry(x)),
                                )?,
                            ),
                            k => panic!("Unexpected rule within enum_def: {:?}", k),
                        };

                        Ok(ab.node(Statement::EnumDef(EnumDef {
                            name,
                            bound,
                            entries,
                        })))
                    }
                    Rule::trait_def => {
                        let mut components = statement.into_inner();
                        let name = self.transform_name(components.next().unwrap())?;
                        let bound = self.transform_bound(components.next().unwrap())?;

                        let fn_rule = components.next().unwrap();
                        debug_assert_eq!(fn_rule.as_rule(), Rule::fn_type);

                        let trait_type = self.transform_type(fn_rule)?;

                        Ok(ab.node(Statement::TraitDef(TraitDef {
                            name,
                            bound,
                            trait_type,
                        })))
                    }
                    _ => unreachable!(),
                }
            }
            // This rule must be present here because body_block's are made of a
            // arbitrary number of statements, and an optional final expression.
            // So, when we convert the body_blocks' into ast, we don't know if the
            // last item is a statement or expression...
            Rule::expr => Ok(ab.node(Statement::Expr(self.transform_expression(pair)?))),
            k => panic!("unexpected rule within statement: {:?}", k),
        }
    }
}

#[cfg(test)]
mod tests {
    // use pest::Parser;

    // use super::*;

    // pub(crate) fn parse_input<T>(rule: Rule, input: &str) -> AstNode<T>
    // where
    //     for<'a> HashPair<'a>: IntoAstNode<T>,
    // {
    //     let resolver = SeqModuleResolver::new();
    //     let mut result = grammar::HashGrammar::parse(rule, input).unwrap();
    //     let parsed: AstNode<T> = result.next().unwrap().into_ast(&resolver);
    //     parsed
    // }

    // #[test]
    // pub(crate) fn test_name() {
    //     assert_eq!(
    //         AstNode {
    //             body: Box::new(Name {
    //                 string: "universe".to_owned()
    //             }),
    //             pos: Location::Span(0, 8,),
    //             module: 0,
    //         },
    //         parse_input::<Name>(Rule::name, "universe"),
    //     );
    // }

    // #[test]
    // pub(crate) fn test_access_name() {
    //     assert_eq!(
    //         AstNode {
    //             body: Box::new(AccessName {
    //                 names: vec![
    //                     AstNode {
    //                         body: Box::new(Name {
    //                             string: "iter".to_owned()
    //                         }),
    //                         pos: Location::Span(0, 4,),
    //                         module: 0,
    //                     },
    //                     AstNode {
    //                         body: Box::new(Name {
    //                             string: "next".to_owned()
    //                         }),
    //                         pos: Location::Span(6, 10,),
    //                         module: 0,
    //                     },
    //                     AstNode {
    //                         body: Box::new(Name {
    //                             string: "Then".to_owned()
    //                         }),
    //                         pos: Location::Span(12, 16,),
    //                         module: 0,
    //                     },
    //                 ],
    //             }),
    //             pos: Location::Span(0, 16,),
    //             module: 0,
    //         },
    //         parse_input::<AccessName>(Rule::access_name, "iter::next::Then"),
    //     );
    // }
}<|MERGE_RESOLUTION|>--- conflicted
+++ resolved
@@ -111,13 +111,10 @@
 
     /// Function to make a lambda from a given expression. This takes the expression
     /// and put's the expression as the returning expression of a function body block
-    fn make_single_lambda(
-        &self,
-        expr: AstNode<'ast, Expression<'ast>>,
-    ) -> AstNode<'ast, Expression<'ast>> {
+    fn make_single_lambda(&self, expr: AstNode<Expression>) -> AstNode<Expression> {
         self.node(Expression::LiteralExpr(self.node(Literal::Function(
             FunctionDef {
-                args: self.empty_slice(),
+                args: vec![],
                 return_ty: None,
                 fn_body: expr,
             },
@@ -129,9 +126,9 @@
     /// operators which might have a side-effect to overwrite the lhs.
     fn transform_expr_into_ref(
         &self,
-        expr: AstNode<'ast, Expression<'ast>>,
+        expr: AstNode<Expression>,
         transform: bool,
-    ) -> AstNode<'ast, Expression<'ast>> {
+    ) -> AstNode<Expression> {
         if transform {
             self.node(Expression::Ref(expr))
         } else {
@@ -144,19 +141,19 @@
         &self,
         fn_ty: CompoundFn,
         assiging: bool,
-        lhs: AstNode<'ast, Expression<'ast>>,
-        rhs: AstNode<'ast, Expression<'ast>>,
-    ) -> AstNode<'ast, Expression<'ast>> {
+        lhs: AstNode<Expression>,
+        rhs: AstNode<Expression>,
+    ) -> AstNode<Expression> {
         // we need to transform the lhs into a reference if the type of function is 'assigning'
         let lhs = self.transform_expr_into_ref(lhs, assiging);
 
         let fn_call = self.node(Expression::FunctionCall(FunctionCallExpr {
             subject: self.node(Expression::Variable(VariableExpr {
-                name: self.make_single_access_name("ord"),
-                type_args: self.allocator.alloc([]),
+                name: self.make_single_access_name(AstString::Borrowed("ord")),
+                type_args: vec![],
             })),
             args: self.node(FunctionCallArgs {
-                entries: self.allocator.alloc([lhs, rhs]),
+                entries: vec![lhs, rhs],
             }),
         }));
 
@@ -168,12 +165,12 @@
                 vec![self.node(MatchCase {
                     pattern: self.node(Pattern::Or(OrPattern {
                         a: self.node(Pattern::Enum(EnumPattern {
-                            name: self.make_single_access_name("Lt"),
-                            args: self.empty_slice(),
+                            name: self.make_single_access_name(AstString::Borrowed("Lt")),
+                            args: vec![],
                         })),
                         b: self.node(Pattern::Enum(EnumPattern {
-                            name: self.make_single_access_name("Eq"),
-                            args: self.empty_slice(),
+                            name: self.make_single_access_name(AstString::Borrowed("Eq")),
+                            args: vec![],
                         })),
                     })),
                     expr: self.make_variable(self.make_boolean(true)),
@@ -183,12 +180,12 @@
                 vec![self.node(MatchCase {
                     pattern: self.node(Pattern::Or(OrPattern {
                         a: self.node(Pattern::Enum(EnumPattern {
-                            name: self.make_single_access_name("Gt"),
-                            args: self.empty_slice(),
+                            name: self.make_single_access_name(AstString::Borrowed("Gt")),
+                            args: vec![],
                         })),
                         b: self.node(Pattern::Enum(EnumPattern {
-                            name: self.make_single_access_name("Eq"),
-                            args: self.empty_slice(),
+                            name: self.make_single_access_name(AstString::Borrowed("Eq")),
+                            args: vec![],
                         })),
                     })),
                     expr: self.make_variable(self.make_boolean(true)),
@@ -197,8 +194,8 @@
             CompoundFn::Lt => {
                 vec![self.node(MatchCase {
                     pattern: self.node(Pattern::Enum(EnumPattern {
-                        name: self.make_single_access_name("Lt"),
-                        args: self.empty_slice(),
+                        name: self.make_single_access_name(AstString::Borrowed("Lt")),
+                        args: vec![],
                     })),
                     expr: self.make_variable(self.make_boolean(false)),
                 })]
@@ -206,8 +203,8 @@
             CompoundFn::Gt => {
                 vec![self.node(MatchCase {
                     pattern: self.node(Pattern::Enum(EnumPattern {
-                        name: self.make_single_access_name("Gt"),
-                        args: self.empty_slice(),
+                        name: self.make_single_access_name(AstString::Borrowed("Gt")),
+                        args: vec![],
                     })),
                     expr: self.make_variable(self.make_boolean(false)),
                 })]
@@ -221,12 +218,9 @@
             expr: self.make_variable(self.make_boolean(false)),
         }));
 
-        // @@Hack: convert mutable reference into immutable
-        let branches = branches;
-
         self.node(Expression::Block(self.node(Block::Match(MatchBlock {
             subject: fn_call,
-            cases: self.allocator.alloc_slice(branches.into_iter()),
+            cases: branches,
         }))))
     }
 }
@@ -247,19 +241,11 @@
 
             Ok(ab.node(Expression::FunctionCall(FunctionCallExpr {
                 subject: ab.node(Expression::Variable(VariableExpr {
-<<<<<<< HEAD
-                    name: ab.make_single_access_name(AstString::Borrowed(fn_name)),
+                    name: ab.make_single_access_name(AstString::Borrowed(name)),
                     type_args: vec![], // we dont need any kind of typeargs since were just transpiling here
                 })),
                 args: ab.node(FunctionCallArgs {
-                    entries: vec![lhs?, rhs?],
-=======
-                    name: ab.make_single_access_name(name),
-                    type_args: ab.empty_slice(), // we dont need any kind of typeargs since were just transpiling here
-                })),
-                args: ab.node(FunctionCallArgs {
-                    entries: allocator.alloc([ab.transform_expr_into_ref(lhs?, assigning), rhs?]),
->>>>>>> fd255eac
+                    entries: vec![ab.transform_expr_into_ref(lhs?, assigning), rhs?],
                 }),
             })))
         }
@@ -278,14 +264,14 @@
 
             let fn_call = ab.node(Expression::FunctionCall(FunctionCallExpr {
                 subject: ab.node(Expression::Variable(VariableExpr {
-                    name: ab.make_single_access_name(name),
-                    type_args: allocator.alloc([]),
+                    name: ab.make_single_access_name(AstString::Borrowed(name)),
+                    type_args: vec![],
                 })),
                 args: ab.node(FunctionCallArgs {
-                    entries: allocator.alloc([
+                    entries: vec![
                         ab.transform_expr_into_ref(lhs?, assigning),
                         ab.make_single_lambda(rhs?),
-                    ]),
+                    ],
                 }),
             }));
 
@@ -1044,16 +1030,6 @@
                         let s = import_path.as_span().as_str();
                         let module_idx = self.resolver.add_module(s, Some(ab.site.clone()))?;
 
-<<<<<<< HEAD
-                        let import = self.builder_from_pair(&import_path).node(Import {
-                            path: s.to_owned().into(),
-                            index: module_idx,
-                        });
-
-                        println!("{}", import);
-
-=======
->>>>>>> fd255eac
                         // get the string, but then convert into an AstNode using the string literal ast info
                         Ok(ab.node(Expression::Import(
                             self.builder_from_pair(&import_path).node(Import {
@@ -1523,28 +1499,18 @@
                                             FunctionCallExpr {
                                                 subject: builder.node(Expression::Variable(
                                                     VariableExpr {
-<<<<<<< HEAD
                                                         name: builder.make_single_access_name(
-                                                            AstString::Borrowed(fn_name),
+                                                            AstString::Borrowed(name),
                                                         ),
                                                         type_args: vec![],
-=======
-                                                        name: builder.make_single_access_name(name),
-                                                        type_args: self.allocator.alloc([]),
->>>>>>> fd255eac
                                                     },
                                                 )),
                                                 args: self.builder_from_node(&rhs).node(
                                                     FunctionCallArgs {
-<<<<<<< HEAD
                                                         entries: vec![
-                                                            ab.node(Expression::Ref(lhs)),
-=======
-                                                        entries: self.allocator.alloc([
                                                             ab.transform_expr_into_ref(
                                                                 lhs, assigning,
                                                             ),
->>>>>>> fd255eac
                                                             rhs,
                                                         ],
                                                     },
@@ -1569,15 +1535,17 @@
                                             FunctionCallExpr {
                                                 subject: builder.node(Expression::Variable(
                                                     VariableExpr {
-                                                        name: builder.make_single_access_name(name),
-                                                        type_args: self.allocator.alloc([]),
+                                                        name: builder.make_single_access_name(
+                                                            AstString::Borrowed(name),
+                                                        ),
+                                                        type_args: vec![],
                                                     },
                                                 )),
                                                 args: ab.node(FunctionCallArgs {
-                                                    entries: self.allocator.alloc([
+                                                    entries: vec![
                                                         ab.transform_expr_into_ref(lhs, assigning),
                                                         ab.make_single_lambda(rhs),
-                                                    ]),
+                                                    ],
                                                 }),
                                             },
                                         ));
