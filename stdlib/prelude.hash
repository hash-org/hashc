--- conflicted
+++ resolved
@@ -17,7 +17,6 @@
     Self: Type;
 
     eq: (&Self, &Rhs) -> bool;
-<<<<<<< HEAD
 };
 
 NotEq := trait {
@@ -115,48 +114,48 @@
 
 // // Bitwise shift right (<<)
 BitShr := <T> => trait {
-    bit_shr: (T, T) -> T; 
+    bit_shr: (T, T) -> T;
 };
 
 // BitShr := impl BitShr<int> {bit_shr := (a, b) => #intrinsic_bit_shr(a, b); };
 
 // Bitwise shift left (>>)
 BitShl := <T> => trait {
-    bit_shl: (T, T) -> T; 
+    bit_shl: (T, T) -> T;
 };
 
 // BitShl := impl BitShl<int> {bit_shl := (a, b) => #intrinsic_bit_shl(a, b); };
 
 // Bitwise or (|)
 BitOr  := <T> => trait {
-    bit_or: (T, T) -> T; 
+    bit_or: (T, T) -> T;
 };
 
 // BitOr  := impl BitOr <int> {bit_or  := (a, b)=> #intrinsic_bit_or(b); };
 
 // Bitwise exclusice or (^)
 BitXor := <T> => trait {
-    bit_xor: (T, T) -> T; 
+    bit_xor: (T, T) -> T;
 };
 
 // BitXor := impl BitXor<int> {bit_xor := (a, b)=> #intrinsic_bit_xor(b); };
 
 // Bitwise not (~)
-BitNot := <T> => trait { 
-    bit_not: (T) -> T; 
+BitNot := <T> => trait {
+    bit_not: (T) -> T;
 };
 
 // BitNot := impl BitNot<int> {bit_not := (a) => #intrinsic_bit_not(a); };
 
 // Bitwise and (&)
-BitAnd := trait { 
+BitAnd := trait {
     Self: Type;
 
-    bit_and: (Self, Self) -> Self; 
-};
-
-Exp := <A, B> => trait { 
-    exp: (A, B) -> A; 
+    bit_and: (Self, Self) -> Self;
+};
+
+Exp := <A, B> => trait {
+    exp: (A, B) -> A;
 };
 
 // Convert type A to type B
@@ -168,16 +167,16 @@
 
 // // Enum primitive conv
 // Conv ~= <A: Conv<str>, B: Conv<str>> => impl Conv<Result<A, B>, str> {
-//     conv := (res: Result<A, B>) => match res { 
-//         Ok(a) => "Ok(" + conv(a) + ")"; 
-//         Err(b) => "Err(" + conv(b) + ")"; 
+//     conv := (res: Result<A, B>) => match res {
+//         Ok(a) => "Ok(" + conv(a) + ")";
+//         Err(b) => "Err(" + conv(b) + ")";
 //     };
 // };
 
 // Conv ~= <A: Conv<str>> => impl Conv<Option<A>, str> {
-//     conv := (res) => match res { 
-//         Some(a) => "Somw(" + conv(a) + ")"; 
-//         None => "None"; 
+//     conv := (res) => match res {
+//         Some(a) => "Somw(" + conv(a) + ")";
+//         None => "None";
 //     };
 // };
 
@@ -198,12 +197,12 @@
 //     conv := (s) => intrinsic_conv_to_char(s);
 // };
 
-// Conv ~= impl Conv<char, int> {  
-//     conv := (ch) => intrinsic_conv_to_int(ch); 
-// };
-
-// Conv ~= impl Conv<float, int> { 
-//     conv := (num) => intrinsic_conv_to_int(num); 
+// Conv ~= impl Conv<char, int> {
+//     conv := (ch) => intrinsic_conv_to_int(ch);
+// };
+
+// Conv ~= impl Conv<float, int> {
+//     conv := (num) => intrinsic_conv_to_int(num);
 // };
 
 // Conv ~= impl Conv<str, Result<int, str>> {
@@ -222,12 +221,12 @@
 // Conv ~= impl Conv<char, str> { conv := (ch) => intrinsic_conv_to_str(ch); };
 // Conv ~= impl Conv<void, str> { conv := (v) => ""; };
 
-// Conv ~= impl Conv<{A:B}, str> { 
+// Conv ~= impl Conv<{A:B}, str> {
 //     conv := (map) => intrinsic_conv_map_to_str(
-//         map, 
-//         (a) => conv<A, str>(a), 
+//         map,
+//         (a) => conv<A, str>(a),
 //         (b) => conv<B, str>(b)
-//     ); 
+//     );
 // };
 
 // Conv ~= impl Conv<{A}, str> {
@@ -235,23 +234,23 @@
 // };
 
 // Conv ~= impl Conv<[A], str> {
-//     conv := (arr) => intrinsic_conv_bracketted_to_str(arr, (a) => conv<A, str>(a)); 
-// }; 
-
-// Hash ~= impl Hash<int> { 
-//     hash := (num) => #intrinsic_hash(num); 
-// };
-
-// Hash ~= impl Hash<float> { 
-//     hash := (num) => #intrinsic_hash(num); 
-// };
-
-// Hash ~= impl Hash<char> { 
-//     hash := (ch) => #intrinsic_hash(ch); 
-// };
-
-// Hash ~= impl Hash<str> { 
-//     hash := (string) => #intrinsic_hash(string); 
+//     conv := (arr) => intrinsic_conv_bracketted_to_str(arr, (a) => conv<A, str>(a));
+// };
+
+// Hash ~= impl Hash<int> {
+//     hash := (num) => #intrinsic_hash(num);
+// };
+
+// Hash ~= impl Hash<float> {
+//     hash := (num) => #intrinsic_hash(num);
+// };
+
+// Hash ~= impl Hash<char> {
+//     hash := (ch) => #intrinsic_hash(ch);
+// };
+
+// Hash ~= impl Hash<str> {
+//     hash := (string) => #intrinsic_hash(string);
 // };
 
 
@@ -292,7 +291,7 @@
 
 // pub _int_to_ord := (i: int) -> Ordering => match i {
 //     0 => Eq;
-//     1 => Lt; 
+//     1 => Lt;
 //     x if x == -1 => Gt;
 //     _ => unreachable();
 // };
@@ -307,20 +306,20 @@
 // Implemented for maps and lists.
 
 
-// Index ~= impl Index<[T], usize, T> { index := (arr, index) => intrinsic_index_get(arr, index); }; 
-// Index ~= impl Index<{A:B}, A, B> { index := (map, index) => intrinsic_index_map_get(map, index); }; 
-
-// IndexMut ~= impl IndexMut<[T], usize, T> { index := (arr, index, value) => intrinsic_index_mut(arr, index, value); }; 
-// IndexMut ~= impl IndexMut<{A:B}, A, B> { index := (map, index, value) => intrinsic_index_map_mut(map, index, value); }; 
+// Index ~= impl Index<[T], usize, T> { index := (arr, index) => intrinsic_index_get(arr, index); };
+// Index ~= impl Index<{A:B}, A, B> { index := (map, index) => intrinsic_index_map_get(map, index); };
+
+// IndexMut ~= impl IndexMut<[T], usize, T> { index := (arr, index, value) => intrinsic_index_mut(arr, index, value); };
+// IndexMut ~= impl IndexMut<{A:B}, A, B> { index := (map, index, value) => intrinsic_index_map_mut(map, index, value); };
 
 // // Index a string, returning a character
-// Index ~= impl Index<str, int, char> { 
-//     index := (string, idx) => intrinsic_index_get(string, idx); 
+// Index ~= impl Index<str, int, char> {
+//     index := (string, idx) => intrinsic_index_get(string, idx);
 // };
 
 
 // append an item to a list
-// Sequence := <A: Eq> => trait { 
+// Sequence := <A: Eq> => trait {
 //     inner := type A;
 
 //     try_get : (Self, usize) -> Option<A>;
@@ -348,1028 +347,3 @@
 // Description: Critical runtime module that is imported into any Hash
 // runtime by default. This module defines all the bindings between the
 // compiler interals and the program runtime.
-
-Intrinsics := #intrinsics mod {
-    pub add_i32 : (a: i32, b: i32) -> i32;
-};
-
-
-// Equality
-Eq := <Rhs> => trait {
-    Self: Type;
-
-    eq: (&Self, &Rhs) -> bool;
-};
-
-NotEq := trait {
-    Self : Type ~ Eq<i32>;
-
-    // not_eq := (a: &Self, b: &Self) -> bool => Self::eq(a, b);
-};
-
-// Ordering
-// Implemented for numeric primitives and strings.
-Ordering := enum( Lt, Eq, Gt, );
-
-// Eq ~= impl Eq<Ordering> {
-//     eq := (a, b) => match (a, b) {
-//         (Eq, Eq) => true;
-//         (Lt, Lt) => true;
-//         (Gt, Gt) => true;
-//         _ => false;
-//     };
-// };
-
-Ord := <T> => trait {
-    ord: (a: T, b: T) -> Ordering;
-    // gt := (a: T, b: T) => a.ord(b) == Ordering::Gt;
-    // lt := (a: T, b: T) => a.ord(b) == Ordering::Lt;
-    // gt_eq := (a: T, b: T) => a.ord(b) != Ordering::Lt;
-    // lt_eq := (a: T, b: T) => a.ord(b) != Ordering::Gt;
-};
-
-
-// Convert some type `T` into a `u64`. Hashing trait.
-Hash := <T> => trait {
-    hash : (item: &T) -> u64;
-};
-
-// Add operator (+)
-// Implemented for all numeric primitives, strings, lists.
-Add := trait {
-    Self: Type;
-
-    add: (Self, Self) -> Self;
-};
-
-i32 := i32 ~ impl Add {
-    Self := i32;
-
-    add := (a: i32, b: i32) => Intrinsics::add_i32(a, b);
-};
-
-// Subtract operator (-)
-Sub := <T> => trait {
-    sub: (T, T) -> T;
-};
-
-// Multiply operator (*)
-Mul := <T> => trait {
-    mul: (T, T) -> T;
-};
-
-// Mul ~= impl Mul<int>   { mul := (left, right) => intrinsic_mul(left, right); };
-// Mul ~= impl Mul<float> { mul := (left, right) => intrinsic_mul(left, right); };
-
-// Divide operator (/)
-Div := <T> => trait {
-    div: (T, T) -> T;
-};
-
-// Div ~= impl Div<int>   { div := (left, right) => intrinsic_div(left, right); };
-// Div ~= impl Div<float> { div := (left, right) => intrinsic_div(left, right); };
-
-// Modulus operator (%)
-Mod := <T> => trait {
-    modulo: (T, T) -> T;
-};
-
-// Mod ~= impl Mod<int>   { modulo := (left, right) => intrinsic_mod(left, right); };
-// Mod ~= impl Mod<float> { modulo := (left, right) => intrinsic_mod(left, right); };
-
-// Negation (-)
-Neg := <T> => trait {
-    neg: (T) -> T;
-};
-
-// Neg ~= impl Neg<int>   { neg := (item) => intrinsic_neg(item); };
-// Neg ~= impl Neg<float> { neg := (item) => intrinsic_neg(item); };
-
-And := <T> => trait {
-    and: (T, T) -> bool;
-};
-
-Or := <T> => trait {
-    or: (T, T) -> bool;
-};
-
-
-// // Bitwise shift right (<<)
-BitShr := <T> => trait {
-    bit_shr: (T, T) -> T; 
-};
-
-// BitShr := impl BitShr<int> {bit_shr := (a, b) => #intrinsic_bit_shr(a, b); };
-
-// Bitwise shift left (>>)
-BitShl := <T> => trait {
-    bit_shl: (T, T) -> T; 
-};
-
-// BitShl := impl BitShl<int> {bit_shl := (a, b) => #intrinsic_bit_shl(a, b); };
-
-// Bitwise or (|)
-BitOr  := <T> => trait {
-    bit_or: (T, T) -> T; 
-};
-
-// BitOr  := impl BitOr <int> {bit_or  := (a, b)=> #intrinsic_bit_or(b); };
-
-// Bitwise exclusice or (^)
-BitXor := <T> => trait {
-    bit_xor: (T, T) -> T; 
-};
-
-// BitXor := impl BitXor<int> {bit_xor := (a, b)=> #intrinsic_bit_xor(b); };
-
-// Bitwise not (~)
-BitNot := <T> => trait { 
-    bit_not: (T) -> T; 
-};
-
-// BitNot := impl BitNot<int> {bit_not := (a) => #intrinsic_bit_not(a); };
-
-// Bitwise and (&)
-BitAnd := trait { 
-    Self: Type;
-
-    bit_and: (Self, Self) -> Self; 
-};
-
-Exp := <A, B> => trait { 
-    exp: (A, B) -> A; 
-};
-
-// Convert type A to type B
-Conv := <A, B> => trait {
-    conv : (item: A) -> B;
-};
-
-// we provide a number of implementations for converting types
-
-// // Enum primitive conv
-// Conv ~= <A: Conv<str>, B: Conv<str>> => impl Conv<Result<A, B>, str> {
-//     conv := (res: Result<A, B>) => match res { 
-//         Ok(a) => "Ok(" + conv(a) + ")"; 
-//         Err(b) => "Err(" + conv(b) + ")"; 
-//     };
-// };
-
-// Conv ~= <A: Conv<str>> => impl Conv<Option<A>, str> {
-//     conv := (res) => match res { 
-//         Some(a) => "Somw(" + conv(a) + ")"; 
-//         None => "None"; 
-//     };
-// };
-
-// Conv ~= impl Conv<u64, f64> {
-//     conv := (item) => intrinsic_conv_to_float(num);
-// };
-
-// // Fallible conversion methods for float, int, char from a `str`
-// Conv ~= impl Conv<str, Result<float, str>> {
-//     conv := (s) => #intrinsic_conv_to_float(s);
-// };
-
-// Conv ~= impl Conv<str, Result<int, str>> {
-//     conv := (s) => intrinsic_conv_to_int(s);
-// };
-
-// Conv ~= impl Conv<int, Result<char, str>> {
-//     conv := (s) => intrinsic_conv_to_char(s);
-// };
-
-// Conv ~= impl Conv<char, int> {  
-//     conv := (ch) => intrinsic_conv_to_int(ch); 
-// };
-
-// Conv ~= impl Conv<float, int> { 
-//     conv := (num) => intrinsic_conv_to_int(num); 
-// };
-
-// Conv ~= impl Conv<str, Result<int, str>> {
-//     conv := (s) => intrinsic_conv_to_int(s);
-// };
-
-// Conv ~= impl Conv<bool, str> {
-//     conv := (x) => match x {
-//     true => "true";
-//     false => "false";
-//     };
-// };
-
-// Conv ~= impl Conv<int, str> { conv := (num) => intrinsic_conv_to_str(num); };
-// Conv ~= impl Conv<float, str> { conv := (num) => intrinsic_conv_to_str(num); };
-// Conv ~= impl Conv<char, str> { conv := (ch) => intrinsic_conv_to_str(ch); };
-// Conv ~= impl Conv<void, str> { conv := (v) => ""; };
-
-// Conv ~= impl Conv<{A:B}, str> { 
-//     conv := (map) => intrinsic_conv_map_to_str(
-//         map, 
-//         (a) => conv<A, str>(a), 
-//         (b) => conv<B, str>(b)
-//     ); 
-// };
-
-// Conv ~= impl Conv<{A}, str> {
-//     conv := (set) => intrinsic_conv_bracketted_to_str(set, (a) => conv<A, str>(a));
-// };
-
-// Conv ~= impl Conv<[A], str> {
-//     conv := (arr) => intrinsic_conv_bracketted_to_str(arr, (a) => conv<A, str>(a)); 
-// }; 
-
-// Hash ~= impl Hash<int> { 
-//     hash := (num) => #intrinsic_hash(num); 
-// };
-
-// Hash ~= impl Hash<float> { 
-//     hash := (num) => #intrinsic_hash(num); 
-// };
-
-// Hash ~= impl Hash<char> { 
-//     hash := (ch) => #intrinsic_hash(ch); 
-// };
-
-// Hash ~= impl Hash<str> { 
-//     hash := (string) => #intrinsic_hash(string); 
-// };
-
-
-
-// Index := <T, I, O> => trait {
-//     index : (T, I) -> O;
-// };
-
-// IndexMut := <T, I> => trait {
-//     index_mut : (T, I, O) -> void;
-// };
-
-// Add ~= impl Add<int>   { add := (left, right) => intrinsic_add(left, right); };
-// Add ~= impl Add<float> { add := (left, right) => intrinsic_add(left, right); };
-// Add ~= impl Add<str>   { add := (left, right) => intrinsic_add(left, right); };
-// Sub ~= impl Sub<int>   { sub := (left, right) => intrinsic_sub(left, right); };
-// Sub ~= impl Sub<float> { sub := (left, right) => intrinsic_sub(left, right); };
-
-// Eq ~= impl Eq<int> {
-//     eq := (a, b) => intrinsic_eq(a, b);
-// };
-
-// Eq ~= impl Eq<char> {
-//     eq := (a, b) => intrinsic_eq(a, b);
-// };
-
-// Eq ~= impl Eq<float> {
-//     eq := (a, b) => intrinsic_eq(a, b);
-// };
-
-// Eq ~= impl Eq<str> {
-//     eq := (a, b) => intrinsic_eq(a, b);
-// };
-
-// Eq ~= <A: Eq> => impl Eq<[A]> {
-//     eq := (a, b) => intrinsic_eq_bracketted(a, b, (x, y) => eq<A>(x, y));
-// };
-
-// pub _int_to_ord := (i: int) -> Ordering => match i {
-//     0 => Eq;
-//     1 => Lt; 
-//     x if x == -1 => Gt;
-//     _ => unreachable();
-// };
-
-
-// Ord ~= impl Ord<int> { ord := (a, b) => _int_to_ord(intrinsic_ord(a, b)); };
-// Ord ~= impl Ord<char> { ord := (a, b) => _int_to_ord(intrinsic_ord(a, b)); };
-// Ord ~= impl Ord<float> { ord := (a, b) => _int_to_ord(intrinsic_ord(a, b)); };
-// Ord ~= impl Ord<str> { ord := (a, b) => _int_to_ord(intrinsic_ord(a, b)); };
-
-// Indexing
-// Implemented for maps and lists.
-
-
-// Index ~= impl Index<[T], usize, T> { index := (arr, index) => intrinsic_index_get(arr, index); }; 
-// Index ~= impl Index<{A:B}, A, B> { index := (map, index) => intrinsic_index_map_get(map, index); }; 
-
-// IndexMut ~= impl IndexMut<[T], usize, T> { index := (arr, index, value) => intrinsic_index_mut(arr, index, value); }; 
-// IndexMut ~= impl IndexMut<{A:B}, A, B> { index := (map, index, value) => intrinsic_index_map_mut(map, index, value); }; 
-
-// // Index a string, returning a character
-// Index ~= impl Index<str, int, char> { 
-//     index := (string, idx) => intrinsic_index_get(string, idx); 
-// };
-
-
-// append an item to a list
-// Sequence := <A: Eq> => trait { 
-//     inner := type A;
-
-//     try_get : (Self, usize) -> Option<A>;
-//     push: (Self, A) -> void;
-//     push_front: (Self, A) -> void;
-//     pop: (Self) -> A;
-//     contains: (Self, A) -> bool;
-//     insert: (Self, A, usize) -> void;
-//     remove: (Self, usize) -> void;
-// };
-
-// Sequence ~= impl Sequence<[A]> {
-//     try_get := (list, item) => intrinsic_list_try_get(list, item);
-//     push := (list, item) => intrinsic_list_push(list, item);
-//     push_front := (list, item) => intrinsic_list_push_front(list, item);
-//     pop := (list) => intrinsic_list_pop(list);
-//     contains := (list, item) => intrinsic_contains(list, item);
-//     insert := (list, item, index) => intrinsic_list_insert(list, item, index);
-//     remove := (list, index) => intrinsic_list_remove(list, index);
-// };
-// The Hash programming language standard library sources.
-//
-// Module: "prelude"
-//
-// Description: Critical runtime module that is imported into any Hash
-// runtime by default. This module defines all the bindings between the
-// compiler interals and the program runtime.
-
-Intrinsics := #intrinsics mod {
-    pub add_i32 : (a: i32, b: i32) -> i32;
-};
-
-
-// Equality
-Eq := <Rhs> => trait {
-    Self: Type;
-
-    eq: (&Self, &Rhs) -> bool;
-};
-
-NotEq := trait {
-    Self : Type ~ Eq<i32>;
-
-    // not_eq := (a: &Self, b: &Self) -> bool => Self::eq(a, b);
-};
-
-// Ordering
-// Implemented for numeric primitives and strings.
-Ordering := enum( Lt, Eq, Gt, );
-
-// Eq ~= impl Eq<Ordering> {
-//     eq := (a, b) => match (a, b) {
-//         (Eq, Eq) => true;
-//         (Lt, Lt) => true;
-//         (Gt, Gt) => true;
-//         _ => false;
-//     };
-// };
-
-Ord := <T> => trait {
-    ord: (a: T, b: T) -> Ordering;
-    // gt := (a: T, b: T) => a.ord(b) == Ordering::Gt;
-    // lt := (a: T, b: T) => a.ord(b) == Ordering::Lt;
-    // gt_eq := (a: T, b: T) => a.ord(b) != Ordering::Lt;
-    // lt_eq := (a: T, b: T) => a.ord(b) != Ordering::Gt;
-};
-
-
-// Convert some type `T` into a `u64`. Hashing trait.
-Hash := <T> => trait {
-    hash : (item: &T) -> u64;
-};
-
-// Add operator (+)
-// Implemented for all numeric primitives, strings, lists.
-Add := trait {
-    Self: Type;
-
-    add: (Self, Self) -> Self;
-};
-
-i32 := i32 ~ impl Add {
-    Self := i32;
-
-    add := (a: i32, b: i32) => Intrinsics::add_i32(a, b);
-};
-
-// Subtract operator (-)
-Sub := <T> => trait {
-    sub: (T, T) -> T;
-};
-
-// Multiply operator (*)
-Mul := <T> => trait {
-    mul: (T, T) -> T;
-};
-
-// Mul ~= impl Mul<int>   { mul := (left, right) => intrinsic_mul(left, right); };
-// Mul ~= impl Mul<float> { mul := (left, right) => intrinsic_mul(left, right); };
-
-// Divide operator (/)
-Div := <T> => trait {
-    div: (T, T) -> T;
-};
-
-// Div ~= impl Div<int>   { div := (left, right) => intrinsic_div(left, right); };
-// Div ~= impl Div<float> { div := (left, right) => intrinsic_div(left, right); };
-
-// Modulus operator (%)
-Mod := <T> => trait {
-    modulo: (T, T) -> T;
-};
-
-// Mod ~= impl Mod<int>   { modulo := (left, right) => intrinsic_mod(left, right); };
-// Mod ~= impl Mod<float> { modulo := (left, right) => intrinsic_mod(left, right); };
-
-// Negation (-)
-Neg := <T> => trait {
-    neg: (T) -> T;
-};
-
-// Neg ~= impl Neg<int>   { neg := (item) => intrinsic_neg(item); };
-// Neg ~= impl Neg<float> { neg := (item) => intrinsic_neg(item); };
-
-And := <T> => trait {
-    and: (T, T) -> bool;
-};
-
-Or := <T> => trait {
-    or: (T, T) -> bool;
-};
-
-
-// // Bitwise shift right (<<)
-BitShr := <T> => trait {
-    bit_shr: (T, T) -> T; 
-};
-
-// BitShr := impl BitShr<int> {bit_shr := (a, b) => #intrinsic_bit_shr(a, b); };
-
-// Bitwise shift left (>>)
-BitShl := <T> => trait {
-    bit_shl: (T, T) -> T; 
-};
-
-// BitShl := impl BitShl<int> {bit_shl := (a, b) => #intrinsic_bit_shl(a, b); };
-
-// Bitwise or (|)
-BitOr  := <T> => trait {
-    bit_or: (T, T) -> T; 
-};
-
-// BitOr  := impl BitOr <int> {bit_or  := (a, b)=> #intrinsic_bit_or(b); };
-
-// Bitwise exclusice or (^)
-BitXor := <T> => trait {
-    bit_xor: (T, T) -> T; 
-};
-
-// BitXor := impl BitXor<int> {bit_xor := (a, b)=> #intrinsic_bit_xor(b); };
-
-// Bitwise not (~)
-BitNot := <T> => trait { 
-    bit_not: (T) -> T; 
-};
-
-// BitNot := impl BitNot<int> {bit_not := (a) => #intrinsic_bit_not(a); };
-
-// Bitwise and (&)
-BitAnd := trait { 
-    Self: Type;
-
-    bit_and: (Self, Self) -> Self; 
-};
-
-Exp := <A, B> => trait { 
-    exp: (A, B) -> A; 
-};
-
-// Convert type A to type B
-Conv := <A, B> => trait {
-    conv : (item: A) -> B;
-};
-
-// we provide a number of implementations for converting types
-
-// // Enum primitive conv
-// Conv ~= <A: Conv<str>, B: Conv<str>> => impl Conv<Result<A, B>, str> {
-//     conv := (res: Result<A, B>) => match res { 
-//         Ok(a) => "Ok(" + conv(a) + ")"; 
-//         Err(b) => "Err(" + conv(b) + ")"; 
-//     };
-// };
-
-// Conv ~= <A: Conv<str>> => impl Conv<Option<A>, str> {
-//     conv := (res) => match res { 
-//         Some(a) => "Somw(" + conv(a) + ")"; 
-//         None => "None"; 
-//     };
-// };
-
-// Conv ~= impl Conv<u64, f64> {
-//     conv := (item) => intrinsic_conv_to_float(num);
-// };
-
-// // Fallible conversion methods for float, int, char from a `str`
-// Conv ~= impl Conv<str, Result<float, str>> {
-//     conv := (s) => #intrinsic_conv_to_float(s);
-// };
-
-// Conv ~= impl Conv<str, Result<int, str>> {
-//     conv := (s) => intrinsic_conv_to_int(s);
-// };
-
-// Conv ~= impl Conv<int, Result<char, str>> {
-//     conv := (s) => intrinsic_conv_to_char(s);
-// };
-
-// Conv ~= impl Conv<char, int> {  
-//     conv := (ch) => intrinsic_conv_to_int(ch); 
-// };
-
-// Conv ~= impl Conv<float, int> { 
-//     conv := (num) => intrinsic_conv_to_int(num); 
-// };
-
-// Conv ~= impl Conv<str, Result<int, str>> {
-//     conv := (s) => intrinsic_conv_to_int(s);
-// };
-
-// Conv ~= impl Conv<bool, str> {
-//     conv := (x) => match x {
-//     true => "true";
-//     false => "false";
-//     };
-// };
-
-// Conv ~= impl Conv<int, str> { conv := (num) => intrinsic_conv_to_str(num); };
-// Conv ~= impl Conv<float, str> { conv := (num) => intrinsic_conv_to_str(num); };
-// Conv ~= impl Conv<char, str> { conv := (ch) => intrinsic_conv_to_str(ch); };
-// Conv ~= impl Conv<void, str> { conv := (v) => ""; };
-
-// Conv ~= impl Conv<{A:B}, str> { 
-//     conv := (map) => intrinsic_conv_map_to_str(
-//         map, 
-//         (a) => conv<A, str>(a), 
-//         (b) => conv<B, str>(b)
-//     ); 
-// };
-
-// Conv ~= impl Conv<{A}, str> {
-//     conv := (set) => intrinsic_conv_bracketted_to_str(set, (a) => conv<A, str>(a));
-// };
-
-// Conv ~= impl Conv<[A], str> {
-//     conv := (arr) => intrinsic_conv_bracketted_to_str(arr, (a) => conv<A, str>(a)); 
-// }; 
-
-// Hash ~= impl Hash<int> { 
-//     hash := (num) => #intrinsic_hash(num); 
-// };
-
-// Hash ~= impl Hash<float> { 
-//     hash := (num) => #intrinsic_hash(num); 
-// };
-
-// Hash ~= impl Hash<char> { 
-//     hash := (ch) => #intrinsic_hash(ch); 
-// };
-
-// Hash ~= impl Hash<str> { 
-//     hash := (string) => #intrinsic_hash(string); 
-// };
-
-
-
-// Index := <T, I, O> => trait {
-//     index : (T, I) -> O;
-// };
-
-// IndexMut := <T, I> => trait {
-//     index_mut : (T, I, O) -> void;
-// };
-
-// Add ~= impl Add<int>   { add := (left, right) => intrinsic_add(left, right); };
-// Add ~= impl Add<float> { add := (left, right) => intrinsic_add(left, right); };
-// Add ~= impl Add<str>   { add := (left, right) => intrinsic_add(left, right); };
-// Sub ~= impl Sub<int>   { sub := (left, right) => intrinsic_sub(left, right); };
-// Sub ~= impl Sub<float> { sub := (left, right) => intrinsic_sub(left, right); };
-
-// Eq ~= impl Eq<int> {
-//     eq := (a, b) => intrinsic_eq(a, b);
-// };
-
-// Eq ~= impl Eq<char> {
-//     eq := (a, b) => intrinsic_eq(a, b);
-// };
-
-// Eq ~= impl Eq<float> {
-//     eq := (a, b) => intrinsic_eq(a, b);
-// };
-
-// Eq ~= impl Eq<str> {
-//     eq := (a, b) => intrinsic_eq(a, b);
-// };
-
-// Eq ~= <A: Eq> => impl Eq<[A]> {
-//     eq := (a, b) => intrinsic_eq_bracketted(a, b, (x, y) => eq<A>(x, y));
-// };
-
-// pub _int_to_ord := (i: int) -> Ordering => match i {
-//     0 => Eq;
-//     1 => Lt; 
-//     x if x == -1 => Gt;
-//     _ => unreachable();
-// };
-
-
-// Ord ~= impl Ord<int> { ord := (a, b) => _int_to_ord(intrinsic_ord(a, b)); };
-// Ord ~= impl Ord<char> { ord := (a, b) => _int_to_ord(intrinsic_ord(a, b)); };
-// Ord ~= impl Ord<float> { ord := (a, b) => _int_to_ord(intrinsic_ord(a, b)); };
-// Ord ~= impl Ord<str> { ord := (a, b) => _int_to_ord(intrinsic_ord(a, b)); };
-
-// Indexing
-// Implemented for maps and lists.
-
-
-// Index ~= impl Index<[T], usize, T> { index := (arr, index) => intrinsic_index_get(arr, index); }; 
-// Index ~= impl Index<{A:B}, A, B> { index := (map, index) => intrinsic_index_map_get(map, index); }; 
-
-// IndexMut ~= impl IndexMut<[T], usize, T> { index := (arr, index, value) => intrinsic_index_mut(arr, index, value); }; 
-// IndexMut ~= impl IndexMut<{A:B}, A, B> { index := (map, index, value) => intrinsic_index_map_mut(map, index, value); }; 
-
-// // Index a string, returning a character
-// Index ~= impl Index<str, int, char> { 
-//     index := (string, idx) => intrinsic_index_get(string, idx); 
-// };
-
-
-// append an item to a list
-// Sequence := <A: Eq> => trait { 
-//     inner := type A;
-
-//     try_get : (Self, usize) -> Option<A>;
-//     push: (Self, A) -> void;
-//     push_front: (Self, A) -> void;
-//     pop: (Self) -> A;
-//     contains: (Self, A) -> bool;
-//     insert: (Self, A, usize) -> void;
-//     remove: (Self, usize) -> void;
-// };
-
-// Sequence ~= impl Sequence<[A]> {
-//     try_get := (list, item) => intrinsic_list_try_get(list, item);
-//     push := (list, item) => intrinsic_list_push(list, item);
-//     push_front := (list, item) => intrinsic_list_push_front(list, item);
-//     pop := (list) => intrinsic_list_pop(list);
-//     contains := (list, item) => intrinsic_contains(list, item);
-//     insert := (list, item, index) => intrinsic_list_insert(list, item, index);
-//     remove := (list, index) => intrinsic_list_remove(list, index);
-// };
-// The Hash programming language standard library sources.
-//
-// Module: "prelude"
-//
-// Description: Critical runtime module that is imported into any Hash
-// runtime by default. This module defines all the bindings between the
-// compiler interals and the program runtime.
-
-Intrinsics := #intrinsics mod {
-    pub add_i32 : (a: i32, b: i32) -> i32;
-};
-
-
-// Equality
-Eq := <Rhs> => trait {
-    Self: Type;
-
-    eq: (&Self, &Rhs) -> bool;
-=======
->>>>>>> 9cbec406
-};
-
-NotEq := trait {
-    Self : Type ~ Eq<i32>;
-
-    // not_eq := (a: &Self, b: &Self) -> bool => Self::eq(a, b);
-};
-
-// Ordering
-// Implemented for numeric primitives and strings.
-Ordering := enum( Lt, Eq, Gt, );
-
-// Eq ~= impl Eq<Ordering> {
-//     eq := (a, b) => match (a, b) {
-//         (Eq, Eq) => true;
-//         (Lt, Lt) => true;
-//         (Gt, Gt) => true;
-//         _ => false;
-//     };
-// };
-
-Ord := <T> => trait {
-    ord: (a: T, b: T) -> Ordering;
-    // gt := (a: T, b: T) => a.ord(b) == Ordering::Gt;
-    // lt := (a: T, b: T) => a.ord(b) == Ordering::Lt;
-    // gt_eq := (a: T, b: T) => a.ord(b) != Ordering::Lt;
-    // lt_eq := (a: T, b: T) => a.ord(b) != Ordering::Gt;
-};
-
-
-// Convert some type `T` into a `u64`. Hashing trait.
-Hash := <T> => trait {
-    hash : (item: &T) -> u64;
-};
-
-// Add operator (+)
-// Implemented for all numeric primitives, strings, lists.
-Add := trait {
-    Self: Type;
-
-    add: (Self, Self) -> Self;
-};
-
-i32 := i32 ~ impl Add {
-    Self := i32;
-
-    add := (a: i32, b: i32) => Intrinsics::add_i32(a, b);
-};
-
-// Subtract operator (-)
-Sub := <T> => trait {
-    sub: (T, T) -> T;
-};
-
-// Multiply operator (*)
-Mul := <T> => trait {
-    mul: (T, T) -> T;
-};
-
-// Mul ~= impl Mul<int>   { mul := (left, right) => intrinsic_mul(left, right); };
-// Mul ~= impl Mul<float> { mul := (left, right) => intrinsic_mul(left, right); };
-
-// Divide operator (/)
-Div := <T> => trait {
-    div: (T, T) -> T;
-};
-
-// Div ~= impl Div<int>   { div := (left, right) => intrinsic_div(left, right); };
-// Div ~= impl Div<float> { div := (left, right) => intrinsic_div(left, right); };
-
-// Modulus operator (%)
-Mod := <T> => trait {
-    modulo: (T, T) -> T;
-};
-
-// Mod ~= impl Mod<int>   { modulo := (left, right) => intrinsic_mod(left, right); };
-// Mod ~= impl Mod<float> { modulo := (left, right) => intrinsic_mod(left, right); };
-
-// Negation (-)
-Neg := <T> => trait {
-    neg: (T) -> T;
-};
-
-// Neg ~= impl Neg<int>   { neg := (item) => intrinsic_neg(item); };
-// Neg ~= impl Neg<float> { neg := (item) => intrinsic_neg(item); };
-
-And := <T> => trait {
-    and: (T, T) -> bool;
-};
-
-Or := <T> => trait {
-    or: (T, T) -> bool;
-};
-
-
-// // Bitwise shift right (<<)
-BitShr := <T> => trait {
-    bit_shr: (T, T) -> T;
-};
-
-// BitShr := impl BitShr<int> {bit_shr := (a, b) => #intrinsic_bit_shr(a, b); };
-
-// Bitwise shift left (>>)
-BitShl := <T> => trait {
-    bit_shl: (T, T) -> T;
-};
-
-// BitShl := impl BitShl<int> {bit_shl := (a, b) => #intrinsic_bit_shl(a, b); };
-
-// Bitwise or (|)
-BitOr  := <T> => trait {
-    bit_or: (T, T) -> T;
-};
-
-// BitOr  := impl BitOr <int> {bit_or  := (a, b)=> #intrinsic_bit_or(b); };
-
-// Bitwise exclusice or (^)
-BitXor := <T> => trait {
-    bit_xor: (T, T) -> T;
-};
-
-// BitXor := impl BitXor<int> {bit_xor := (a, b)=> #intrinsic_bit_xor(b); };
-
-// Bitwise not (~)
-BitNot := <T> => trait {
-    bit_not: (T) -> T;
-};
-
-// BitNot := impl BitNot<int> {bit_not := (a) => #intrinsic_bit_not(a); };
-
-// Bitwise and (&)
-BitAnd := trait {
-    Self: Type;
-
-    bit_and: (Self, Self) -> Self;
-};
-
-Exp := <A, B> => trait {
-    exp: (A, B) -> A;
-};
-
-// Convert type A to type B
-Conv := <A, B> => trait {
-    conv : (item: A) -> B;
-};
-
-// we provide a number of implementations for converting types
-
-// // Enum primitive conv
-// Conv ~= <A: Conv<str>, B: Conv<str>> => impl Conv<Result<A, B>, str> {
-//     conv := (res: Result<A, B>) => match res {
-//         Ok(a) => "Ok(" + conv(a) + ")";
-//         Err(b) => "Err(" + conv(b) + ")";
-//     };
-// };
-
-// Conv ~= <A: Conv<str>> => impl Conv<Option<A>, str> {
-//     conv := (res) => match res {
-//         Some(a) => "Somw(" + conv(a) + ")";
-//         None => "None";
-//     };
-// };
-
-// Conv ~= impl Conv<u64, f64> {
-//     conv := (item) => intrinsic_conv_to_float(num);
-// };
-
-// // Fallible conversion methods for float, int, char from a `str`
-// Conv ~= impl Conv<str, Result<float, str>> {
-//     conv := (s) => #intrinsic_conv_to_float(s);
-// };
-
-// Conv ~= impl Conv<str, Result<int, str>> {
-//     conv := (s) => intrinsic_conv_to_int(s);
-// };
-
-// Conv ~= impl Conv<int, Result<char, str>> {
-//     conv := (s) => intrinsic_conv_to_char(s);
-// };
-
-// Conv ~= impl Conv<char, int> {
-//     conv := (ch) => intrinsic_conv_to_int(ch);
-// };
-
-// Conv ~= impl Conv<float, int> {
-//     conv := (num) => intrinsic_conv_to_int(num);
-// };
-
-// Conv ~= impl Conv<str, Result<int, str>> {
-//     conv := (s) => intrinsic_conv_to_int(s);
-// };
-
-// Conv ~= impl Conv<bool, str> {
-//     conv := (x) => match x {
-//     true => "true";
-//     false => "false";
-//     };
-// };
-
-// Conv ~= impl Conv<int, str> { conv := (num) => intrinsic_conv_to_str(num); };
-// Conv ~= impl Conv<float, str> { conv := (num) => intrinsic_conv_to_str(num); };
-// Conv ~= impl Conv<char, str> { conv := (ch) => intrinsic_conv_to_str(ch); };
-// Conv ~= impl Conv<void, str> { conv := (v) => ""; };
-
-// Conv ~= impl Conv<{A:B}, str> {
-//     conv := (map) => intrinsic_conv_map_to_str(
-//         map,
-//         (a) => conv<A, str>(a),
-//         (b) => conv<B, str>(b)
-//     );
-// };
-
-// Conv ~= impl Conv<{A}, str> {
-//     conv := (set) => intrinsic_conv_bracketted_to_str(set, (a) => conv<A, str>(a));
-// };
-
-// Conv ~= impl Conv<[A], str> {
-//     conv := (arr) => intrinsic_conv_bracketted_to_str(arr, (a) => conv<A, str>(a));
-// };
-
-// Hash ~= impl Hash<int> {
-//     hash := (num) => #intrinsic_hash(num);
-// };
-
-// Hash ~= impl Hash<float> {
-//     hash := (num) => #intrinsic_hash(num);
-// };
-
-// Hash ~= impl Hash<char> {
-//     hash := (ch) => #intrinsic_hash(ch);
-// };
-
-// Hash ~= impl Hash<str> {
-//     hash := (string) => #intrinsic_hash(string);
-// };
-
-
-
-// Index := <T, I, O> => trait {
-//     index : (T, I) -> O;
-// };
-
-// IndexMut := <T, I> => trait {
-//     index_mut : (T, I, O) -> void;
-// };
-
-// Add ~= impl Add<int>   { add := (left, right) => intrinsic_add(left, right); };
-// Add ~= impl Add<float> { add := (left, right) => intrinsic_add(left, right); };
-// Add ~= impl Add<str>   { add := (left, right) => intrinsic_add(left, right); };
-// Sub ~= impl Sub<int>   { sub := (left, right) => intrinsic_sub(left, right); };
-// Sub ~= impl Sub<float> { sub := (left, right) => intrinsic_sub(left, right); };
-
-// Eq ~= impl Eq<int> {
-//     eq := (a, b) => intrinsic_eq(a, b);
-// };
-
-// Eq ~= impl Eq<char> {
-//     eq := (a, b) => intrinsic_eq(a, b);
-// };
-
-// Eq ~= impl Eq<float> {
-//     eq := (a, b) => intrinsic_eq(a, b);
-// };
-
-// Eq ~= impl Eq<str> {
-//     eq := (a, b) => intrinsic_eq(a, b);
-// };
-
-// Eq ~= <A: Eq> => impl Eq<[A]> {
-//     eq := (a, b) => intrinsic_eq_bracketted(a, b, (x, y) => eq<A>(x, y));
-// };
-
-// pub _int_to_ord := (i: int) -> Ordering => match i {
-//     0 => Eq;
-//     1 => Lt;
-//     x if x == -1 => Gt;
-//     _ => unreachable();
-// };
-
-
-// Ord ~= impl Ord<int> { ord := (a, b) => _int_to_ord(intrinsic_ord(a, b)); };
-// Ord ~= impl Ord<char> { ord := (a, b) => _int_to_ord(intrinsic_ord(a, b)); };
-// Ord ~= impl Ord<float> { ord := (a, b) => _int_to_ord(intrinsic_ord(a, b)); };
-// Ord ~= impl Ord<str> { ord := (a, b) => _int_to_ord(intrinsic_ord(a, b)); };
-
-// Indexing
-// Implemented for maps and lists.
-
-
-// Index ~= impl Index<[T], usize, T> { index := (arr, index) => intrinsic_index_get(arr, index); };
-// Index ~= impl Index<{A:B}, A, B> { index := (map, index) => intrinsic_index_map_get(map, index); };
-
-// IndexMut ~= impl IndexMut<[T], usize, T> { index := (arr, index, value) => intrinsic_index_mut(arr, index, value); };
-// IndexMut ~= impl IndexMut<{A:B}, A, B> { index := (map, index, value) => intrinsic_index_map_mut(map, index, value); };
-
-// // Index a string, returning a character
-// Index ~= impl Index<str, int, char> {
-//     index := (string, idx) => intrinsic_index_get(string, idx);
-// };
-
-
-// append an item to a list
-// Sequence := <A: Eq> => trait {
-//     inner := type A;
-
-//     try_get : (Self, usize) -> Option<A>;
-//     push: (Self, A) -> void;
-//     push_front: (Self, A) -> void;
-//     pop: (Self) -> A;
-//     contains: (Self, A) -> bool;
-//     insert: (Self, A, usize) -> void;
-//     remove: (Self, usize) -> void;
-// };
-
-// Sequence ~= impl Sequence<[A]> {
-//     try_get := (list, item) => intrinsic_list_try_get(list, item);
-//     push := (list, item) => intrinsic_list_push(list, item);
-//     push_front := (list, item) => intrinsic_list_push_front(list, item);
-//     pop := (list) => intrinsic_list_pop(list);
-//     contains := (list, item) => intrinsic_contains(list, item);
-//     insert := (list, item, index) => intrinsic_list_insert(list, item, index);
-//     remove := (list, index) => intrinsic_list_remove(list, index);
-// };
-// The Hash programming language standard library sources.
-//
-// Module: "prelude"
-//
-// Description: Critical runtime module that is imported into any Hash
-// runtime by default. This module defines all the bindings between the
-// compiler interals and the program runtime.
