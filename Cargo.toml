--- conflicted
+++ resolved
@@ -1,11 +1,8 @@
 [workspace]
 members = [
   "compiler/hash-utils",
-<<<<<<< HEAD
   "compiler/hash-alloc",
-=======
   "compiler/hash-utils/testing-macros",
->>>>>>> 112d2485
   "compiler/hash-ast",
   "compiler/hash-pest-parser",
   "compiler/hash-interactive",
